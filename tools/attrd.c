/* 
 * Copyright (C) 2004 Andrew Beekhof <andrew@beekhof.net>
 * 
 * This program is free software; you can redistribute it and/or
 * modify it under the terms of the GNU General Public
 * License as published by the Free Software Foundation; either
 * version 2.1 of the License, or (at your option) any later version.
 * 
 * This software is distributed in the hope that it will be useful,
 * but WITHOUT ANY WARRANTY; without even the implied warranty of
 * MERCHANTABILITY or FITNESS FOR A PARTICULAR PURPOSE.  See the GNU
 * General Public License for more details.
 * 
 * You should have received a copy of the GNU General Public
 * License along with this library; if not, write to the Free Software
 * Foundation, Inc., 59 Temple Place, Suite 330, Boston, MA  02111-1307  USA
 */

#include <crm_internal.h>

#include <sys/param.h>
#include <stdio.h>
#include <sys/types.h>
#include <sys/stat.h>
#include <unistd.h>

#include <stdlib.h>
#include <errno.h>
#include <fcntl.h>

#include <clplumbing/cl_misc.h>
#include <clplumbing/uids.h>
#include <clplumbing/coredumps.h>
#include <clplumbing/Gmain_timeout.h>

#include <crm/crm.h>
#include <crm/cib.h>
#include <crm/msg_xml.h>
#include <crm/common/ipc.h>
#include <crm/common/cluster.h>
#include <crm/common/ctrl.h>
#include <crm/common/xml.h>
#include <crm/common/msg.h>
#include <attrd.h>

#define OPTARGS	"hV"
#if SUPPORT_HEARTBEAT
ll_cluster_t	*attrd_cluster_conn;
#endif

GMainLoop*  mainloop = NULL;
char *attrd_uname = NULL;
char *attrd_uuid = NULL;
gboolean need_shutdown = FALSE;

GHashTable *attr_hash = NULL;
cib_t *cib_conn = NULL;

typedef struct attr_hash_entry_s 
{
		char *id;
		char *set;
		char *section;

		char *value;
		char *last_value;

		int  timeout;
		char *dampen;
		guint  timer_id;
		
} attr_hash_entry_t;


static void
free_hash_entry(gpointer data)
{
	attr_hash_entry_t *entry = data;
	if (entry == NULL) {
		return;
	}	
	crm_free(entry->id);
	crm_free(entry->set);
	crm_free(entry->dampen);
	crm_free(entry->section);
	if(entry->value != entry->last_value) {
		crm_free(entry->value);
		crm_free(entry->last_value);
	} else {
		crm_free(entry->value);
	}
	crm_free(entry);
}

void attrd_ha_callback(xmlNode * msg, void* private_data);
void attrd_local_callback(xmlNode * msg);
gboolean attrd_timer_callback(void *user_data);
gboolean attrd_trigger_update(attr_hash_entry_t *hash_entry);
void attrd_perform_update(attr_hash_entry_t *hash_entry);

static gboolean
attrd_shutdown(int nsig, gpointer unused)
{
	need_shutdown = TRUE;
	crm_info("Exiting");
	if (mainloop != NULL && g_main_is_running(mainloop)) {
		g_main_quit(mainloop);
	} else {
		exit(0);
	}
	return FALSE;
}

static void
usage(const char* cmd, int exit_status)
{
	FILE* stream;

	stream = exit_status ? stderr : stdout;

	fprintf(stream, "usage: %s [-srkh] [-c configure file]\n", cmd);
/* 	fprintf(stream, "\t-d\tsets debug level\n"); */
/* 	fprintf(stream, "\t-s\tgets daemon status\n"); */
/* 	fprintf(stream, "\t-r\trestarts daemon\n"); */
/* 	fprintf(stream, "\t-k\tstops daemon\n"); */
/* 	fprintf(stream, "\t-h\thelp message\n"); */
	fflush(stream);

	exit(exit_status);
}

typedef struct attrd_client_s 
{
		char  *id;
		char  *name;
		
		IPC_Channel *channel;
		GCHSource   *source;
} attrd_client_t;

static void
stop_attrd_timer(attr_hash_entry_t *hash_entry) 
{
	if(hash_entry != NULL && hash_entry->timer_id != 0) {
		crm_debug_2("Stopping %s timer", hash_entry->id);
		Gmain_timeout_remove(hash_entry->timer_id);
		hash_entry->timer_id = 0;
	}
}

static gboolean
attrd_ipc_callback(IPC_Channel *client, gpointer user_data)
{
	int lpc = 0;
	xmlNode *msg = NULL;
	attrd_client_t *curr_client = (attrd_client_t*)user_data;
	gboolean stay_connected = TRUE;
	
	crm_debug_2("Invoked: %s", curr_client->id);

	while(IPC_ISRCONN(client)) {
		if(client->ops->is_message_pending(client) == 0) {
			break;
		}
		
		msg = xmlfromIPC(client, 0);
		if (msg == NULL) {
		    break;
		}

		lpc++;
		
		crm_debug_2("Processing msg from %s", curr_client->id);
		crm_log_xml(LOG_DEBUG_3, __PRETTY_FUNCTION__, msg);
		
		attrd_local_callback(msg);

		free_xml(msg);
		msg = NULL;

		if(client->ch_status != IPC_CONNECT) {
			break;
		}
	}
	
	crm_debug_2("Processed %d messages", lpc);
	if (client->ch_status != IPC_CONNECT) {
		stay_connected = FALSE;
	}

	return stay_connected;
}

static void
attrd_connection_destroy(gpointer user_data)
{
	attrd_client_t *client = user_data;
	
	/* cib_process_disconnect */

	if(client == NULL) {
		return;
	}

	if(client->source != NULL) {
		crm_debug_4("Deleting %s (%p) from mainloop",
			    client->name, client->source);
		G_main_del_IPC_Channel(client->source); 
		client->source = NULL;
	}
	
	crm_debug_3("Destroying %s (%p)", client->name, client);
	crm_free(client->name);
	crm_free(client->id);
	crm_free(client);
	crm_debug_4("Freed the cib client");

	return;
}

static gboolean
attrd_connect(IPC_Channel *channel, gpointer user_data)
{
	attrd_client_t *new_client = NULL;
	crm_debug_3("Connecting channel");

	if(channel == NULL) {
		crm_err("Channel was NULL");
		return FALSE;

	} else if(channel->ch_status != IPC_CONNECT) {
		crm_err("Channel was disconnected");
		return FALSE;		
	} else if(need_shutdown) {
		crm_info("Ignoring connection request during shutdown");
		return FALSE;		
	}
	

	crm_malloc0(new_client, sizeof(attrd_client_t));
	new_client->channel = channel;
	
	crm_debug_3("Created channel %p for channel %s",
		    new_client, new_client->id);
	
/* 		channel->ops->set_recv_qlen(channel, 100); */
/* 		channel->ops->set_send_qlen(channel, 400); */
	
	new_client->source = G_main_add_IPC_Channel(
		G_PRIORITY_DEFAULT, channel, FALSE, attrd_ipc_callback,
		new_client, attrd_connection_destroy);
	
	crm_debug_3("Client %s connected", new_client->id);
	
	return TRUE;
}

static void
attrd_ha_connection_destroy(gpointer user_data)
{
	crm_debug_3("Invoked");
	if(need_shutdown) {
		/* we signed out, so this is expected */
		crm_info("Heartbeat disconnection complete");
		return;
	}

	crm_crit("Lost connection to heartbeat service!");
	if (mainloop != NULL && g_main_is_running(mainloop)) {
		g_main_quit(mainloop);
		return;
	}
	exit(LSB_EXIT_OK);	
}


static gboolean
register_with_ha(void) 
{
    void *dispatch = attrd_ha_callback;
    void *destroy = attrd_ha_connection_destroy;
    
    if(is_openais_cluster()) {
#if SUPPORT_AIS
	destroy = NULL;
	dispatch = NULL;
#endif
    }
    
    return crm_cluster_connect(&attrd_uname, &attrd_uuid, dispatch, destroy,
#if SUPPORT_HEARTBEAT
			       &attrd_cluster_conn
#else
			       NULL
#endif
	);
}

static void
attrd_cib_connection_destroy(gpointer user_data)
{
	if(need_shutdown) {
	    crm_info("Connection to the CIB terminated...");

	} else {
	    /* eventually this will trigger a reconnect, not a shutdown */ 
	    crm_err("Connection to the CIB terminated...");
	    exit(1);
	}
	
	return;
}

int
main(int argc, char ** argv)
{
	int flag;
	int argerr = 0;
	gboolean was_err = FALSE;
	char *channel_name = crm_strdup(attrd_channel);
	
	crm_log_init(T_ATTRD, LOG_INFO, TRUE, FALSE, 0, NULL);
	G_main_add_SignalHandler(
		G_PRIORITY_HIGH, SIGTERM, attrd_shutdown, NULL, NULL);
	
	while ((flag = getopt(argc, argv, OPTARGS)) != EOF) {
		switch(flag) {
			case 'V':
				cl_log_enable_stderr(1);
				alter_debug(DEBUG_INC);
				break;
			case 'h':		/* Help message */
				usage(T_ATTRD, LSB_EXIT_OK);
				break;
			default:
				++argerr;
				break;
		}
	}

	if (optind > argc) {
		++argerr;
	}
    
	if (argerr) {
		usage(T_ATTRD, LSB_EXIT_GENERIC);
	}

	crm_info("Starting up....");
	if(register_with_ha() == FALSE) {
		crm_err("HA Signon failed");
		was_err = TRUE;
	}

	if(was_err == FALSE) {
		int lpc = 0;
		int max_retry = 20;
		enum cib_errors rc = cib_not_connected;
		cib_conn = cib_new();
		for(lpc = 0; lpc < max_retry && rc != cib_ok; lpc++) {
			crm_debug("CIB signon attempt %d", lpc);
			rc = cib_conn->cmds->signon(
				cib_conn, T_ATTRD, cib_command);
			sleep(5);
		}
		if(rc != cib_ok) {
			crm_err("Signon to CIB failed: %s",
				cib_error2string(rc));
			was_err = TRUE;
		}
	}

	if(was_err == FALSE) {
	    enum cib_errors rc = cib_conn->cmds->set_connection_dnotify(
		cib_conn, attrd_cib_connection_destroy);
	    if(rc != cib_ok) {
		crm_err("Could not set dnotify callback");
		was_err = TRUE;
	    }
	}
	
	if(was_err == FALSE) {
		int rc = init_server_ipc_comms(
			channel_name, attrd_connect,
			default_ipc_connection_destroy);
		
		if(rc != 0) {
			crm_err("Could not start IPC server");
			was_err = TRUE;
		}
	}

	if(was_err) {
		crm_err("Aborting startup");
		return 100;
	}

	attr_hash = g_hash_table_new_full(
		g_str_hash, g_str_equal, NULL, free_hash_entry);

	crm_info("Starting mainloop...");
	mainloop = g_main_new(FALSE);
	g_main_run(mainloop);
	crm_info("Exiting...");

#if SUPPORT_HEARTBEAT
	if(is_heartbeat_cluster()) {
	    attrd_cluster_conn->llc_ops->signoff(attrd_cluster_conn, TRUE);
	    attrd_cluster_conn->llc_ops->delete(attrd_cluster_conn);
	}
#endif	
	cib_conn->cmds->signoff(cib_conn);
	cib_delete(cib_conn);

	g_hash_table_destroy(attr_hash);
	crm_free(channel_name);
	crm_free(attrd_uuid);
	empty_uuid_cache();

	return 0;
}

static void
attrd_cib_callback(xmlNode *msg, int call_id, int rc,
		   xmlNode *output, void *user_data)
{
	char *attr = user_data;
	if(rc == cib_NOTEXISTS) {
		rc = cib_ok;
	}
	if(rc < cib_ok) {
		crm_err("Update %d for %s failed: %s", call_id, attr, cib_error2string(rc));
	} else {
		crm_debug("Update %d for %s passed", call_id, attr);
	}
	crm_free(attr);
}

static void
log_hash_entry(int level, attr_hash_entry_t *entry, const char *text) 
{
	do_crm_log(level, "%s", text);
	do_crm_log(level, "Set:     %s", entry->section);
	do_crm_log(level, "Name:    %s", entry->id);
	do_crm_log(level, "Value:   %s", entry->value);
	do_crm_log(level, "Timeout: %s", entry->dampen);
}

static attr_hash_entry_t *
find_hash_entry(xmlNode * msg) 
{
	const char *value = NULL;
	const char *attr  = crm_element_value(msg, F_ATTRD_ATTRIBUTE);
	attr_hash_entry_t *hash_entry = NULL;

	if(attr == NULL) {
		crm_info("Ignoring message with no attribute name");
		return NULL;
	}
	
	hash_entry = g_hash_table_lookup(attr_hash, attr);

	if(hash_entry == NULL) {	
		/* create one and add it */
		crm_info("Creating hash entry for %s", attr);
		crm_malloc0(hash_entry, sizeof(attr_hash_entry_t));
		hash_entry->id = crm_strdup(attr);

		g_hash_table_insert(attr_hash, hash_entry->id, hash_entry);
		hash_entry = g_hash_table_lookup(attr_hash, attr);
		CRM_CHECK(hash_entry != NULL, return NULL);
	}

	value = crm_element_value(msg, F_ATTRD_SET);
	if(value != NULL) {
		crm_free(hash_entry->set);
		hash_entry->set = crm_strdup(value);
		crm_debug("\t%s->set: %s", attr, value);
	}
	
	value = crm_element_value(msg, F_ATTRD_SECTION);
	if(value == NULL) {
		value = XML_CIB_TAG_STATUS;
	}
	crm_free(hash_entry->section);
	hash_entry->section = crm_strdup(value);
	crm_debug("\t%s->section: %s", attr, value);
	
	value = crm_element_value(msg, F_ATTRD_DAMPEN);
	if(value != NULL) {
		crm_free(hash_entry->dampen);
		hash_entry->dampen = crm_strdup(value);

		hash_entry->timeout = crm_get_msec(value);
		crm_debug("\t%s->timeout: %s", attr, value);
	}

	log_hash_entry(LOG_DEBUG_2, hash_entry, "Found (and updated) entry:");
	return hash_entry;
}

void
attrd_ha_callback(xmlNode * msg, void* private_data)
{
	attr_hash_entry_t *hash_entry = NULL;
	const char *from   = crm_element_value(msg, F_ORIG);
	const char *op     = crm_element_value(msg, F_ATTRD_TASK);
	const char *ignore = crm_element_value(msg, F_ATTRD_IGNORE_LOCALLY);

	if(ignore == NULL || safe_str_neq(from, attrd_uname)) {
		crm_info("%s message from %s", op, from);
		hash_entry = find_hash_entry(msg);
		stop_attrd_timer(hash_entry);
		attrd_perform_update(hash_entry);
	}
}

void
attrd_perform_update(attr_hash_entry_t *hash_entry)
{
	int rc = cib_ok;

	if(hash_entry == NULL) {
	    return;
	    
	} else if(hash_entry->value == NULL) {
		/* delete the attr */
		rc = delete_attr(cib_conn, cib_none, hash_entry->section, attrd_uuid,
				 hash_entry->set, NULL, hash_entry->id, NULL, FALSE);
		crm_info("Sent delete %d: %s %s %s",
			 rc, hash_entry->id, hash_entry->set, hash_entry->section);
		
	} else {
		/* send update */
		rc = update_attr(cib_conn, cib_none, hash_entry->section,
 				 attrd_uuid, hash_entry->set, NULL,
 				 hash_entry->id, hash_entry->value, FALSE);
		crm_info("Sent update %d: %s=%s", rc, hash_entry->id, hash_entry->value);
	}

	add_cib_op_callback(cib_conn, rc, FALSE, crm_strdup(hash_entry->id), attrd_cib_callback);
	
	return;
}

static void
update_for_hash_entry(gpointer key, gpointer value, gpointer user_data)
{
	attrd_timer_callback(value);
}


void
attrd_local_callback(xmlNode * msg)
{
	attr_hash_entry_t *hash_entry = NULL;
	const char *from  = crm_element_value(msg, F_ORIG);
	const char *op    = crm_element_value(msg, F_ATTRD_TASK);
	const char *attr  = crm_element_value(msg, F_ATTRD_ATTRIBUTE);
	const char *value = crm_element_value(msg, F_ATTRD_VALUE);

	if(safe_str_eq(op, "refresh")) {
		crm_info("Sending full refresh");
		g_hash_table_foreach(attr_hash, update_for_hash_entry, NULL);
		return;
	}

	crm_debug("%s message from %s: %s=%s", op, from, attr, crm_str(value));
	hash_entry = find_hash_entry(msg);
	if(hash_entry == NULL) {
	    return;
	}
	
	crm_free(hash_entry->last_value);
	hash_entry->last_value = hash_entry->value;

	if(value != NULL) {
		hash_entry->value = crm_strdup(value);

	} else {
		hash_entry->value = NULL;
	}
	
	if(safe_str_eq(hash_entry->value, hash_entry->last_value)) {
		crm_debug_2("Ignoring non-change");
		return;
	}

	stop_attrd_timer(hash_entry);
	
	if(hash_entry->timeout > 0) {
		hash_entry->timer_id = Gmain_timeout_add(
			hash_entry->timeout, attrd_timer_callback, hash_entry);
	} else {
		attrd_trigger_update(hash_entry);
	}
	
	return;
}

gboolean
attrd_timer_callback(void *user_data)
{
 	stop_attrd_timer(user_data);
	attrd_trigger_update(user_data);
	return TRUE;
}

gboolean
attrd_trigger_update(attr_hash_entry_t *hash_entry)
{
	xmlNode *msg = NULL;

	/* send HA message to everyone */
	crm_info("Sending flush op to all hosts for: %s", hash_entry->id);
 	log_hash_entry(LOG_DEBUG_2, hash_entry, "Sending flush op to all hosts for:");

	msg = create_xml_node(NULL, __FUNCTION__);
	crm_xml_add(msg, F_TYPE, T_ATTRD);
	crm_xml_add(msg, F_ORIG, attrd_uname);
	crm_xml_add(msg, F_ATTRD_TASK, "flush");
	crm_xml_add(msg, F_ATTRD_ATTRIBUTE, hash_entry->id);
	crm_xml_add(msg, F_ATTRD_SET, hash_entry->set);
	crm_xml_add(msg, F_ATTRD_SECTION, hash_entry->section);
	crm_xml_add(msg, F_ATTRD_DAMPEN, hash_entry->dampen);
	crm_xml_add(msg, F_ATTRD_VALUE, hash_entry->value);

	if(hash_entry->timeout <= 0) {
		crm_xml_add(msg, F_ATTRD_IGNORE_LOCALLY, hash_entry->value);
		attrd_perform_update(hash_entry);
	}

	send_cluster_message(NULL, crm_msg_attrd, msg, FALSE);
<<<<<<< HEAD
	crm_msg_del(msg);
=======
	free_xml(msg);
>>>>>>> 9213f7a1
	
	return TRUE;
}<|MERGE_RESOLUTION|>--- conflicted
+++ resolved
@@ -631,11 +631,7 @@
 	}
 
 	send_cluster_message(NULL, crm_msg_attrd, msg, FALSE);
-<<<<<<< HEAD
-	crm_msg_del(msg);
-=======
 	free_xml(msg);
->>>>>>> 9213f7a1
 	
 	return TRUE;
 }