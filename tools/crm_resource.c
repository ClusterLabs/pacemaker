/*
 * Copyright 2004-2020 the Pacemaker project contributors
 *
 * The version control history for this file may have further details.
 *
 * This source code is licensed under the GNU General Public License version 2
 * or later (GPLv2+) WITHOUT ANY WARRANTY.
 */

#include <crm_resource.h>
#include <crm/common/cmdline_internal.h>
#include <crm/common/lists_internal.h>
#include <pacemaker-internal.h>

#include <sys/param.h>
#include <stdio.h>
#include <sys/types.h>
#include <unistd.h>
#include <stdlib.h>
#include <errno.h>
#include <fcntl.h>
#include <libgen.h>
#include <time.h>

#include <crm/crm.h>
#include <crm/stonith-ng.h>
#include <crm/common/ipc_controld.h>
#include <crm/cib/internal.h>

#define SUMMARY "crm_resource - perform tasks related to Pacemaker cluster resources"

enum rsc_command {
    cmd_none = 0,           // No command option given (yet)
    cmd_ban,
    cmd_cleanup,
    cmd_clear,
    cmd_colocations,
    cmd_colocations_deep,
    cmd_cts,
    cmd_delete,
    cmd_delete_param,
    cmd_execute_agent,
    cmd_fail,
    cmd_get_param,
    cmd_get_property,
    cmd_list_active_ops,
    cmd_list_agents,
    cmd_list_all_ops,
    cmd_list_alternatives,
    cmd_list_instances,
    cmd_list_providers,
    cmd_list_resources,
    cmd_list_standards,
    cmd_locate,
    cmd_metadata,
    cmd_move,
    cmd_query_raw_xml,
    cmd_query_xml,
    cmd_refresh,
    cmd_restart,
    cmd_set_param,
    cmd_set_property,
    cmd_wait,
    cmd_why,
};

struct {
    enum rsc_command rsc_cmd;   // The crm_resource command to perform
    const char *attr_set_type;
    int cib_options;
    gboolean clear_expired;
    int find_flags;             /* Flags to use when searching for resource */
    gboolean force;
    gchar *host_uname;
    gchar *interval_spec;
    gchar *move_lifetime;
    gchar *operation;
    GHashTable *override_params;
    gchar *prop_id;
    char *prop_name;
    gchar *prop_set;
    gchar *prop_value;
    gboolean recursive;
    gchar **remainder;
    gboolean require_cib;           // Whether command requires CIB connection
    gboolean require_crmd;          /* whether command requires controller connection */
    gboolean require_dataset;       /* whether command requires populated dataset instance */
    gboolean require_resource;      /* whether command requires that resource be specified */
    int resource_verbose;
    gchar *rsc_id;
    gchar *rsc_type;
    gboolean promoted_role_only;
    int timeout_ms;
    char *agent_spec;               // Standard and/or provider and/or agent
    char *v_agent;
    char *v_class;
    char *v_provider;
    gboolean validate_cmdline;      /* whether we are just validating based on command line options */
    GHashTable *validate_options;
    gchar *xml_file;
} options = {
    .attr_set_type = XML_TAG_ATTR_SETS,
    .cib_options = cib_sync_call,
    .require_cib = TRUE,
    .require_dataset = TRUE,
    .require_resource = TRUE,
};

#if 0
// @COMPAT @TODO enable this at next backward compatibility break
#define SET_COMMAND(cmd) do {                                               \
        if (options.rsc_cmd != cmd_none) {                                  \
            g_set_error(error, PCMK__EXITC_ERROR, CRM_EX_USAGE,             \
                        "Only one command option may be specified");        \
            return FALSE;                                                   \
        }                                                                   \
        options.rsc_cmd = (cmd);                                            \
    } while (0)
#else
#define SET_COMMAND(cmd) do { options.rsc_cmd = (cmd); } while (0)
#endif

gboolean agent_provider_cb(const gchar *option_name, const gchar *optarg, gpointer data, GError **error);
gboolean attr_set_type_cb(const gchar *option_name, const gchar *optarg, gpointer data, GError **error);
gboolean class_cb(const gchar *option_name, const gchar *optarg, gpointer data, GError **error);
gboolean cleanup_refresh_cb(const gchar *option_name, const gchar *optarg, gpointer data, GError **error);
gboolean delete_cb(const gchar *option_name, const gchar *optarg, gpointer data, GError **error);
gboolean expired_cb(const gchar *option_name, const gchar *optarg, gpointer data, GError **error);
gboolean list_agents_cb(const gchar *option_name, const gchar *optarg,
                        gpointer data, GError **error);
gboolean list_providers_cb(const gchar *option_name, const gchar *optarg,
                           gpointer data, GError **error);
gboolean list_standards_cb(const gchar *option_name, const gchar *optarg,
                           gpointer data, GError **error);
gboolean list_alternatives_cb(const gchar *option_name, const gchar *optarg,
                              gpointer data, GError **error);
gboolean metadata_cb(const gchar *option_name, const gchar *optarg,
                     gpointer data, GError **error);
gboolean option_cb(const gchar *option_name, const gchar *optarg,
                   gpointer data, GError **error);
gboolean fail_cb(const gchar *option_name, const gchar *optarg, gpointer data, GError **error);
gboolean flag_cb(const gchar *option_name, const gchar *optarg, gpointer data, GError **error);
gboolean get_param_prop_cb(const gchar *option_name, const gchar *optarg, gpointer data, GError **error);
gboolean list_cb(const gchar *option_name, const gchar *optarg, gpointer data, GError **error);
gboolean set_delete_param_cb(const gchar *option_name, const gchar *optarg, gpointer data, GError **error);
gboolean set_prop_cb(const gchar *option_name, const gchar *optarg, gpointer data, GError **error);
gboolean timeout_cb(const gchar *option_name, const gchar *optarg, gpointer data, GError **error);
gboolean validate_or_force_cb(const gchar *option_name, const gchar *optarg,
                              gpointer data, GError **error);
gboolean restart_cb(const gchar *option_name, const gchar *optarg,
                    gpointer data, GError **error);
gboolean wait_cb(const gchar *option_name, const gchar *optarg, gpointer data, GError **error);
gboolean why_cb(const gchar *option_name, const gchar *optarg, gpointer data, GError **error);

bool BE_QUIET = FALSE;
static crm_exit_t exit_code = CRM_EX_OK;

// Things that should be cleaned up on exit
static GError *error = NULL;
static GMainLoop *mainloop = NULL;
static cib_t *cib_conn = NULL;
static pcmk_ipc_api_t *controld_api = NULL;
static pe_working_set_t *data_set = NULL;

#define MESSAGE_TIMEOUT_S 60

#define INDENT "                                    "

// Clean up and exit
static crm_exit_t
bye(crm_exit_t ec)
{
    if (error != NULL) {
        fprintf(stderr, "%s: %s\n", g_get_prgname(), error->message);
        g_clear_error(&error);
    }

    if (cib_conn != NULL) {
        cib_t *save_cib_conn = cib_conn;

        cib_conn = NULL; // Ensure we can't free this twice
        save_cib_conn->cmds->signoff(save_cib_conn);
        cib_delete(save_cib_conn);
    }
    if (controld_api != NULL) {
        pcmk_ipc_api_t *save_controld_api = controld_api;

        controld_api = NULL; // Ensure we can't free this twice
        pcmk_free_ipc_api(save_controld_api);
    }
    if (mainloop != NULL) {
        g_main_loop_unref(mainloop);
        mainloop = NULL;
    }
    pe_free_working_set(data_set);
    data_set = NULL;
    crm_exit(ec);
    return ec;
}

static void
quit_main_loop(crm_exit_t ec)
{
    exit_code = ec;
    if (mainloop != NULL) {
        GMainLoop *mloop = mainloop;

        mainloop = NULL; // Don't re-enter this block
        pcmk_quit_main_loop(mloop, 10);
        g_main_loop_unref(mloop);
    }
}

static gboolean
resource_ipc_timeout(gpointer data)
{
    // Start with newline because "Waiting for ..." message doesn't have one
    if (error != NULL) {
        g_clear_error(&error);
    }

    g_set_error(&error, PCMK__EXITC_ERROR, CRM_EX_TIMEOUT,
                "\nAborting because no messages received in %d seconds", MESSAGE_TIMEOUT_S);

    quit_main_loop(CRM_EX_TIMEOUT);
    return FALSE;
}

static void
controller_event_callback(pcmk_ipc_api_t *api, enum pcmk_ipc_event event_type,
                          crm_exit_t status, void *event_data, void *user_data)
{
    switch (event_type) {
        case pcmk_ipc_event_disconnect:
            if (exit_code == CRM_EX_DISCONNECT) { // Unexpected
                crm_info("Connection to controller was terminated");
            }
            quit_main_loop(exit_code);
            break;

        case pcmk_ipc_event_reply:
            if (status != CRM_EX_OK) {
                fprintf(stderr, "\nError: bad reply from controller: %s\n",
                        crm_exit_str(status));
                pcmk_disconnect_ipc(api);
                quit_main_loop(status);
            } else {
                fprintf(stderr, ".");
                if ((pcmk_controld_api_replies_expected(api) == 0)
                    && mainloop && g_main_loop_is_running(mainloop)) {
                    fprintf(stderr, " OK\n");
                    crm_debug("Got all the replies we expected");
                    pcmk_disconnect_ipc(api);
                    quit_main_loop(CRM_EX_OK);
                }
            }
            break;

        default:
            break;
    }
}

static void
start_mainloop(pcmk_ipc_api_t *capi)
{
    unsigned int count = pcmk_controld_api_replies_expected(capi);

    if (count > 0) {
        fprintf(stderr, "Waiting for %d %s from the controller",
                count, pcmk__plural_alt(count, "reply", "replies"));
        exit_code = CRM_EX_DISCONNECT; // For unexpected disconnects
        mainloop = g_main_loop_new(NULL, FALSE);
        g_timeout_add(MESSAGE_TIMEOUT_S * 1000, resource_ipc_timeout, NULL);
        g_main_loop_run(mainloop);
    }
}

static int
compare_id(gconstpointer a, gconstpointer b)
{
    return strcmp((const char *)a, (const char *)b);
}

static GListPtr
build_constraint_list(xmlNode *root)
{
    GListPtr retval = NULL;
    xmlNode *cib_constraints = NULL;
    xmlXPathObjectPtr xpathObj = NULL;
    int ndx = 0;

    cib_constraints = get_object_root(XML_CIB_TAG_CONSTRAINTS, root);
    xpathObj = xpath_search(cib_constraints, "//" XML_CONS_TAG_RSC_LOCATION);

    for (ndx = 0; ndx < numXpathResults(xpathObj); ndx++) {
        xmlNode *match = getXpathResult(xpathObj, ndx);
        retval = g_list_insert_sorted(retval, (gpointer) ID(match), compare_id);
    }

    freeXpathObject(xpathObj);
    return retval;
}

/* short option letters still available: eEJkKXyYZ */

<<<<<<< HEAD
static pcmk__cli_option_t long_options[] = {
    // long option, argument type, storage, short option, description, flags
    {
        "help", no_argument, NULL, '?',
        "\t\tDisplay this text and exit", pcmk__option_default
    },
    {
        "version", no_argument, NULL, '$',
        "\t\tDisplay version information and exit", pcmk__option_default
    },
    {
        "verbose", no_argument, NULL, 'V',
        "\t\tIncrease debug output (may be specified multiple times)",
        pcmk__option_default
    },
    {
        "quiet", no_argument, NULL, 'Q',
        "\t\tBe less descriptive in results", pcmk__option_default
    },
    {
        "resource", required_argument, NULL, 'r',
        "\tResource ID", pcmk__option_default
    },
    {
        "-spacer-", no_argument, NULL, '-',
        "\nQueries:", pcmk__option_default
    },
    {
        "list", no_argument, NULL, 'L',
        "\t\tList all cluster resources with status", pcmk__option_default
    },
    {
        "list-raw", no_argument, NULL, 'l',
        "\t\tList IDs of all instantiated resources (individual members rather "
            "than groups etc.)",
        pcmk__option_default
    },
    {
        "list-cts", no_argument, NULL, 'c',
        NULL, pcmk__option_hidden
    },
    {
        "list-operations", no_argument, NULL, 'O',
        "\tList active resource operations, optionally filtered by --resource "
            "and/or --node",
        pcmk__option_default
    },
    {
        "list-all-operations", no_argument, NULL, 'o',
        "List all resource operations, optionally filtered by --resource "
            "and/or --node",
        pcmk__option_default
    },
    {
        "list-standards", no_argument, NULL, 0,
        "\tList supported standards", pcmk__option_default
    },
    {
        "list-ocf-providers", no_argument, NULL, 0,
        "List all available OCF providers", pcmk__option_default
    },
    {
        "list-agents", required_argument, NULL, 0,
        "List all agents available for the named standard and/or provider",
        pcmk__option_default
    },
    {
        "list-ocf-alternatives", required_argument, NULL, 0,
        "List all available providers for the named OCF agent",
        pcmk__option_default
    },
    {
        "show-metadata", required_argument, NULL, 0,
        "Show the metadata for the named class:provider:agent",
        pcmk__option_default
    },
    {
        "query-xml", no_argument, NULL, 'q',
        "\tShow XML configuration of resource (after any template expansion)",
        pcmk__option_default
    },
    {
        "query-xml-raw", no_argument, NULL, 'w',
        "\tShow XML configuration of resource (before any template expansion)",
        pcmk__option_default
    },
    {
        "get-parameter", required_argument, NULL, 'g',
        "Display named parameter for resource (use instance attribute unless "
            "--meta or --utilization is specified)",
        pcmk__option_default
    },
    {
        "get-property", required_argument, NULL, 'G',
        "Display named property of resource ('class', 'type', or 'provider') "
            "(requires --resource)",
        pcmk__option_hidden
    },
    {
        "locate", no_argument, NULL, 'W',
        "\t\tShow node(s) currently running resource",
        pcmk__option_default
    },
    {
        "stack", no_argument, NULL, 'A',
        "\t\tDisplay the prerequisites and dependents of a resource",
        pcmk__option_default
    },
    {
        "constraints", no_argument, NULL, 'a',
        "\tDisplay the (co)location constraints that apply to a resource",
        pcmk__option_default
    },
    {
        "why", no_argument, NULL, 'Y',
        "\t\tShow why resources are not running, optionally filtered by "
            "--resource and/or --node",
        pcmk__option_default
    },
    {
        "-spacer-", no_argument, NULL, '-',
        "\nCommands:", pcmk__option_default
    },
    {
        "validate", no_argument, NULL, 0,
        "\t\tValidate resource configuration by calling agent's validate-all "
            "action. The configuration may be specified either by giving an "
            "existing resource name with -r, or by specifying --class, "
            "--agent, and --provider arguments, along with any number of "
            "--option arguments.",
        pcmk__option_default
    },
    {
        "cleanup", no_argument, NULL, 'C',
        "\t\tIf resource has any past failures, clear its history and "
            "fail count. Optionally filtered by --resource, --node, "
            "--operation, and --interval (otherwise all). --operation and "
            "--interval apply to fail counts, but entire history is always "
            "cleared, to allow current state to be rechecked. If the named "
            "resource is part of a group, or one numbered instance of a clone "
            "or bundled resource, the clean-up applies to the whole collective "
            "resource unless --force is given.",
        pcmk__option_default
    },
    {
        "refresh", no_argument, NULL, 'R',
        "\t\tDelete resource's history (including failures) so its current "
            "state is rechecked. Optionally filtered by --resource and --node "
            "(otherwise all). If the named resource is part of a group, or one "
            "numbered instance of a clone or bundled resource, the refresh "
            "applies to the whole collective resource unless --force is given.",
        pcmk__option_default
    },
    {
        "set-parameter", required_argument, NULL, 'p',
        "Set named parameter for resource (requires -v). Use instance "
            "attribute unless --meta or --utilization is specified.",
        pcmk__option_default
    },
    {
        "delete-parameter", required_argument, NULL, 'd',
        "Delete named parameter for resource. Use instance attribute unless "
            "--meta or --utilization is specified.",
        pcmk__option_default
    },
    {
        "set-property", required_argument, NULL, 'S',
        "Set named property of resource ('class', 'type', or 'provider') "
            "(requires -r, -t, -v)",
        pcmk__option_hidden
    },
    {
        "-spacer-", no_argument, NULL, '-',
        "\nResource location:", pcmk__option_default
    },
    {
        "move", no_argument, NULL, 'M',
        "\t\tCreate a constraint to move resource. If --node is specified, the "
            "constraint will be to move to that node, otherwise it will be to "
            "ban the current node. Unless --force is specified, this will "
            "return an error if the resource is already running on the "
            "specified node. If --force is specified, this will always ban the "
            "current node. Optional: --lifetime, --master. NOTE: This may "
            "prevent the resource from running on its previous location until "
            "the implicit constraint expires or is removed with --clear.",
        pcmk__option_default
    },
    {
        "ban", no_argument, NULL, 'B',
        "\t\tCreate a constraint to keep resource off a node. Optional: "
            "--node, --lifetime, --master. NOTE: This will prevent the "
            "resource from running on the affected node until the implicit "
            "constraint expires or is removed with --clear. If --node is not "
            "specified, it defaults to the node currently running the resource "
            "for primitives and groups, or the master for promotable clones "
            "with promoted-max=1 (all other situations result in an error as "
            "there is no sane default).",
        pcmk__option_default
    },
    {
        "clear", no_argument, NULL, 'U',
        "\t\tRemove all constraints created by the --ban and/or --move "
            "commands. Requires: --resource. Optional: --node, --master, "
            "--expired. If --node is not specified, all constraints created "
            "by --ban and --move will be removed for the named resource. If "
            "--node and --force are specified, any constraint created by "
            "--move will be cleared, even if it is not for the specified node. "
            "If --expired is specified, only those constraints whose lifetimes "
            "have expired will be removed.",
        pcmk__option_default
    },
    {
        "expired", no_argument, NULL, 'e',
        "\t\tModifies the --clear argument to remove constraints with "
            "expired lifetimes.",
        pcmk__option_default
    },
    {
        "lifetime", required_argument, NULL, 'u',
        "\tLifespan (as ISO 8601 duration) of created constraints (with -B, "
            "-M) (see https://en.wikipedia.org/wiki/ISO_8601#Durations)",
        pcmk__option_default
    },
    {
        "master", no_argument, NULL, 0,
        "\t\tLimit scope of command to Master role (with -B, -M, -U). For -B "
            "and -M, the previous master may remain active in the Slave role.",
        pcmk__option_default
    },
    {
        "-spacer-", no_argument, NULL, '-',
        "\nAdvanced Commands:", pcmk__option_default
    },
    {
        "delete", no_argument, NULL, 'D',
        "\t\t(Advanced) Delete a resource from the CIB. Required: -t",
        pcmk__option_default
    },
    {
        "fail", no_argument, NULL, 'F',
        "\t\t(Advanced) Tell the cluster this resource has failed",
        pcmk__option_default
    },
    {
        "restart", no_argument, NULL, 0,
        "\t\t(Advanced) Tell the cluster to restart this resource and "
            "anything that depends on it",
        pcmk__option_default
    },
    {
        "wait", no_argument, NULL, 0,
        "\t\t(Advanced) Wait until the cluster settles into a stable state",
        pcmk__option_default
    },
    {
        "force-demote", no_argument, NULL, 0,
        "\t(Advanced) Bypass the cluster and demote a resource on the local "
            "node. Unless --force is specified, this will refuse to do so if "
            "the cluster believes the resource is a clone instance already "
            "running on the local node.",
        pcmk__option_default
    },
    {
        "force-stop", no_argument, NULL, 0,
        "\t(Advanced) Bypass the cluster and stop a resource on the local node",
        pcmk__option_default
    },
    {
        "force-start", no_argument, NULL, 0,
        "\t(Advanced) Bypass the cluster and start a resource on the local "
            "node. Unless --force is specified, this will refuse to do so if "
            "the cluster believes the resource is a clone instance already "
            "running on the local node.",
        pcmk__option_default
    },
    {
        "force-promote", no_argument, NULL, 0,
        "\t(Advanced) Bypass the cluster and promote a resource on the local "
            "node. Unless --force is specified, this will refuse to do so if "
            "the cluster believes the resource is a clone instance already "
            "running on the local node.",
        pcmk__option_default
    },
    {
        "force-check", no_argument, NULL, 0,
        "\t(Advanced) Bypass the cluster and check the state of a resource on "
            "the local node",
        pcmk__option_default
    },
    {
        "-spacer-", no_argument, NULL, '-',
        "\nValidate Options:", pcmk__option_default
    },
    {
        "class", required_argument, NULL, 0,
        "\tThe standard the resource agent confirms to (for example, ocf). "
            "Use with --agent, --provider, --option, and --validate.",
        pcmk__option_default
    },
    {
        "agent", required_argument, NULL, 0,
        "\tThe agent to use (for example, IPaddr). Use with --class, "
            "--provider, --option, and --validate.",
        pcmk__option_default
    },
    {
        "provider", required_argument, NULL, 0,
        "\tThe vendor that supplies the resource agent (for example, "
            "heartbeat). Use with --class, --agent, --option, and --validate.",
        pcmk__option_default
    },
    {
        "option", required_argument, NULL, 0,
        "\tSpecify a device configuration parameter as NAME=VALUE (may be "
            "specified multiple times). Use with --validate and without the "
            "-r option.",
        pcmk__option_default
    },
    {
        "-spacer-", no_argument, NULL, '-',
        "\nAdditional Options:", pcmk__option_default
    },
    {
        "node", required_argument, NULL, 'N',
        "\tNode name", pcmk__option_default
    },
    {
        "recursive", no_argument, NULL, 0,
        "\tFollow colocation chains when using --set-parameter",
        pcmk__option_default
    },
    {
        "resource-type", required_argument, NULL, 't',
        "Resource XML element (primitive, group, etc.) (with -D)",
        pcmk__option_default
    },
    {
        "parameter-value", required_argument, NULL, 'v',
        "Value to use with -p", pcmk__option_default
    },
    {
        "meta", no_argument, NULL, 'm',
        "\t\tUse resource meta-attribute instead of instance attribute "
            "(with -p, -g, -d)",
        pcmk__option_default
    },
    {
        "utilization", no_argument, NULL, 'z',
        "\tUse resource utilization attribute instead of instance attribute "
            "(with -p, -g, -d)",
        pcmk__option_default
    },
    {
        "operation", required_argument, NULL, 'n',
        "\tOperation to clear instead of all (with -C -r)",
        pcmk__option_default
    },
    {
        "interval", required_argument, NULL, 'I',
        "\tInterval of operation to clear (default 0) (with -C -r -n)",
        pcmk__option_default
    },
    {
        "set-name", required_argument, NULL, 's',
        "\t(Advanced) XML ID of attributes element to use (with -p, -d)",
        pcmk__option_default
    },
    {
        "nvpair", required_argument, NULL, 'i',
        "\t(Advanced) XML ID of nvpair element to use (with -p, -d)",
        pcmk__option_default
    },
    {
        "timeout", required_argument, NULL, 'T',
        "\t(Advanced) Abort if command does not finish in this time (with "
            "--restart, --wait, --force-*)",
        pcmk__option_default
    },
    {
        "force", no_argument, NULL, 'f',
        "\t\tIf making CIB changes, do so regardless of quorum. See help for "
            "individual commands for additional behavior.",
        pcmk__option_default
    },
    {
        "xml-file", required_argument, NULL, 'x',
        NULL, pcmk__option_hidden
    },

    /* legacy options */
    {
        "host-uname", required_argument, NULL, 'H',
        NULL, pcmk__option_hidden
    },

    {
        "-spacer-", 1, NULL, '-',
        "\nExamples:", pcmk__option_paragraph
    },
    {
        "-spacer-", 1, NULL, '-',
        "List the available OCF agents:", pcmk__option_paragraph
    },
    {
        "-spacer-", 1, NULL, '-',
        " crm_resource --list-agents ocf", pcmk__option_example
    },
    {
        "-spacer-", 1, NULL, '-',
        "List the available OCF agents from the linux-ha project:",
        pcmk__option_paragraph
    },
    {
        "-spacer-", 1, NULL, '-',
        " crm_resource --list-agents ocf:heartbeat", pcmk__option_example
    },
    {
        "-spacer-", 1, NULL, '-',
        "Move 'myResource' to a specific node:", pcmk__option_paragraph
    },
    {
        "-spacer-", 1, NULL, '-',
        " crm_resource --resource myResource --move --node altNode",
        pcmk__option_example
    },
    {
        "-spacer-", 1, NULL, '-',
        "Allow (but not force) 'myResource' to move back to its original "
            "location:",
        pcmk__option_paragraph
    },
    {
        "-spacer-", 1, NULL, '-',
        " crm_resource --resource myResource --clear", pcmk__option_example
    },
    {
        "-spacer-", 1, NULL, '-',
        "Stop 'myResource' (and anything that depends on it):",
        pcmk__option_paragraph
    },
    {
        "-spacer-", 1, NULL, '-',
        " crm_resource --resource myResource --set-parameter target-role "
            "--meta --parameter-value Stopped",
        pcmk__option_example
    },
    {
        "-spacer-", 1, NULL, '-',
        "Tell the cluster not to manage 'myResource' (the cluster will not "
            "attempt to start or stop the resource under any circumstances; "
            "useful when performing maintenance tasks on a resource):",
        pcmk__option_paragraph
    },
    {
        "-spacer-", 1, NULL, '-',
        " crm_resource --resource myResource --set-parameter is-managed "
            "--meta --parameter-value false",
        pcmk__option_example
    },
    {
        "-spacer-", 1, NULL, '-',
        "Erase the operation history of 'myResource' on 'aNode' (the cluster "
            "will 'forget' the existing resource state, including any "
            "errors, and attempt to recover the resource; useful when a "
            "resource had failed permanently and has been repaired "
            "by an administrator):",
        pcmk__option_paragraph
    },
    {
        "-spacer-", 1, NULL, '-',
        " crm_resource --resource myResource --cleanup --node aNode",
        pcmk__option_example
    },
    { 0, 0, 0, 0 }
=======
static GOptionEntry query_entries[] = {
    { "list", 'L', G_OPTION_FLAG_NO_ARG, G_OPTION_ARG_CALLBACK, list_cb,
      "List all cluster resources with status",
      NULL },
    { "list-raw", 'l', G_OPTION_FLAG_NO_ARG, G_OPTION_ARG_CALLBACK, list_cb,
      "List IDs of all instantiated resources (individual members\n"
      INDENT "rather than groups etc.)",
      NULL },
    { "list-cts", 'c', G_OPTION_FLAG_HIDDEN|G_OPTION_FLAG_NO_ARG, G_OPTION_ARG_CALLBACK, list_cb,
      NULL,
      NULL },
    { "list-operations", 'O', G_OPTION_FLAG_NO_ARG, G_OPTION_ARG_CALLBACK, list_cb,
      "List active resource operations, optionally filtered by\n"
      INDENT "--resource and/or --node",
      NULL },
    { "list-all-operations", 'o', G_OPTION_FLAG_NO_ARG, G_OPTION_ARG_CALLBACK, list_cb,
      "List all resource operations, optionally filtered by\n"
      INDENT "--resource and/or --node",
      NULL },
    { "list-standards", 0, G_OPTION_FLAG_NO_ARG, G_OPTION_ARG_CALLBACK,
      list_standards_cb,
      "List supported standards",
      NULL },
    { "list-ocf-providers", 0, G_OPTION_FLAG_NO_ARG, G_OPTION_ARG_CALLBACK,
      list_providers_cb,
      "List all available OCF providers",
      NULL },
    { "list-agents", 0, G_OPTION_FLAG_NONE, G_OPTION_ARG_CALLBACK,
      list_agents_cb,
      "List all agents available for the named standard and/or provider",
      "STD/PROV" },
    { "list-ocf-alternatives", 0, G_OPTION_FLAG_NONE, G_OPTION_ARG_CALLBACK,
      list_alternatives_cb,
      "List all available providers for the named OCF agent",
      "AGENT" },
    { "show-metadata", 0, G_OPTION_FLAG_NONE, G_OPTION_ARG_CALLBACK,
      metadata_cb,
      "Show the metadata for the named class:provider:agent",
      "SPEC" },
    { "query-xml", 'q', G_OPTION_FLAG_NO_ARG, G_OPTION_ARG_CALLBACK, flag_cb,
      "Show XML configuration of resource (after any template expansion)",
      NULL },
    { "query-xml-raw", 'w', G_OPTION_FLAG_NO_ARG, G_OPTION_ARG_CALLBACK, flag_cb,
      "Show XML configuration of resource (before any template expansion)",
      NULL },
    { "get-parameter", 'g', G_OPTION_FLAG_NONE, G_OPTION_ARG_CALLBACK, get_param_prop_cb,
      "Display named parameter for resource (use instance attribute\n"
      INDENT "unless --meta or --utilization is specified)",
      "PARAM" },
    { "get-property", 'G', G_OPTION_FLAG_HIDDEN, G_OPTION_ARG_CALLBACK, get_param_prop_cb,
      "Display named property of resource ('class', 'type', or 'provider') "
      "(requires --resource)",
      "PROPERTY" },
    { "locate", 'W', G_OPTION_FLAG_NO_ARG, G_OPTION_ARG_CALLBACK, flag_cb,
      "Show node(s) currently running resource",
      NULL },
    { "stack", 'A', G_OPTION_FLAG_NO_ARG, G_OPTION_ARG_CALLBACK, flag_cb,
      "Display the (co)location constraints that apply to a resource\n"
      INDENT "and the resources is it colocated with",
      NULL },
    { "constraints", 'a', G_OPTION_FLAG_NO_ARG, G_OPTION_ARG_CALLBACK, flag_cb,
      "Display the (co)location constraints that apply to a resource",
      NULL },
    { "why", 'Y', G_OPTION_FLAG_NO_ARG, G_OPTION_ARG_CALLBACK, why_cb,
      "Show why resources are not running, optionally filtered by\n"
      INDENT "--resource and/or --node",
      NULL },

    { NULL }
>>>>>>> b0ef36d8
};

static GOptionEntry command_entries[] = {
    { "validate", 0, G_OPTION_FLAG_NO_ARG, G_OPTION_ARG_CALLBACK,
      validate_or_force_cb,
      "Validate resource configuration by calling agent's validate-all\n"
      INDENT "action. The configuration may be specified either by giving an\n"
      INDENT "existing resource name with -r, or by specifying --class,\n"
      INDENT "--agent, and --provider arguments, along with any number of\n"
      INDENT "--option arguments.",
      NULL },
    { "cleanup", 'C', G_OPTION_FLAG_NO_ARG, G_OPTION_ARG_CALLBACK, cleanup_refresh_cb,
      "If resource has any past failures, clear its history and fail\n"
      INDENT "count. Optionally filtered by --resource, --node, --operation\n"
      INDENT "and --interval (otherwise all). --operation and --interval\n"
      INDENT "apply to fail counts, but entire history is always clear, to\n"
      INDENT "allow current state to be rechecked. If the named resource is\n"
      INDENT "part of a group, or one numbered instance of a clone or bundled\n"
      INDENT "resource, the clean-up applies to the whole collective resource\n"
      INDENT "unless --force is given.",
      NULL },
    { "refresh", 'R', G_OPTION_FLAG_NO_ARG, G_OPTION_ARG_CALLBACK, cleanup_refresh_cb,
      "Delete resource's history (including failures) so its current state\n"
      INDENT "is rechecked. Optionally filtered by --resource and --node\n"
      INDENT "(otherwise all). If the named resource is part of a group, or one\n"
      INDENT "numbered instance of a clone or bundled resource, the refresh\n"
      INDENT "applies to the whole collective resource unless --force is given.",
      NULL },
    { "set-parameter", 'p', G_OPTION_FLAG_NONE, G_OPTION_ARG_CALLBACK, set_delete_param_cb,
      "Set named parameter for resource (requires -v). Use instance\n"
      INDENT "attribute unless --meta or --utilization is specified.",
      "PARAM" },
    { "delete-parameter", 'd', G_OPTION_FLAG_NONE, G_OPTION_ARG_CALLBACK, set_delete_param_cb,
      "Delete named parameter for resource. Use instance attribute\n"
      INDENT "unless --meta or --utilization is specified.",
      "PARAM" },
    { "set-property", 'S', G_OPTION_FLAG_HIDDEN, G_OPTION_ARG_CALLBACK, set_prop_cb,
      "Set named property of resource ('class', 'type', or 'provider') "
      "(requires -r, -t, -v)",
      "PROPERTY" },

    { NULL }
};

static GOptionEntry location_entries[] = {
    { "move", 'M', G_OPTION_FLAG_NO_ARG, G_OPTION_ARG_CALLBACK, flag_cb,
      "Create a constraint to move resource. If --node is specified,\n"
      INDENT "the constraint will be to move to that node, otherwise it\n"
      INDENT "will be to ban the current node. Unless --force is specified\n"
      INDENT "this will return an error if the resource is already running\n"
      INDENT "on the specified node. If --force is specified, this will\n"
      INDENT "always ban the current node.\n"
      INDENT "Optional: --lifetime, --master. NOTE: This may prevent the\n"
      INDENT "resource from running on its previous location until the\n"
      INDENT "implicit constraint expires or is removed with --clear.",
      NULL },
    { "ban", 'B', G_OPTION_FLAG_NO_ARG, G_OPTION_ARG_CALLBACK, flag_cb,
      "Create a constraint to keep resource off a node.\n"
      INDENT "Optional: --node, --lifetime, --master.\n"
      INDENT "NOTE: This will prevent the resource from running on the\n"
      INDENT "affected node until the implicit constraint expires or is\n"
      INDENT "removed with --clear. If --node is not specified, it defaults\n"
      INDENT "to the node currently running the resource for primitives\n"
      INDENT "and groups, or the master for promotable clones with\n"
      INDENT "promoted-max=1 (all other situations result in an error as\n"
      INDENT "there is no sane default).",
      NULL },
    { "clear", 'U', G_OPTION_FLAG_NO_ARG, G_OPTION_ARG_CALLBACK, flag_cb,
      "Remove all constraints created by the --ban and/or --move\n"
      INDENT "commands. Requires: --resource. Optional: --node, --master,\n"
      INDENT "--expired. If --node is not specified, all constraints created\n"
      INDENT "by --ban and --move will be removed for the named resource. If\n"
      INDENT "--node and --force are specified, any constraint created by\n"
      INDENT "--move will be cleared, even if it is not for the specified\n"
      INDENT "node. If --expired is specified, only those constraints whose\n"
      INDENT "lifetimes have expired will be removed.",
      NULL },
    { "expired", 'e', G_OPTION_FLAG_NO_ARG, G_OPTION_ARG_CALLBACK, expired_cb,
      "Modifies the --clear argument to remove constraints with\n"
      INDENT "expired lifetimes.",
      NULL },
    { "lifetime", 'u', G_OPTION_FLAG_NONE, G_OPTION_ARG_STRING, &options.move_lifetime,
      "Lifespan (as ISO 8601 duration) of created constraints (with\n"
      INDENT "-B, -M) see https://en.wikipedia.org/wiki/ISO_8601#Durations)",
      "TIMESPEC" },
    { "master", 0, G_OPTION_FLAG_NONE, G_OPTION_ARG_NONE, &options.promoted_role_only,
      "Limit scope of command to Master role (with -B, -M, -U). For\n"
      INDENT "-B and -M the previous master may remain active in the Slave role.",
      NULL },

    { NULL }
};

static GOptionEntry advanced_entries[] = {
    { "delete", 'D', G_OPTION_FLAG_NO_ARG, G_OPTION_ARG_CALLBACK, delete_cb,
      "(Advanced) Delete a resource from the CIB. Required: -t",
      NULL },
    { "fail", 'F', G_OPTION_FLAG_NO_ARG, G_OPTION_ARG_CALLBACK, fail_cb,
      "(Advanced) Tell the cluster this resource has failed",
      NULL },
    { "restart", 0, G_OPTION_FLAG_NO_ARG, G_OPTION_ARG_CALLBACK, restart_cb,
      "(Advanced) Tell the cluster to restart this resource and\n"
      INDENT "anything that depends on it",
      NULL },
    { "wait", 0, G_OPTION_FLAG_NO_ARG, G_OPTION_ARG_CALLBACK, wait_cb,
      "(Advanced) Wait until the cluster settles into a stable state",
      NULL },
    { "force-demote", 0, G_OPTION_FLAG_NO_ARG, G_OPTION_ARG_CALLBACK,
      validate_or_force_cb,
      "(Advanced) Bypass the cluster and demote a resource on the local\n"
      INDENT "node. Unless --force is specified, this will refuse to do so if\n"
      INDENT "the cluster believes the resource is a clone instance already\n"
      INDENT "running on the local node.",
      NULL },
    { "force-stop", 0, G_OPTION_FLAG_NO_ARG, G_OPTION_ARG_CALLBACK,
      validate_or_force_cb,
      "(Advanced) Bypass the cluster and stop a resource on the local node",
      NULL },
    { "force-start", 0, G_OPTION_FLAG_NO_ARG, G_OPTION_ARG_CALLBACK,
      validate_or_force_cb,
      "(Advanced) Bypass the cluster and start a resource on the local\n"
      INDENT "node. Unless --force is specified, this will refuse to do so if\n"
      INDENT "the cluster believes the resource is a clone instance already\n"
      INDENT "running on the local node.",
      NULL },
    { "force-promote", 0, G_OPTION_FLAG_NO_ARG, G_OPTION_ARG_CALLBACK,
      validate_or_force_cb,
      "(Advanced) Bypass the cluster and promote a resource on the local\n"
      INDENT "node. Unless --force is specified, this will refuse to do so if\n"
      INDENT "the cluster believes the resource is a clone instance already\n"
      INDENT "running on the local node.",
      NULL },
    { "force-check", 0, G_OPTION_FLAG_NO_ARG, G_OPTION_ARG_CALLBACK,
      validate_or_force_cb,
      "(Advanced) Bypass the cluster and check the state of a resource on\n"
      INDENT "the local node",
      NULL },

    { NULL }
};

static GOptionEntry validate_entries[] = {
    { "class", 0, G_OPTION_FLAG_NONE, G_OPTION_ARG_CALLBACK, class_cb,
      "The standard the resource agent confirms to (for example, ocf).\n"
      INDENT "Use with --agent, --provider, --option, and --validate.",
      "CLASS" },
    { "agent", 0, G_OPTION_FLAG_NONE, G_OPTION_ARG_CALLBACK, agent_provider_cb,
      "The agent to use (for example, IPaddr). Use with --class,\n"
      INDENT "--provider, --option, and --validate.",
      "AGENT" },
    { "provider", 0, G_OPTION_FLAG_NONE, G_OPTION_ARG_CALLBACK, agent_provider_cb,
      "The vendor that supplies the resource agent (for example,\n"
      INDENT "heartbeat). Use with --class, --agent, --option, and --validate.",
      "PROVIDER" },
    { "option", 0, G_OPTION_FLAG_NONE, G_OPTION_ARG_CALLBACK, option_cb,
      "Specify a device configuration parameter as NAME=VALUE (may be\n"
      INDENT "specified multiple times). Use with --validate and without the\n"
      INDENT "-r option.",
      "PARAM" },

    { NULL }
};

static GOptionEntry addl_entries[] = {
    { "node", 'N', G_OPTION_FLAG_NONE, G_OPTION_ARG_STRING, &options.host_uname,
      "Node name",
      "NAME" },
    { "recursive", 0, G_OPTION_FLAG_NONE, G_OPTION_ARG_NONE, &options.recursive,
      "Follow colocation chains when using --set-parameter",
      NULL },
    { "resource-type", 't', G_OPTION_FLAG_NONE, G_OPTION_ARG_STRING, &options.rsc_type,
      "Resource XML element (primitive, group, etc.) (with -D)",
      "ELEMENT" },
    { "parameter-value", 'v', G_OPTION_FLAG_NONE, G_OPTION_ARG_STRING, &options.prop_value,
      "Value to use with -p",
      "PARAM" },
    { "meta", 'm', G_OPTION_FLAG_NO_ARG, G_OPTION_ARG_CALLBACK, attr_set_type_cb,
      "Use resource meta-attribute instead of instance attribute\n"
      INDENT "(with -p, -g, -d)",
      NULL },
    { "utilization", 'z', G_OPTION_FLAG_NO_ARG, G_OPTION_ARG_CALLBACK, attr_set_type_cb,
      "Use resource utilization attribute instead of instance attribute\n"
      INDENT "(with -p, -g, -d)",
      NULL },
    { "operation", 'n', G_OPTION_FLAG_NONE, G_OPTION_ARG_STRING, &options.operation,
      "Operation to clear instead of all (with -C -r)",
      "OPERATION" },
    { "interval", 'I', G_OPTION_FLAG_NONE, G_OPTION_ARG_STRING, &options.interval_spec,
      "Interval of operation to clear (default 0) (with -C -r -n)",
      "N" },
    { "set-name", 's', G_OPTION_FLAG_NONE, G_OPTION_ARG_STRING, &options.prop_set,
      "(Advanced) XML ID of attributes element to use (with -p, -d)",
      "ID" },
    { "nvpair", 'i', G_OPTION_FLAG_NONE, G_OPTION_ARG_STRING, &options.prop_id,
      "(Advanced) XML ID of nvpair element to use (with -p, -d)",
      "ID" },
    { "timeout", 'T', G_OPTION_FLAG_NONE, G_OPTION_ARG_CALLBACK, timeout_cb,
      "(Advanced) Abort if command does not finish in this time (with\n"
      INDENT "--restart, --wait, --force-*)",
      "N" },
    { "force", 'f', G_OPTION_FLAG_NONE, G_OPTION_ARG_NONE, &options.force,
      "If making CIB changes, do so regardless of quorum. See help for\n"
      INDENT "individual commands for additional behavior.",
      NULL },
    { "xml-file", 'x', G_OPTION_FLAG_HIDDEN, G_OPTION_ARG_FILENAME, &options.xml_file,
      NULL,
      "FILE" },
    { "host-uname", 'H', G_OPTION_FLAG_HIDDEN, G_OPTION_ARG_STRING, &options.host_uname,
      NULL,
      "HOST" },

    { NULL }
};

gboolean
agent_provider_cb(const gchar *option_name, const gchar *optarg, gpointer data, GError **error) {
    options.validate_cmdline = TRUE;
    options.require_resource = FALSE;

    if (pcmk__str_eq(option_name, "--provider", pcmk__str_casei)) {
        if (options.v_provider) {
           free(options.v_provider);
        }
        options.v_provider = strdup(optarg);
    } else {
        if (options.v_agent) {
           free(options.v_agent);
        }
        options.v_agent = strdup(optarg);
    }

    return TRUE;
}

gboolean
attr_set_type_cb(const gchar *option_name, const gchar *optarg, gpointer data, GError **error) {
    if (pcmk__str_any_of(option_name, "-m", "--meta", NULL)) {
        options.attr_set_type = XML_TAG_META_SETS;
    } else if (pcmk__str_any_of(option_name, "-z", "--utilization", NULL)) {
        options.attr_set_type = XML_TAG_UTILIZATION;
    }

    return TRUE;
}

gboolean
class_cb(const gchar *option_name, const gchar *optarg, gpointer data, GError **error) {
    if (!(pcmk_get_ra_caps(optarg) & pcmk_ra_cap_params)) {
        if (BE_QUIET == FALSE) {
            g_set_error(error, G_OPTION_ERROR, CRM_EX_INVALID_PARAM,
                        "Standard %s does not support parameters\n", optarg);
        }
        return FALSE;

    } else {
        if (options.v_class != NULL) {
            free(options.v_class);
        }

        options.v_class = strdup(optarg);
    }

    options.validate_cmdline = TRUE;
    options.require_resource = FALSE;
    return TRUE;
}

gboolean
cleanup_refresh_cb(const gchar *option_name, const gchar *optarg, gpointer data, GError **error) {
    if (pcmk__str_any_of(option_name, "-C", "--cleanup", NULL)) {
        SET_COMMAND(cmd_cleanup);
    } else {
        SET_COMMAND(cmd_refresh);
    }

    options.require_resource = FALSE;
    if (getenv("CIB_file") == NULL) {
        options.require_crmd = TRUE;
    }
    options.find_flags = pe_find_renamed|pe_find_anon;
    return TRUE;
}

gboolean
delete_cb(const gchar *option_name, const gchar *optarg, gpointer data, GError **error) {
    options.require_dataset = FALSE;
    SET_COMMAND(cmd_delete);
    options.find_flags = pe_find_renamed|pe_find_any;
    return TRUE;
}

gboolean
expired_cb(const gchar *option_name, const gchar *optarg, gpointer data, GError **error) {
    options.clear_expired = TRUE;
    options.require_resource = FALSE;
    return TRUE;
}

static void
get_agent_spec(const gchar *optarg)
{
    options.require_cib = FALSE;
    options.require_dataset = FALSE;
    options.require_resource = FALSE;
    if (options.agent_spec != NULL) {
        free(options.agent_spec);
        options.agent_spec = NULL;
    }
    if (optarg != NULL) {
        options.agent_spec = strdup(optarg);
    }
}

gboolean
list_agents_cb(const gchar *option_name, const gchar *optarg, gpointer data,
               GError **error)
{
    SET_COMMAND(cmd_list_agents);
    get_agent_spec(optarg);
    return TRUE;
}

gboolean
list_providers_cb(const gchar *option_name, const gchar *optarg, gpointer data,
                  GError **error)
{
    SET_COMMAND(cmd_list_providers);
    get_agent_spec(optarg);
    return TRUE;
}

gboolean
list_standards_cb(const gchar *option_name, const gchar *optarg, gpointer data,
                  GError **error)
{
    SET_COMMAND(cmd_list_standards);
    options.require_cib = FALSE;
    options.require_dataset = FALSE;
    options.require_resource = FALSE;
    return TRUE;
}

gboolean
list_alternatives_cb(const gchar *option_name, const gchar *optarg,
                     gpointer data, GError **error)
{
    SET_COMMAND(cmd_list_alternatives);
    options.require_cib = FALSE;
    options.require_dataset = FALSE;
    options.require_resource = FALSE;
    return TRUE;
}

gboolean
metadata_cb(const gchar *option_name, const gchar *optarg, gpointer data,
            GError **error)
{
    SET_COMMAND(cmd_metadata);
    get_agent_spec(optarg);
    return TRUE;
}

gboolean
option_cb(const gchar *option_name, const gchar *optarg, gpointer data,
          GError **error)
{
    char *name = NULL;
    char *value = NULL;
<<<<<<< HEAD
    GHashTable *validate_options = NULL;

    const char *rsc_id = NULL;
    const char *host_uname = NULL;
    const char *prop_name = NULL;
    const char *prop_value = NULL;
    const char *rsc_type = NULL;
    const char *prop_id = NULL;
    const char *prop_set = NULL;
    const char *rsc_long_cmd = NULL;
    const char *longname = NULL;
    const char *operation = NULL;
    const char *interval_spec = NULL;
    const char *cib_file = getenv("CIB_file");
    const char *xml_file = NULL;
    GHashTable *override_params = NULL;

    xmlNode *cib_xml_copy = NULL;
    pe_resource_t *rsc = NULL;
    bool recursive = FALSE;

    bool validate_cmdline = FALSE; /* whether we are just validating based on command line options */
    bool require_resource = TRUE; /* whether command requires that resource be specified */
    bool require_dataset = TRUE;  /* whether command requires populated dataset instance */
    bool require_crmd = FALSE;    // whether command requires controller connection
    bool clear_expired = FALSE;

    int rc = pcmk_ok;
    int is_ocf_rc = 0;
    int option_index = 0;
    int timeout_ms = 0;
    int argerr = 0;
    int flag;
    int find_flags = 0;           // Flags to use when searching for resource
    crm_exit_t exit_code = CRM_EX_OK;
=======
>>>>>>> b0ef36d8

    if (pcmk_scan_nvpair(optarg, &name, &value) != 2) {
        return FALSE;
    }
    if (options.validate_options == NULL) {
        options.validate_options = crm_str_table_new();
    }
    g_hash_table_replace(options.validate_options, name, value);
    return TRUE;
}

gboolean
fail_cb(const gchar *option_name, const gchar *optarg, gpointer data, GError **error) {
    options.require_crmd = TRUE;
    SET_COMMAND(cmd_fail);
    return TRUE;
}

gboolean
flag_cb(const gchar *option_name, const gchar *optarg, gpointer data, GError **error) {
    if (pcmk__str_any_of(option_name, "-U", "--clear", NULL)) {
        options.find_flags = pe_find_renamed|pe_find_anon;
        SET_COMMAND(cmd_clear);
    } else if (pcmk__str_any_of(option_name, "-B", "--ban", NULL)) {
        options.find_flags = pe_find_renamed|pe_find_anon;
        SET_COMMAND(cmd_ban);
    } else if (pcmk__str_any_of(option_name, "-M", "--move", NULL)) {
        options.find_flags = pe_find_renamed|pe_find_anon;
        SET_COMMAND(cmd_move);
    } else if (pcmk__str_any_of(option_name, "-q", "--query-xml", NULL)) {
        options.find_flags = pe_find_renamed|pe_find_any;
        SET_COMMAND(cmd_query_xml);
    } else if (pcmk__str_any_of(option_name, "-w", "--query-xml-raw", NULL)) {
        options.find_flags = pe_find_renamed|pe_find_any;
        SET_COMMAND(cmd_query_raw_xml);
    } else if (pcmk__str_any_of(option_name, "-W", "--locate", NULL)) {
        options.find_flags = pe_find_renamed|pe_find_anon;
        SET_COMMAND(cmd_locate);
    } else if (pcmk__str_any_of(option_name, "-A", "--stack", NULL)) {
        options.find_flags = pe_find_renamed|pe_find_anon;
        SET_COMMAND(cmd_colocations_deep);
    } else {
        options.find_flags = pe_find_renamed|pe_find_anon;
        SET_COMMAND(cmd_colocations);
    }

    return TRUE;
}

gboolean
get_param_prop_cb(const gchar *option_name, const gchar *optarg, gpointer data, GError **error) {
    if (pcmk__str_any_of(option_name, "-g", "--get-parameter", NULL)) {
        SET_COMMAND(cmd_get_param);
    } else {
        SET_COMMAND(cmd_get_property);
    }

    if (options.prop_name) {
        free(options.prop_name);
    }

    options.prop_name = strdup(optarg);
    options.find_flags = pe_find_renamed|pe_find_any;
    return TRUE;
}

gboolean
list_cb(const gchar *option_name, const gchar *optarg, gpointer data, GError **error) {
    if (pcmk__str_any_of(option_name, "-c", "--list-cts", NULL)) {
        SET_COMMAND(cmd_cts);
    } else if (pcmk__str_any_of(option_name, "-L", "--list", NULL)) {
        SET_COMMAND(cmd_list_resources);
    } else if (pcmk__str_any_of(option_name, "-l", "--list-raw", NULL)) {
        SET_COMMAND(cmd_list_instances);
    } else if (pcmk__str_any_of(option_name, "-O", "--list-operations", NULL)) {
        SET_COMMAND(cmd_list_active_ops);
    } else {
        SET_COMMAND(cmd_list_all_ops);
    }

    options.require_resource = FALSE;
    return TRUE;
}

gboolean
set_delete_param_cb(const gchar *option_name, const gchar *optarg, gpointer data, GError **error) {
    if (pcmk__str_any_of(option_name, "-p", "--set-parameter", NULL)) {
        SET_COMMAND(cmd_set_param);
    } else {
        SET_COMMAND(cmd_delete_param);
    }

    if (options.prop_name) {
        free(options.prop_name);
    }

    options.prop_name = strdup(optarg);
    options.find_flags = pe_find_renamed|pe_find_any;
    return TRUE;
}

gboolean
set_prop_cb(const gchar *option_name, const gchar *optarg, gpointer data, GError **error) {
    options.require_dataset = FALSE;

<<<<<<< HEAD
                } else {
                    crm_err("Unhandled long option: %s", longname);
                }
                break;
            case 'V':
                resource_verbose++;
                crm_bump_log_level(argc, argv);
                break;
            case '$':
            case '?':
                pcmk__cli_help(flag, CRM_EX_OK);
                break;
            case 'x':
                xml_file = optarg;
                break;
            case 'Q':
                BE_QUIET = TRUE;
                break;
            case 'm':
                attr_set_type = XML_TAG_META_SETS;
                break;
            case 'z':
                attr_set_type = XML_TAG_UTILIZATION;
                break;
            case 'u':
                move_lifetime = strdup(optarg);
                break;
            case 'f':
                do_force = TRUE;
                crm_log_args(argc, argv);
                break;
            case 'i':
                prop_id = optarg;
                break;
            case 's':
                prop_set = optarg;
                break;
            case 'r':
                rsc_id = optarg;
                break;
            case 'v':
                prop_value = optarg;
                break;
            case 't':
                rsc_type = optarg;
                break;
            case 'T':
                timeout_ms = crm_get_msec(optarg);
                break;
            case 'e':
                clear_expired = TRUE;
                require_resource = FALSE;
                break;

            case 'C':
            case 'R':
                crm_log_args(argc, argv);
                require_resource = FALSE;
                if (cib_file == NULL) {
                    require_crmd = TRUE;
                }
                rsc_cmd = flag;
                find_flags = pe_find_renamed|pe_find_anon;
                break;

            case 'n':
                operation = optarg;
                break;

            case 'I':
                interval_spec = optarg;
                break;

            case 'D':
                require_dataset = FALSE;
                crm_log_args(argc, argv);
                rsc_cmd = flag;
                find_flags = pe_find_renamed|pe_find_any;
                break;

            case 'F':
                require_crmd = TRUE;
                crm_log_args(argc, argv);
                rsc_cmd = flag;
                break;

            case 'U':
            case 'B':
            case 'M':
                crm_log_args(argc, argv);
                rsc_cmd = flag;
                find_flags = pe_find_renamed|pe_find_anon;
                break;

            case 'c':
            case 'L':
            case 'l':
            case 'O':
            case 'o':
                require_resource = FALSE;
                rsc_cmd = flag;
                break;

            case 'Y':
                require_resource = FALSE;
                rsc_cmd = flag;
                find_flags = pe_find_renamed|pe_find_anon;
                break;

            case 'q':
            case 'w':
                rsc_cmd = flag;
                find_flags = pe_find_renamed|pe_find_any;
                break;

            case 'W':
            case 'A':
            case 'a':
                rsc_cmd = flag;
                find_flags = pe_find_renamed|pe_find_anon;
                break;

            case 'S':
                require_dataset = FALSE;
                crm_log_args(argc, argv);
                prop_name = optarg;
                rsc_cmd = flag;
                find_flags = pe_find_renamed|pe_find_any;
                break;

            case 'p':
            case 'd':
                crm_log_args(argc, argv);
                prop_name = optarg;
                rsc_cmd = flag;
                find_flags = pe_find_renamed|pe_find_any;
                break;

            case 'G':
            case 'g':
                prop_name = optarg;
                rsc_cmd = flag;
                find_flags = pe_find_renamed|pe_find_any;
                break;

            case 'H':
            case 'N':
                crm_trace("Option %c => %s", flag, optarg);
                host_uname = optarg;
                break;

            default:
                CMD_ERR("Argument code 0%o (%c) is not (?yet?) supported", flag, flag);
                ++argerr;
                break;
        }
=======
    if (options.prop_name) {
        free(options.prop_name);
>>>>>>> b0ef36d8
    }

    options.prop_name = strdup(optarg);
    SET_COMMAND(cmd_set_property);
    options.find_flags = pe_find_renamed|pe_find_any;
    return TRUE;
}

gboolean
timeout_cb(const gchar *option_name, const gchar *optarg, gpointer data, GError **error) {
    options.timeout_ms = crm_get_msec(optarg);
    return TRUE;
}

gboolean
validate_or_force_cb(const gchar *option_name, const gchar *optarg,
                     gpointer data, GError **error)
{
    SET_COMMAND(cmd_execute_agent);
    if (options.operation) {
        g_free(options.operation);
    }
    options.operation = g_strdup(option_name + 2); // skip "--"
    options.find_flags = pe_find_renamed|pe_find_anon;
    options.override_params = crm_str_table_new();
    return TRUE;
}

gboolean
restart_cb(const gchar *option_name, const gchar *optarg, gpointer data,
           GError **error)
{
    SET_COMMAND(cmd_restart);
    options.find_flags = pe_find_renamed|pe_find_anon;
    return TRUE;
}

gboolean
wait_cb(const gchar *option_name, const gchar *optarg, gpointer data, GError **error) {
    SET_COMMAND(cmd_wait);
    options.require_resource = FALSE;
    options.require_dataset = FALSE;
    return TRUE;
}

gboolean
why_cb(const gchar *option_name, const gchar *optarg, gpointer data, GError **error) {
    options.require_resource = FALSE;
    SET_COMMAND(cmd_why);
    options.find_flags = pe_find_renamed|pe_find_anon;
    return TRUE;
}

static int
ban_or_move(pe_resource_t *rsc, const char *move_lifetime, crm_exit_t *exit_code)
{
    int rc = pcmk_rc_ok;
    pe_node_t *current = NULL;
    unsigned int nactive = 0;

    CRM_CHECK(rsc != NULL, return EINVAL);

    current = pe__find_active_requires(rsc, &nactive);

    if (nactive == 1) {
        rc = cli_resource_ban(options.rsc_id, current->details->uname, move_lifetime, NULL,
                              cib_conn, options.cib_options, options.promoted_role_only);

    } else if (pcmk_is_set(rsc->flags, pe_rsc_promotable)) {
        int count = 0;
        GListPtr iter = NULL;

        current = NULL;
        for(iter = rsc->children; iter; iter = iter->next) {
            pe_resource_t *child = (pe_resource_t *)iter->data;
            enum rsc_role_e child_role = child->fns->state(child, TRUE);

            if(child_role == RSC_ROLE_MASTER) {
                count++;
                current = pe__current_node(child);
            }
        }

        if(count == 1 && current) {
            rc = cli_resource_ban(options.rsc_id, current->details->uname, move_lifetime, NULL,
                                  cib_conn, options.cib_options, options.promoted_role_only);

        } else {
            rc = EINVAL;
            *exit_code = CRM_EX_USAGE;
            g_set_error(&error, PCMK__EXITC_ERROR, *exit_code,
                        "Resource '%s' not moved: active in %d locations (promoted in %d).\n"
                        "To prevent '%s' from running on a specific location, "
                        "specify a node."
                        "To prevent '%s' from being promoted at a specific "
                        "location, specify a node and the master option.",
                        options.rsc_id, nactive, count, options.rsc_id, options.rsc_id);
        }

    } else {
        rc = EINVAL;
        *exit_code = CRM_EX_USAGE;
        g_set_error(&error, PCMK__EXITC_ERROR, *exit_code,
                    "Resource '%s' not moved: active in %d locations.\n"
                    "To prevent '%s' from running on a specific location, "
                    "specify a node.",
                    options.rsc_id, nactive, options.rsc_id);
    }

    return rc;
}

static void
cleanup(pe_resource_t *rsc)
{
    int rc = pcmk_rc_ok;

    if (options.force == FALSE) {
        rsc = uber_parent(rsc);
    }

    crm_debug("Erasing failures of %s (%s requested) on %s",
              rsc->id, options.rsc_id, (options.host_uname? options.host_uname: "all nodes"));
    rc = cli_resource_delete(controld_api, options.host_uname, rsc, options.operation,
                             options.interval_spec, TRUE, data_set, options.force);

    if ((rc == pcmk_rc_ok) && !BE_QUIET) {
        // Show any reasons why resource might stay stopped
        cli_resource_check(cib_conn, rsc);
    }

    if (rc == pcmk_rc_ok) {
        start_mainloop(controld_api);
    }
}

static int
clear_constraints(xmlNodePtr *cib_xml_copy)
{
    GListPtr before = NULL;
    GListPtr after = NULL;
    GListPtr remaining = NULL;
    GListPtr ele = NULL;
    pe_node_t *dest = NULL;
    int rc = pcmk_rc_ok;

    if (BE_QUIET == FALSE) {
        before = build_constraint_list(data_set->input);
    }

<<<<<<< HEAD
    // Establish a connection to the CIB
    cib_conn = cib_new();
    if ((cib_conn == NULL) || (cib_conn->cmds == NULL)) {
        CMD_ERR("Could not create CIB connection: %s", pcmk_strerror(rc));
        goto bail;
    }
    rc = cib_conn->cmds->signon(cib_conn, crm_system_name, cib_command);
    if (rc != pcmk_ok) {
        CMD_ERR("Could not connect to the CIB: %s", pcmk_strerror(rc));
        goto bail;
    }

    /* Populate working set from XML file if specified or CIB query otherwise */
    if (require_dataset) {
        if (xml_file != NULL) {
            cib_xml_copy = filename2xml(xml_file);
        } else {
            rc = cib_conn->cmds->query(cib_conn, NULL, &cib_xml_copy, cib_scope_local | cib_sync_call);
=======
    if (options.clear_expired) {
        rc = cli_resource_clear_all_expired(data_set->input, cib_conn, options.cib_options,
                                            options.rsc_id, options.host_uname,
                                            options.promoted_role_only);

    } else if (options.host_uname) {
        dest = pe_find_node(data_set->nodes, options.host_uname);
        if (dest == NULL) {
            rc = pcmk_rc_node_unknown;
            if (BE_QUIET == FALSE) {
                g_list_free(before);
            }
            return rc;
        }
        rc = cli_resource_clear(options.rsc_id, dest->details->uname, NULL,
                                cib_conn, options.cib_options, TRUE, options.force);

    } else {
        rc = cli_resource_clear(options.rsc_id, NULL, data_set->nodes,
                                cib_conn, options.cib_options, TRUE, options.force);
    }

    if (BE_QUIET == FALSE) {
        rc = cib_conn->cmds->query(cib_conn, NULL, cib_xml_copy, cib_scope_local | cib_sync_call);
        rc = pcmk_legacy2rc(rc);

        if (rc != pcmk_rc_ok) {
            g_set_error(&error, PCMK__RC_ERROR, rc,
                        "Could not get modified CIB: %s\n", pcmk_strerror(rc));
            g_list_free(before);
            return rc;
>>>>>>> b0ef36d8
        }

        data_set->input = *cib_xml_copy;
        cluster_status(data_set);

        after = build_constraint_list(data_set->input);
        remaining = pcmk__subtract_lists(before, after, (GCompareFunc) strcmp);

        for (ele = remaining; ele != NULL; ele = ele->next) {
            printf("Removing constraint: %s\n", (char *) ele->data);
        }

        g_list_free(before);
        g_list_free(after);
        g_list_free(remaining);
    }

    return rc;
}

static int
delete()
{
    int rc = pcmk_rc_ok;
    xmlNode *msg_data = NULL;

    if (options.rsc_type == NULL) {
        rc = ENXIO;
        g_set_error(&error, PCMK__RC_ERROR, rc,
                    "You need to specify a resource type with -t");
        return rc;
    }

    msg_data = create_xml_node(NULL, options.rsc_type);
    crm_xml_add(msg_data, XML_ATTR_ID, options.rsc_id);

    rc = cib_conn->cmds->remove(cib_conn, XML_CIB_TAG_RESOURCES, msg_data,
                                options.cib_options);
    rc = pcmk_legacy2rc(rc);
    free_xml(msg_data);
    return rc;
}

static int
list_agents(const char *agent_spec, crm_exit_t *exit_code)
{
    int rc = pcmk_rc_ok;
    lrmd_list_t *list = NULL;
    lrmd_list_t *iter = NULL;
    char *provider = strchr(agent_spec, ':');
    lrmd_t *lrmd_conn = lrmd_api_new();

    if (provider) {
        *provider++ = 0;
    }
    rc = lrmd_conn->cmds->list_agents(lrmd_conn, &list, agent_spec, provider);

    if (rc > 0) {
        for (iter = list; iter != NULL; iter = iter->next) {
            printf("%s\n", iter->val);
        }
        lrmd_list_freeall(list);
        rc = pcmk_rc_ok;
    } else {
        *exit_code = CRM_EX_NOSUCH;
        rc = pcmk_rc_error;
        if (provider == NULL) {
            g_set_error(&error, PCMK__EXITC_ERROR, *exit_code,
                        "No agents found for standard '%s'", agent_spec);
        } else {
            g_set_error(&error, PCMK__EXITC_ERROR, *exit_code,
                        "No agents found for standard '%s' and provider '%s'",
                        agent_spec, provider);
        }
    }

    lrmd_api_delete(lrmd_conn);
    return rc;
}

static int
list_providers(const char *agent_spec, crm_exit_t *exit_code)
{
    int rc;
    const char *text = NULL;
    lrmd_list_t *list = NULL;
    lrmd_list_t *iter = NULL;
    lrmd_t *lrmd_conn = lrmd_api_new();

    switch (options.rsc_cmd) {
        case cmd_list_standards:
            rc = lrmd_conn->cmds->list_standards(lrmd_conn, &list);
            text = "standards";
            break;
        case cmd_list_providers:
        case cmd_list_alternatives:
            rc = lrmd_conn->cmds->list_ocf_providers(lrmd_conn, agent_spec,
                                                     &list);
            text = "OCF providers";
            break;
        default:
            *exit_code = CRM_EX_SOFTWARE;
            g_set_error(&error, PCMK__EXITC_ERROR, *exit_code, "Bug");
            lrmd_api_delete(lrmd_conn);
            return pcmk_rc_error;
    }

    if (rc > 0) {
        for (iter = list; iter != NULL; iter = iter->next) {
            printf("%s\n", iter->val);
        }
        lrmd_list_freeall(list);
        rc = pcmk_rc_ok;

    } else if (agent_spec != NULL) {
        *exit_code = CRM_EX_NOSUCH;
        rc = pcmk_rc_error;
        g_set_error(&error, PCMK__EXITC_ERROR, *exit_code,
                    "No %s found for %s", text, agent_spec);

    } else {
        *exit_code = CRM_EX_NOSUCH;
        rc = pcmk_rc_error;
        g_set_error(&error, PCMK__EXITC_ERROR, *exit_code,
                    "No %s found", text);
    }

    lrmd_api_delete(lrmd_conn);
    return rc;
}

static int
list_raw()
{
    int rc = pcmk_rc_ok;
    int found = 0;
    GListPtr lpc = NULL;

    for (lpc = data_set->resources; lpc != NULL; lpc = lpc->next) {
        pe_resource_t *rsc = (pe_resource_t *) lpc->data;

        found++;
        cli_resource_print_raw(rsc);
    }

    if (found == 0) {
        printf("NO resources configured\n");
        rc = ENXIO;
    }

    return rc;
}

static void
list_stacks_and_constraints(pe_resource_t *rsc, bool recursive)
{
    GListPtr lpc = NULL;
    xmlNode *cib_constraints = get_object_root(XML_CIB_TAG_CONSTRAINTS,
                                               data_set->input);

    unpack_constraints(cib_constraints, data_set);

    // Constraints apply to group/clone, not member/instance
    rsc = uber_parent(rsc);

    for (lpc = data_set->resources; lpc != NULL; lpc = lpc->next) {
        pe_resource_t *r = (pe_resource_t *) lpc->data;

        pe__clear_resource_flags(r, pe_rsc_allocating);
    }

    cli_resource_print_colocation(rsc, TRUE, recursive, 1);

    fprintf(stdout, "* %s\n", rsc->id);
    cli_resource_print_location(rsc, NULL);

    for (lpc = data_set->resources; lpc != NULL; lpc = lpc->next) {
        pe_resource_t *r = (pe_resource_t *) lpc->data;

        pe__clear_resource_flags(r, pe_rsc_allocating);
    }

    cli_resource_print_colocation(rsc, FALSE, recursive, 1);
}

static int
populate_working_set(xmlNodePtr *cib_xml_copy)
{
    int rc = pcmk_rc_ok;

    if (options.xml_file != NULL) {
        *cib_xml_copy = filename2xml(options.xml_file);
    } else {
        rc = cib_conn->cmds->query(cib_conn, NULL, cib_xml_copy, cib_scope_local | cib_sync_call);
        rc = pcmk_legacy2rc(rc);
    }

    if(rc != pcmk_rc_ok) {
        return rc;
    }

    /* Populate the working set instance */
    data_set = pe_new_working_set();
    if (data_set == NULL) {
        rc = ENOMEM;
        return rc;
    }

    pe__set_working_set_flags(data_set, pe_flag_no_counts|pe_flag_no_compat);
    rc = update_working_set_xml(data_set, cib_xml_copy);
    if (rc == pcmk_rc_ok) {
        cluster_status(data_set);
    }
    return rc;
}

static int
refresh()
{
    int rc = pcmk_rc_ok;
    const char *router_node = options.host_uname;
    int attr_options = pcmk__node_attr_none;

    if (options.host_uname) {
        pe_node_t *node = pe_find_node(data_set->nodes, options.host_uname);

        if (pe__is_guest_or_remote_node(node)) {
            node = pe__current_node(node->details->remote_rsc);
            if (node == NULL) {
                rc = ENXIO;
                g_set_error(&error, PCMK__RC_ERROR, rc,
                            "No cluster connection to Pacemaker Remote node %s detected",
                            options.host_uname);
                return rc;
            }
            router_node = node->details->uname;
            attr_options |= pcmk__node_attr_remote;
        }
    }

    if (controld_api == NULL) {
        printf("Dry run: skipping clean-up of %s due to CIB_file\n",
               options.host_uname? options.host_uname : "all nodes");
        rc = pcmk_rc_ok;
        return rc;
    }

    crm_debug("Re-checking the state of all resources on %s", options.host_uname?options.host_uname:"all nodes");

    rc = pcmk__node_attr_request_clear(NULL, options.host_uname,
                                       NULL, NULL, NULL,
                                       NULL, attr_options);

    if (pcmk_controld_api_reprobe(controld_api, options.host_uname,
                                  router_node) == pcmk_rc_ok) {
        start_mainloop(controld_api);
    }

    return rc;
}

static void
refresh_resource(pe_resource_t *rsc)
{
    int rc = pcmk_rc_ok;

    if (options.force == FALSE) {
        rsc = uber_parent(rsc);
    }

    crm_debug("Re-checking the state of %s (%s requested) on %s",
              rsc->id, options.rsc_id, (options.host_uname? options.host_uname: "all nodes"));
    rc = cli_resource_delete(controld_api, options.host_uname, rsc, NULL, 0, FALSE,
                             data_set, options.force);

    if ((rc == pcmk_rc_ok) && !BE_QUIET) {
        // Show any reasons why resource might stay stopped
        cli_resource_check(cib_conn, rsc);
    }

    if (rc == pcmk_rc_ok) {
        start_mainloop(controld_api);
    }
}

static int
set_property()
{
    int rc = pcmk_rc_ok;
    xmlNode *msg_data = NULL;

    if (pcmk__str_empty(options.rsc_type)) {
        g_set_error(&error, PCMK__EXITC_ERROR, CRM_EX_USAGE,
                    "Must specify -t with resource type");
        rc = ENXIO;
        return rc;

    } else if (pcmk__str_empty(options.prop_value)) {
        g_set_error(&error, PCMK__EXITC_ERROR, CRM_EX_USAGE,
                    "Must supply -v with new value");
        rc = EINVAL;
        return rc;
    }

    CRM_LOG_ASSERT(options.prop_name != NULL);

    msg_data = create_xml_node(NULL, options.rsc_type);
    crm_xml_add(msg_data, XML_ATTR_ID, options.rsc_id);
    crm_xml_add(msg_data, options.prop_name, options.prop_value);

    rc = cib_conn->cmds->modify(cib_conn, XML_CIB_TAG_RESOURCES, msg_data,
                                options.cib_options);
    rc = pcmk_legacy2rc(rc);
    free_xml(msg_data);

    return rc;
}

static int
show_metadata(const char *agent_spec, crm_exit_t *exit_code)
{
    int rc = pcmk_rc_ok;
    char *standard = NULL;
    char *provider = NULL;
    char *type = NULL;
    char *metadata = NULL;
    lrmd_t *lrmd_conn = lrmd_api_new();

    rc = crm_parse_agent_spec(agent_spec, &standard, &provider, &type);
    rc = pcmk_legacy2rc(rc);

    if (rc == pcmk_rc_ok) {
        rc = lrmd_conn->cmds->get_metadata(lrmd_conn, standard,
                                           provider, type,
                                           &metadata, 0);
        rc = pcmk_legacy2rc(rc);

        if (metadata) {
            printf("%s\n", metadata);
        } else {
            *exit_code = crm_errno2exit(rc);
            g_set_error(&error, PCMK__EXITC_ERROR, *exit_code,
                        "Metadata query for %s failed: %s",
                        agent_spec, pcmk_rc_str(rc));
        }
    } else {
        rc = ENXIO;
        g_set_error(&error, PCMK__RC_ERROR, rc,
                    "'%s' is not a valid agent specification", agent_spec);
    }

    lrmd_api_delete(lrmd_conn);
    return rc;
}

static void
validate_cmdline(crm_exit_t *exit_code)
{
    // -r cannot be used with any of --class, --agent, or --provider
    if (options.rsc_id != NULL) {
        g_set_error(&error, PCMK__EXITC_ERROR, CRM_EX_USAGE,
                    "--resource cannot be used with --class, --agent, and --provider");

    // If --class, --agent, or --provider are given, --validate must also be given.
    } else if (options.rsc_cmd != cmd_execute_agent) {
        g_set_error(&error, PCMK__EXITC_ERROR, CRM_EX_USAGE,
                    "--class, --agent, and --provider require --validate");

    // Not all of --class, --agent, and --provider need to be given.  Not all
    // classes support the concept of a provider.  Check that what we were given
    // is valid.
    } else if (pcmk__str_eq(options.v_class, "stonith", pcmk__str_none)) {
        if (options.v_provider != NULL) {
            g_set_error(&error, PCMK__EXITC_ERROR, CRM_EX_USAGE,
                        "stonith does not support providers");

        } else if (stonith_agent_exists(options.v_agent, 0) == FALSE) {
            g_set_error(&error, PCMK__EXITC_ERROR, CRM_EX_USAGE,
                        "%s is not a known stonith agent", options.v_agent ? options.v_agent : "");
        }

    } else if (resources_agent_exists(options.v_class, options.v_provider, options.v_agent) == FALSE) {
        g_set_error(&error, PCMK__EXITC_ERROR, CRM_EX_USAGE,
                    "%s:%s:%s is not a known resource",
                    options.v_class ? options.v_class : "",
                    options.v_provider ? options.v_provider : "",
                    options.v_agent ? options.v_agent : "");
    }

    if (error == NULL) {
        if (options.validate_options == NULL) {
            options.validate_options = crm_str_table_new();
        }
        *exit_code = cli_resource_execute_from_params("test", options.v_class, options.v_provider, options.v_agent,
                                                      "validate-all", options.validate_options,
                                                      options.override_params, options.timeout_ms,
                                                      options.resource_verbose, options.force);
    }
}

static GOptionContext *
build_arg_context(pcmk__common_args_t *args) {
    GOptionContext *context = NULL;

    GOptionEntry extra_prog_entries[] = {
        { "quiet", 'Q', G_OPTION_FLAG_NONE, G_OPTION_ARG_NONE, &(args->quiet),
          "Be less descriptive in output.",
          NULL },
        { "resource", 'r', G_OPTION_FLAG_NONE, G_OPTION_ARG_STRING, &options.rsc_id,
          "Resource ID",
          "ID" },
        { G_OPTION_REMAINING, 0, G_OPTION_FLAG_NONE, G_OPTION_ARG_STRING_ARRAY, &options.remainder,
          NULL,
          NULL },

        { NULL }
    };

    const char *description = "Examples:\n\n"
                              "List the available OCF agents:\n\n"
                              "\t# crm_resource --list-agents ocf\n\n"
                              "List the available OCF agents from the linux-ha project:\n\n"
                              "\t# crm_resource --list-agents ocf:heartbeat\n\n"
                              "Move 'myResource' to a specific node:\n\n"
                              "\t# crm_resource --resource myResource --move --node altNode\n\n"
                              "Allow (but not force) 'myResource' to move back to its original "
                              "location:\n\n"
                              "\t# crm_resource --resource myResource --clear\n\n"
                              "Stop 'myResource' (and anything that depends on it):\n\n"
                              "\t# crm_resource --resource myResource --set-parameter target-role "
                              "--meta --parameter-value Stopped\n\n"
                              "Tell the cluster not to manage 'myResource' (the cluster will not "
                              "attempt to start or stop the\n"
                              "resource under any circumstances; useful when performing maintenance "
                              "tasks on a resource):\n\n"
                              "\t# crm_resource --resource myResource --set-parameter is-managed "
                              "--meta --parameter-value false\n\n"
                              "Erase the operation history of 'myResource' on 'aNode' (the cluster "
                              "will 'forget' the existing\n"
                              "resource state, including any errors, and attempt to recover the"
                              "resource; useful when a resource\n"
                              "had failed permanently and has been repaired by an administrator):\n\n"
                              "\t# crm_resource --resource myResource --cleanup --node aNode\n\n";

    context = pcmk__build_arg_context(args, NULL, NULL, NULL);
    g_option_context_set_description(context, description);

    /* Add the -Q option, which cannot be part of the globally supported options
     * because some tools use that flag for something else.
     */
    pcmk__add_main_args(context, extra_prog_entries);

    pcmk__add_arg_group(context, "queries", "Queries:",
                        "Show query help", query_entries);
    pcmk__add_arg_group(context, "commands", "Commands:",
                        "Show command help", command_entries);
    pcmk__add_arg_group(context, "locations", "Locations:",
                        "Show location help", location_entries);
    pcmk__add_arg_group(context, "validate", "Validate:",
                        "Show validate help", validate_entries);
    pcmk__add_arg_group(context, "advanced", "Advanced:",
                        "Show advanced option help", advanced_entries);
    pcmk__add_arg_group(context, "additional", "Additional Options:",
                        "Show additional options", addl_entries);
    return context;
}

int
main(int argc, char **argv)
{
    xmlNode *cib_xml_copy = NULL;
    pe_resource_t *rsc = NULL;

    int rc = pcmk_rc_ok;

    pcmk__common_args_t *args = pcmk__new_common_args(SUMMARY);
    GOptionContext *context = NULL;
    gchar **processed_args = NULL;

    context = build_arg_context(args);
    crm_log_cli_init("crm_resource");

    processed_args = pcmk__cmdline_preproc(argv, "GINSTdginpstuv");

    if (!g_option_context_parse_strv(context, &processed_args, &error)) {
        exit_code = CRM_EX_USAGE;
        goto done;
    }

    for (int i = 0; i < args->verbosity; i++) {
        crm_bump_log_level(argc, argv);
    }

    options.resource_verbose = args->verbosity;
    BE_QUIET = args->quiet;

    crm_log_args(argc, argv);

    if (options.host_uname) {
        crm_trace("Option host => %s", options.host_uname);
    }

    // If the user didn't explicitly specify a command, list resources
    if (options.rsc_cmd == cmd_none) {
        options.rsc_cmd = cmd_list_resources;
        options.require_resource = FALSE;
    }

    // --expired without --clear/-U doesn't make sense
    if (options.clear_expired && (options.rsc_cmd != cmd_clear)) {
        g_set_error(&error, PCMK__EXITC_ERROR, CRM_EX_USAGE, "--expired requires --clear or -U");
        goto done;
    }

    if (!pcmk__str_empty((const char *) options.remainder) &&
        !pcmk__str_empty((const char *) options.override_params)) {
        // Commands that use positional arguments will create override_params
        for (gchar **s = options.remainder; *s; s++) {
            char *name = calloc(1, strlen(*s));
            char *value = calloc(1, strlen(*s));
            int rc = sscanf(*s, "%[^=]=%s", name, value);

            if (rc == 2) {
                g_hash_table_replace(options.override_params, name, value);

            } else {
                g_set_error(&error, PCMK__EXITC_ERROR, CRM_EX_USAGE,
                            "Error parsing '%s' as a name=value pair",
                            argv[optind]);
                free(value);
                free(name);
                goto done;
            }
        }

    } else if (!pcmk__str_empty((const char *) options.remainder)) {
        gchar **strv = NULL;
        gchar *msg = NULL;
        int i = 1;
        int len = 0;

        for (gchar **s = options.remainder; *s; s++) {
            len++;
        }

        CRM_ASSERT(len > 0);

        strv = calloc(len, sizeof(char *));
        strv[0] = strdup("non-option ARGV-elements:");

        for (gchar **s = options.remainder; *s; s++) {
            strv[i] = crm_strdup_printf("[%d of %d] %s\n", i, len, *s);
            i++;
        }

        msg = g_strjoinv("", strv);
        g_set_error(&error, PCMK__EXITC_ERROR, CRM_EX_USAGE, "%s", msg);

        for(i = 0; i < len; i++) {
            free(strv[i]);
        }

        g_free(msg);
        g_free(strv);
        goto done;
    }

    if (args->version) {
        /* FIXME:  When crm_resource is converted to use formatted output, this can go. */
        pcmk__cli_help('v', CRM_EX_USAGE);
    }

    if (optind > argc) {
        g_set_error(&error, PCMK__EXITC_ERROR, CRM_EX_USAGE,
                    "Invalid option(s) supplied, use --help for valid usage");
        exit_code = CRM_EX_USAGE;
        goto done;
    }

    // Sanity check validating from command line parameters.  If everything checks out,
    // go ahead and run the validation.  This way we don't need a CIB connection.
    if (options.validate_cmdline) {
        validate_cmdline(&exit_code);
        goto done;
    } else if (options.validate_options != NULL) {
        // @COMPAT @TODO error out here when we can break backward compatibility
        g_hash_table_destroy(options.validate_options);
        options.validate_options = NULL;
    }

    if (error != NULL) {
        exit_code = CRM_EX_USAGE;
        goto done;
    }

    if (options.force) {
        crm_debug("Forcing...");
        cib__set_call_options(options.cib_options, crm_system_name,
                              cib_quorum_override);
    }

    if (options.require_resource && !options.rsc_id) {
        rc = ENXIO;
        g_set_error(&error, PCMK__EXITC_ERROR, CRM_EX_USAGE,
                    "Must supply a resource id with -r");
        goto done;
    }

    if (options.find_flags && options.rsc_id) {
        options.require_dataset = TRUE;
    }

    // Establish a connection to the CIB if needed
    if (options.require_cib) {
        cib_conn = cib_new();
        if ((cib_conn == NULL) || (cib_conn->cmds == NULL)) {
            rc = pcmk_rc_error;
            g_set_error(&error, PCMK__EXITC_ERROR, CRM_EX_DISCONNECT,
                        "Could not create CIB connection");
            goto done;
        }
        rc = cib_conn->cmds->signon(cib_conn, crm_system_name, cib_command);
        rc = pcmk_legacy2rc(rc);
        if (rc != pcmk_rc_ok) {
            g_set_error(&error, PCMK__RC_ERROR, rc,
                        "Could not connect to the CIB: %s", pcmk_rc_str(rc));
            goto done;
        }
    }

    /* Populate working set from XML file if specified or CIB query otherwise */
    if (options.require_dataset) {
        rc = populate_working_set(&cib_xml_copy);
        if (rc != pcmk_rc_ok) {
            goto done;
        }
    }

    // If command requires that resource exist if specified, find it
    if (options.find_flags && options.rsc_id) {
        rsc = pe_find_resource_with_flags(data_set->resources, options.rsc_id,
                                          options.find_flags);
        if (rsc == NULL) {
            rc = ENXIO;
            g_set_error(&error, PCMK__RC_ERROR, rc,
                        "Resource '%s' not found", options.rsc_id);
            goto done;
        }
    }

    // Establish a connection to the controller if needed
    if (options.require_crmd) {
        rc = pcmk_new_ipc_api(&controld_api, pcmk_ipc_controld);
        if (rc != pcmk_rc_ok) {
            CMD_ERR("Error connecting to the controller: %s", pcmk_rc_str(rc));
            goto done;
        }
        pcmk_register_ipc_callback(controld_api, controller_event_callback,
                                   NULL);
        rc = pcmk_connect_ipc(controld_api, pcmk_ipc_dispatch_main);
        if (rc != pcmk_rc_ok) {
            g_set_error(&error, PCMK__RC_ERROR, rc,
                        "Error connecting to the controller: %s", pcmk_rc_str(rc));
            goto done;
        }
    }

    switch (options.rsc_cmd) {
        case cmd_list_resources:
            rc = pcmk_rc_ok;
            cli_resource_print_list(data_set, FALSE);
            break;

        case cmd_list_instances:
            rc = list_raw();
            break;

        case cmd_list_standards:
        case cmd_list_providers:
        case cmd_list_alternatives:
            rc = list_providers(options.agent_spec, &exit_code);
            break;

        case cmd_list_agents:
            rc = list_agents(options.agent_spec, &exit_code);
            break;

        case cmd_metadata:
            rc = show_metadata(options.agent_spec, &exit_code);
            break;

        case cmd_restart:
            /* We don't pass data_set because rsc needs to stay valid for the
             * entire lifetime of cli_resource_restart(), but it will reset and
             * update the working set multiple times, so it needs to use its own
             * copy.
             */
            rc = cli_resource_restart(rsc, options.host_uname,
                                      options.move_lifetime, options.timeout_ms,
                                      cib_conn, options.cib_options,
                                      options.promoted_role_only,
                                      options.force);
            break;

        case cmd_wait:
            rc = wait_till_stable(options.timeout_ms, cib_conn);
            break;

        case cmd_execute_agent:
            exit_code = cli_resource_execute(rsc, options.rsc_id,
                                             options.operation,
                                             options.override_params,
                                             options.timeout_ms, cib_conn,
                                             data_set, options.resource_verbose,
                                             options.force);
            break;

        case cmd_colocations:
            list_stacks_and_constraints(rsc, false);
            break;

        case cmd_colocations_deep:
            list_stacks_and_constraints(rsc, true);
            break;

        case cmd_cts:
            rc = pcmk_rc_ok;
            for (GList *lpc = data_set->resources; lpc != NULL;
                 lpc = lpc->next) {

                rsc = (pe_resource_t *) lpc->data;
                cli_resource_print_cts(rsc);
            }
            cli_resource_print_cts_constraints(data_set);
            break;

        case cmd_fail:
            rc = cli_resource_fail(controld_api, options.host_uname,
                                   options.rsc_id, data_set);
            if (rc == pcmk_rc_ok) {
                start_mainloop(controld_api);
            }
            break;

        case cmd_list_active_ops:
            rc = cli_resource_print_operations(options.rsc_id,
                                               options.host_uname, TRUE,
                                               data_set);
            break;

        case cmd_list_all_ops:
            rc = cli_resource_print_operations(options.rsc_id,
                                               options.host_uname, FALSE,
                                               data_set);
            break;

        case cmd_locate:
            cli_resource_search(rsc, options.rsc_id, data_set);
            rc = pcmk_rc_ok;
            break;

        case cmd_query_xml:
            rc = cli_resource_print(rsc, data_set, TRUE);
            break;

        case cmd_query_raw_xml:
            rc = cli_resource_print(rsc, data_set, FALSE);
            break;

        case cmd_why:
            {
                pe_node_t *dest = NULL;

                if (options.host_uname) {
                    dest = pe_find_node(data_set->nodes, options.host_uname);
                    if (dest == NULL) {
                        rc = pcmk_rc_node_unknown;
                        goto done;
                    }
                }
                cli_resource_why(cib_conn, data_set->resources, rsc, dest);
                rc = pcmk_rc_ok;
            }
            break;

        case cmd_clear:
            rc = clear_constraints(&cib_xml_copy);
            break;

        case cmd_move:
            if (options.host_uname == NULL) {
                rc = ban_or_move(rsc, options.move_lifetime, &exit_code);
            } else {
                rc = cli_resource_move(rsc, options.rsc_id, options.host_uname,
                                       options.move_lifetime, cib_conn,
                                       options.cib_options, data_set,
                                       options.promoted_role_only,
                                       options.force);
            }
            break;

        case cmd_ban:
            if (options.host_uname == NULL) {
                rc = ban_or_move(rsc, options.move_lifetime, &exit_code);
            } else {
                pe_node_t *dest = pe_find_node(data_set->nodes,
                                               options.host_uname);

                if (dest == NULL) {
                    rc = pcmk_rc_node_unknown;
                    goto done;
                }
                rc = cli_resource_ban(options.rsc_id, dest->details->uname,
                                      options.move_lifetime, NULL, cib_conn,
                                      options.cib_options,
                                      options.promoted_role_only);
            }
            break;

        case cmd_get_property:
            rc = cli_resource_print_property(rsc, options.prop_name, data_set);
            break;

        case cmd_set_property:
            rc = set_property();
            break;

        case cmd_get_param:
            rc = cli_resource_print_attribute(rsc, options.prop_name,
                                              options.attr_set_type, data_set);
            break;

        case cmd_set_param:
            if (pcmk__str_empty(options.prop_value)) {
                g_set_error(&error, PCMK__EXITC_ERROR, CRM_EX_USAGE,
                            "You need to supply a value with the -v option");
                rc = EINVAL;
                goto done;
            }

            /* coverity[var_deref_model] False positive */
            rc = cli_resource_update_attribute(rsc, options.rsc_id,
                                               options.prop_set,
                                               options.attr_set_type,
                                               options.prop_id,
                                               options.prop_name,
                                               options.prop_value,
                                               options.recursive, cib_conn,
                                               options.cib_options, data_set,
                                               options.force);
            break;

        case cmd_delete_param:
            /* coverity[var_deref_model] False positive */
            rc = cli_resource_delete_attribute(rsc, options.rsc_id,
                                               options.prop_set,
                                               options.attr_set_type,
                                               options.prop_id,
                                               options.prop_name, cib_conn,
                                               options.cib_options, data_set,
                                               options.force);
            break;

        case cmd_cleanup:
            if (rsc == NULL) {
                rc = cli_cleanup_all(controld_api, options.host_uname,
                                     options.operation, options.interval_spec,
                                     data_set);
                if (rc == pcmk_rc_ok) {
                    start_mainloop(controld_api);
                }
            } else {
                cleanup(rsc);
            }
            break;

        case cmd_refresh:
            if (rsc == NULL) {
                rc = refresh();
            } else {
                refresh_resource(rsc);
            }
            break;

        case cmd_delete:
            rc = delete();
            break;

        default:
            g_set_error(&error, PCMK__EXITC_ERROR, CRM_EX_SOFTWARE,
                        "Unimplemented command: %d", (int) options.rsc_cmd);
            break;
    }

done:
    if (rc != pcmk_rc_ok) {
        if (rc == pcmk_rc_no_quorum) {
            g_prefix_error(&error, "To ignore quorum, use the force option.\n");
        }

        if (error != NULL) {
            char *msg = crm_strdup_printf("%s\nError performing operation: %s",
                                          error->message, pcmk_rc_str(rc));
            g_clear_error(&error);
            g_set_error(&error, PCMK__RC_ERROR, rc, "%s", msg);
            free(msg);
        } else {
            g_set_error(&error, PCMK__RC_ERROR, rc,
                        "Error performing operation: %s", pcmk_rc_str(rc));
        }

        if (exit_code == CRM_EX_OK) {
            exit_code = pcmk_rc2exitc(rc);
        }
    }

    g_free(options.host_uname);
    g_free(options.interval_spec);
    g_free(options.move_lifetime);
    g_free(options.operation);
    g_free(options.prop_id);
    free(options.prop_name);
    g_free(options.prop_set);
    g_free(options.prop_value);
    g_free(options.rsc_id);
    g_free(options.rsc_type);
    free(options.agent_spec);
    free(options.v_agent);
    free(options.v_class);
    free(options.v_provider);
    g_free(options.xml_file);
    g_strfreev(options.remainder);

    if (options.override_params != NULL) {
        g_hash_table_destroy(options.override_params);
    }

    /* options.validate_options does not need to be destroyed here.  See the
     * comments in cli_resource_execute_from_params.
     */

    g_strfreev(processed_args);
    g_option_context_free(context);

    return bye(exit_code);
}<|MERGE_RESOLUTION|>--- conflicted
+++ resolved
@@ -304,482 +304,6 @@
 
 /* short option letters still available: eEJkKXyYZ */
 
-<<<<<<< HEAD
-static pcmk__cli_option_t long_options[] = {
-    // long option, argument type, storage, short option, description, flags
-    {
-        "help", no_argument, NULL, '?',
-        "\t\tDisplay this text and exit", pcmk__option_default
-    },
-    {
-        "version", no_argument, NULL, '$',
-        "\t\tDisplay version information and exit", pcmk__option_default
-    },
-    {
-        "verbose", no_argument, NULL, 'V',
-        "\t\tIncrease debug output (may be specified multiple times)",
-        pcmk__option_default
-    },
-    {
-        "quiet", no_argument, NULL, 'Q',
-        "\t\tBe less descriptive in results", pcmk__option_default
-    },
-    {
-        "resource", required_argument, NULL, 'r',
-        "\tResource ID", pcmk__option_default
-    },
-    {
-        "-spacer-", no_argument, NULL, '-',
-        "\nQueries:", pcmk__option_default
-    },
-    {
-        "list", no_argument, NULL, 'L',
-        "\t\tList all cluster resources with status", pcmk__option_default
-    },
-    {
-        "list-raw", no_argument, NULL, 'l',
-        "\t\tList IDs of all instantiated resources (individual members rather "
-            "than groups etc.)",
-        pcmk__option_default
-    },
-    {
-        "list-cts", no_argument, NULL, 'c',
-        NULL, pcmk__option_hidden
-    },
-    {
-        "list-operations", no_argument, NULL, 'O',
-        "\tList active resource operations, optionally filtered by --resource "
-            "and/or --node",
-        pcmk__option_default
-    },
-    {
-        "list-all-operations", no_argument, NULL, 'o',
-        "List all resource operations, optionally filtered by --resource "
-            "and/or --node",
-        pcmk__option_default
-    },
-    {
-        "list-standards", no_argument, NULL, 0,
-        "\tList supported standards", pcmk__option_default
-    },
-    {
-        "list-ocf-providers", no_argument, NULL, 0,
-        "List all available OCF providers", pcmk__option_default
-    },
-    {
-        "list-agents", required_argument, NULL, 0,
-        "List all agents available for the named standard and/or provider",
-        pcmk__option_default
-    },
-    {
-        "list-ocf-alternatives", required_argument, NULL, 0,
-        "List all available providers for the named OCF agent",
-        pcmk__option_default
-    },
-    {
-        "show-metadata", required_argument, NULL, 0,
-        "Show the metadata for the named class:provider:agent",
-        pcmk__option_default
-    },
-    {
-        "query-xml", no_argument, NULL, 'q',
-        "\tShow XML configuration of resource (after any template expansion)",
-        pcmk__option_default
-    },
-    {
-        "query-xml-raw", no_argument, NULL, 'w',
-        "\tShow XML configuration of resource (before any template expansion)",
-        pcmk__option_default
-    },
-    {
-        "get-parameter", required_argument, NULL, 'g',
-        "Display named parameter for resource (use instance attribute unless "
-            "--meta or --utilization is specified)",
-        pcmk__option_default
-    },
-    {
-        "get-property", required_argument, NULL, 'G',
-        "Display named property of resource ('class', 'type', or 'provider') "
-            "(requires --resource)",
-        pcmk__option_hidden
-    },
-    {
-        "locate", no_argument, NULL, 'W',
-        "\t\tShow node(s) currently running resource",
-        pcmk__option_default
-    },
-    {
-        "stack", no_argument, NULL, 'A',
-        "\t\tDisplay the prerequisites and dependents of a resource",
-        pcmk__option_default
-    },
-    {
-        "constraints", no_argument, NULL, 'a',
-        "\tDisplay the (co)location constraints that apply to a resource",
-        pcmk__option_default
-    },
-    {
-        "why", no_argument, NULL, 'Y',
-        "\t\tShow why resources are not running, optionally filtered by "
-            "--resource and/or --node",
-        pcmk__option_default
-    },
-    {
-        "-spacer-", no_argument, NULL, '-',
-        "\nCommands:", pcmk__option_default
-    },
-    {
-        "validate", no_argument, NULL, 0,
-        "\t\tValidate resource configuration by calling agent's validate-all "
-            "action. The configuration may be specified either by giving an "
-            "existing resource name with -r, or by specifying --class, "
-            "--agent, and --provider arguments, along with any number of "
-            "--option arguments.",
-        pcmk__option_default
-    },
-    {
-        "cleanup", no_argument, NULL, 'C',
-        "\t\tIf resource has any past failures, clear its history and "
-            "fail count. Optionally filtered by --resource, --node, "
-            "--operation, and --interval (otherwise all). --operation and "
-            "--interval apply to fail counts, but entire history is always "
-            "cleared, to allow current state to be rechecked. If the named "
-            "resource is part of a group, or one numbered instance of a clone "
-            "or bundled resource, the clean-up applies to the whole collective "
-            "resource unless --force is given.",
-        pcmk__option_default
-    },
-    {
-        "refresh", no_argument, NULL, 'R',
-        "\t\tDelete resource's history (including failures) so its current "
-            "state is rechecked. Optionally filtered by --resource and --node "
-            "(otherwise all). If the named resource is part of a group, or one "
-            "numbered instance of a clone or bundled resource, the refresh "
-            "applies to the whole collective resource unless --force is given.",
-        pcmk__option_default
-    },
-    {
-        "set-parameter", required_argument, NULL, 'p',
-        "Set named parameter for resource (requires -v). Use instance "
-            "attribute unless --meta or --utilization is specified.",
-        pcmk__option_default
-    },
-    {
-        "delete-parameter", required_argument, NULL, 'd',
-        "Delete named parameter for resource. Use instance attribute unless "
-            "--meta or --utilization is specified.",
-        pcmk__option_default
-    },
-    {
-        "set-property", required_argument, NULL, 'S',
-        "Set named property of resource ('class', 'type', or 'provider') "
-            "(requires -r, -t, -v)",
-        pcmk__option_hidden
-    },
-    {
-        "-spacer-", no_argument, NULL, '-',
-        "\nResource location:", pcmk__option_default
-    },
-    {
-        "move", no_argument, NULL, 'M',
-        "\t\tCreate a constraint to move resource. If --node is specified, the "
-            "constraint will be to move to that node, otherwise it will be to "
-            "ban the current node. Unless --force is specified, this will "
-            "return an error if the resource is already running on the "
-            "specified node. If --force is specified, this will always ban the "
-            "current node. Optional: --lifetime, --master. NOTE: This may "
-            "prevent the resource from running on its previous location until "
-            "the implicit constraint expires or is removed with --clear.",
-        pcmk__option_default
-    },
-    {
-        "ban", no_argument, NULL, 'B',
-        "\t\tCreate a constraint to keep resource off a node. Optional: "
-            "--node, --lifetime, --master. NOTE: This will prevent the "
-            "resource from running on the affected node until the implicit "
-            "constraint expires or is removed with --clear. If --node is not "
-            "specified, it defaults to the node currently running the resource "
-            "for primitives and groups, or the master for promotable clones "
-            "with promoted-max=1 (all other situations result in an error as "
-            "there is no sane default).",
-        pcmk__option_default
-    },
-    {
-        "clear", no_argument, NULL, 'U',
-        "\t\tRemove all constraints created by the --ban and/or --move "
-            "commands. Requires: --resource. Optional: --node, --master, "
-            "--expired. If --node is not specified, all constraints created "
-            "by --ban and --move will be removed for the named resource. If "
-            "--node and --force are specified, any constraint created by "
-            "--move will be cleared, even if it is not for the specified node. "
-            "If --expired is specified, only those constraints whose lifetimes "
-            "have expired will be removed.",
-        pcmk__option_default
-    },
-    {
-        "expired", no_argument, NULL, 'e',
-        "\t\tModifies the --clear argument to remove constraints with "
-            "expired lifetimes.",
-        pcmk__option_default
-    },
-    {
-        "lifetime", required_argument, NULL, 'u',
-        "\tLifespan (as ISO 8601 duration) of created constraints (with -B, "
-            "-M) (see https://en.wikipedia.org/wiki/ISO_8601#Durations)",
-        pcmk__option_default
-    },
-    {
-        "master", no_argument, NULL, 0,
-        "\t\tLimit scope of command to Master role (with -B, -M, -U). For -B "
-            "and -M, the previous master may remain active in the Slave role.",
-        pcmk__option_default
-    },
-    {
-        "-spacer-", no_argument, NULL, '-',
-        "\nAdvanced Commands:", pcmk__option_default
-    },
-    {
-        "delete", no_argument, NULL, 'D',
-        "\t\t(Advanced) Delete a resource from the CIB. Required: -t",
-        pcmk__option_default
-    },
-    {
-        "fail", no_argument, NULL, 'F',
-        "\t\t(Advanced) Tell the cluster this resource has failed",
-        pcmk__option_default
-    },
-    {
-        "restart", no_argument, NULL, 0,
-        "\t\t(Advanced) Tell the cluster to restart this resource and "
-            "anything that depends on it",
-        pcmk__option_default
-    },
-    {
-        "wait", no_argument, NULL, 0,
-        "\t\t(Advanced) Wait until the cluster settles into a stable state",
-        pcmk__option_default
-    },
-    {
-        "force-demote", no_argument, NULL, 0,
-        "\t(Advanced) Bypass the cluster and demote a resource on the local "
-            "node. Unless --force is specified, this will refuse to do so if "
-            "the cluster believes the resource is a clone instance already "
-            "running on the local node.",
-        pcmk__option_default
-    },
-    {
-        "force-stop", no_argument, NULL, 0,
-        "\t(Advanced) Bypass the cluster and stop a resource on the local node",
-        pcmk__option_default
-    },
-    {
-        "force-start", no_argument, NULL, 0,
-        "\t(Advanced) Bypass the cluster and start a resource on the local "
-            "node. Unless --force is specified, this will refuse to do so if "
-            "the cluster believes the resource is a clone instance already "
-            "running on the local node.",
-        pcmk__option_default
-    },
-    {
-        "force-promote", no_argument, NULL, 0,
-        "\t(Advanced) Bypass the cluster and promote a resource on the local "
-            "node. Unless --force is specified, this will refuse to do so if "
-            "the cluster believes the resource is a clone instance already "
-            "running on the local node.",
-        pcmk__option_default
-    },
-    {
-        "force-check", no_argument, NULL, 0,
-        "\t(Advanced) Bypass the cluster and check the state of a resource on "
-            "the local node",
-        pcmk__option_default
-    },
-    {
-        "-spacer-", no_argument, NULL, '-',
-        "\nValidate Options:", pcmk__option_default
-    },
-    {
-        "class", required_argument, NULL, 0,
-        "\tThe standard the resource agent confirms to (for example, ocf). "
-            "Use with --agent, --provider, --option, and --validate.",
-        pcmk__option_default
-    },
-    {
-        "agent", required_argument, NULL, 0,
-        "\tThe agent to use (for example, IPaddr). Use with --class, "
-            "--provider, --option, and --validate.",
-        pcmk__option_default
-    },
-    {
-        "provider", required_argument, NULL, 0,
-        "\tThe vendor that supplies the resource agent (for example, "
-            "heartbeat). Use with --class, --agent, --option, and --validate.",
-        pcmk__option_default
-    },
-    {
-        "option", required_argument, NULL, 0,
-        "\tSpecify a device configuration parameter as NAME=VALUE (may be "
-            "specified multiple times). Use with --validate and without the "
-            "-r option.",
-        pcmk__option_default
-    },
-    {
-        "-spacer-", no_argument, NULL, '-',
-        "\nAdditional Options:", pcmk__option_default
-    },
-    {
-        "node", required_argument, NULL, 'N',
-        "\tNode name", pcmk__option_default
-    },
-    {
-        "recursive", no_argument, NULL, 0,
-        "\tFollow colocation chains when using --set-parameter",
-        pcmk__option_default
-    },
-    {
-        "resource-type", required_argument, NULL, 't',
-        "Resource XML element (primitive, group, etc.) (with -D)",
-        pcmk__option_default
-    },
-    {
-        "parameter-value", required_argument, NULL, 'v',
-        "Value to use with -p", pcmk__option_default
-    },
-    {
-        "meta", no_argument, NULL, 'm',
-        "\t\tUse resource meta-attribute instead of instance attribute "
-            "(with -p, -g, -d)",
-        pcmk__option_default
-    },
-    {
-        "utilization", no_argument, NULL, 'z',
-        "\tUse resource utilization attribute instead of instance attribute "
-            "(with -p, -g, -d)",
-        pcmk__option_default
-    },
-    {
-        "operation", required_argument, NULL, 'n',
-        "\tOperation to clear instead of all (with -C -r)",
-        pcmk__option_default
-    },
-    {
-        "interval", required_argument, NULL, 'I',
-        "\tInterval of operation to clear (default 0) (with -C -r -n)",
-        pcmk__option_default
-    },
-    {
-        "set-name", required_argument, NULL, 's',
-        "\t(Advanced) XML ID of attributes element to use (with -p, -d)",
-        pcmk__option_default
-    },
-    {
-        "nvpair", required_argument, NULL, 'i',
-        "\t(Advanced) XML ID of nvpair element to use (with -p, -d)",
-        pcmk__option_default
-    },
-    {
-        "timeout", required_argument, NULL, 'T',
-        "\t(Advanced) Abort if command does not finish in this time (with "
-            "--restart, --wait, --force-*)",
-        pcmk__option_default
-    },
-    {
-        "force", no_argument, NULL, 'f',
-        "\t\tIf making CIB changes, do so regardless of quorum. See help for "
-            "individual commands for additional behavior.",
-        pcmk__option_default
-    },
-    {
-        "xml-file", required_argument, NULL, 'x',
-        NULL, pcmk__option_hidden
-    },
-
-    /* legacy options */
-    {
-        "host-uname", required_argument, NULL, 'H',
-        NULL, pcmk__option_hidden
-    },
-
-    {
-        "-spacer-", 1, NULL, '-',
-        "\nExamples:", pcmk__option_paragraph
-    },
-    {
-        "-spacer-", 1, NULL, '-',
-        "List the available OCF agents:", pcmk__option_paragraph
-    },
-    {
-        "-spacer-", 1, NULL, '-',
-        " crm_resource --list-agents ocf", pcmk__option_example
-    },
-    {
-        "-spacer-", 1, NULL, '-',
-        "List the available OCF agents from the linux-ha project:",
-        pcmk__option_paragraph
-    },
-    {
-        "-spacer-", 1, NULL, '-',
-        " crm_resource --list-agents ocf:heartbeat", pcmk__option_example
-    },
-    {
-        "-spacer-", 1, NULL, '-',
-        "Move 'myResource' to a specific node:", pcmk__option_paragraph
-    },
-    {
-        "-spacer-", 1, NULL, '-',
-        " crm_resource --resource myResource --move --node altNode",
-        pcmk__option_example
-    },
-    {
-        "-spacer-", 1, NULL, '-',
-        "Allow (but not force) 'myResource' to move back to its original "
-            "location:",
-        pcmk__option_paragraph
-    },
-    {
-        "-spacer-", 1, NULL, '-',
-        " crm_resource --resource myResource --clear", pcmk__option_example
-    },
-    {
-        "-spacer-", 1, NULL, '-',
-        "Stop 'myResource' (and anything that depends on it):",
-        pcmk__option_paragraph
-    },
-    {
-        "-spacer-", 1, NULL, '-',
-        " crm_resource --resource myResource --set-parameter target-role "
-            "--meta --parameter-value Stopped",
-        pcmk__option_example
-    },
-    {
-        "-spacer-", 1, NULL, '-',
-        "Tell the cluster not to manage 'myResource' (the cluster will not "
-            "attempt to start or stop the resource under any circumstances; "
-            "useful when performing maintenance tasks on a resource):",
-        pcmk__option_paragraph
-    },
-    {
-        "-spacer-", 1, NULL, '-',
-        " crm_resource --resource myResource --set-parameter is-managed "
-            "--meta --parameter-value false",
-        pcmk__option_example
-    },
-    {
-        "-spacer-", 1, NULL, '-',
-        "Erase the operation history of 'myResource' on 'aNode' (the cluster "
-            "will 'forget' the existing resource state, including any "
-            "errors, and attempt to recover the resource; useful when a "
-            "resource had failed permanently and has been repaired "
-            "by an administrator):",
-        pcmk__option_paragraph
-    },
-    {
-        "-spacer-", 1, NULL, '-',
-        " crm_resource --resource myResource --cleanup --node aNode",
-        pcmk__option_example
-    },
-    { 0, 0, 0, 0 }
-=======
 static GOptionEntry query_entries[] = {
     { "list", 'L', G_OPTION_FLAG_NO_ARG, G_OPTION_ARG_CALLBACK, list_cb,
       "List all cluster resources with status",
@@ -849,7 +373,6 @@
       NULL },
 
     { NULL }
->>>>>>> b0ef36d8
 };
 
 static GOptionEntry command_entries[] = {
@@ -1218,44 +741,6 @@
 {
     char *name = NULL;
     char *value = NULL;
-<<<<<<< HEAD
-    GHashTable *validate_options = NULL;
-
-    const char *rsc_id = NULL;
-    const char *host_uname = NULL;
-    const char *prop_name = NULL;
-    const char *prop_value = NULL;
-    const char *rsc_type = NULL;
-    const char *prop_id = NULL;
-    const char *prop_set = NULL;
-    const char *rsc_long_cmd = NULL;
-    const char *longname = NULL;
-    const char *operation = NULL;
-    const char *interval_spec = NULL;
-    const char *cib_file = getenv("CIB_file");
-    const char *xml_file = NULL;
-    GHashTable *override_params = NULL;
-
-    xmlNode *cib_xml_copy = NULL;
-    pe_resource_t *rsc = NULL;
-    bool recursive = FALSE;
-
-    bool validate_cmdline = FALSE; /* whether we are just validating based on command line options */
-    bool require_resource = TRUE; /* whether command requires that resource be specified */
-    bool require_dataset = TRUE;  /* whether command requires populated dataset instance */
-    bool require_crmd = FALSE;    // whether command requires controller connection
-    bool clear_expired = FALSE;
-
-    int rc = pcmk_ok;
-    int is_ocf_rc = 0;
-    int option_index = 0;
-    int timeout_ms = 0;
-    int argerr = 0;
-    int flag;
-    int find_flags = 0;           // Flags to use when searching for resource
-    crm_exit_t exit_code = CRM_EX_OK;
-=======
->>>>>>> b0ef36d8
 
     if (pcmk_scan_nvpair(optarg, &name, &value) != 2) {
         return FALSE;
@@ -1361,167 +846,8 @@
 set_prop_cb(const gchar *option_name, const gchar *optarg, gpointer data, GError **error) {
     options.require_dataset = FALSE;
 
-<<<<<<< HEAD
-                } else {
-                    crm_err("Unhandled long option: %s", longname);
-                }
-                break;
-            case 'V':
-                resource_verbose++;
-                crm_bump_log_level(argc, argv);
-                break;
-            case '$':
-            case '?':
-                pcmk__cli_help(flag, CRM_EX_OK);
-                break;
-            case 'x':
-                xml_file = optarg;
-                break;
-            case 'Q':
-                BE_QUIET = TRUE;
-                break;
-            case 'm':
-                attr_set_type = XML_TAG_META_SETS;
-                break;
-            case 'z':
-                attr_set_type = XML_TAG_UTILIZATION;
-                break;
-            case 'u':
-                move_lifetime = strdup(optarg);
-                break;
-            case 'f':
-                do_force = TRUE;
-                crm_log_args(argc, argv);
-                break;
-            case 'i':
-                prop_id = optarg;
-                break;
-            case 's':
-                prop_set = optarg;
-                break;
-            case 'r':
-                rsc_id = optarg;
-                break;
-            case 'v':
-                prop_value = optarg;
-                break;
-            case 't':
-                rsc_type = optarg;
-                break;
-            case 'T':
-                timeout_ms = crm_get_msec(optarg);
-                break;
-            case 'e':
-                clear_expired = TRUE;
-                require_resource = FALSE;
-                break;
-
-            case 'C':
-            case 'R':
-                crm_log_args(argc, argv);
-                require_resource = FALSE;
-                if (cib_file == NULL) {
-                    require_crmd = TRUE;
-                }
-                rsc_cmd = flag;
-                find_flags = pe_find_renamed|pe_find_anon;
-                break;
-
-            case 'n':
-                operation = optarg;
-                break;
-
-            case 'I':
-                interval_spec = optarg;
-                break;
-
-            case 'D':
-                require_dataset = FALSE;
-                crm_log_args(argc, argv);
-                rsc_cmd = flag;
-                find_flags = pe_find_renamed|pe_find_any;
-                break;
-
-            case 'F':
-                require_crmd = TRUE;
-                crm_log_args(argc, argv);
-                rsc_cmd = flag;
-                break;
-
-            case 'U':
-            case 'B':
-            case 'M':
-                crm_log_args(argc, argv);
-                rsc_cmd = flag;
-                find_flags = pe_find_renamed|pe_find_anon;
-                break;
-
-            case 'c':
-            case 'L':
-            case 'l':
-            case 'O':
-            case 'o':
-                require_resource = FALSE;
-                rsc_cmd = flag;
-                break;
-
-            case 'Y':
-                require_resource = FALSE;
-                rsc_cmd = flag;
-                find_flags = pe_find_renamed|pe_find_anon;
-                break;
-
-            case 'q':
-            case 'w':
-                rsc_cmd = flag;
-                find_flags = pe_find_renamed|pe_find_any;
-                break;
-
-            case 'W':
-            case 'A':
-            case 'a':
-                rsc_cmd = flag;
-                find_flags = pe_find_renamed|pe_find_anon;
-                break;
-
-            case 'S':
-                require_dataset = FALSE;
-                crm_log_args(argc, argv);
-                prop_name = optarg;
-                rsc_cmd = flag;
-                find_flags = pe_find_renamed|pe_find_any;
-                break;
-
-            case 'p':
-            case 'd':
-                crm_log_args(argc, argv);
-                prop_name = optarg;
-                rsc_cmd = flag;
-                find_flags = pe_find_renamed|pe_find_any;
-                break;
-
-            case 'G':
-            case 'g':
-                prop_name = optarg;
-                rsc_cmd = flag;
-                find_flags = pe_find_renamed|pe_find_any;
-                break;
-
-            case 'H':
-            case 'N':
-                crm_trace("Option %c => %s", flag, optarg);
-                host_uname = optarg;
-                break;
-
-            default:
-                CMD_ERR("Argument code 0%o (%c) is not (?yet?) supported", flag, flag);
-                ++argerr;
-                break;
-        }
-=======
     if (options.prop_name) {
         free(options.prop_name);
->>>>>>> b0ef36d8
     }
 
     options.prop_name = strdup(optarg);
@@ -1672,26 +998,6 @@
         before = build_constraint_list(data_set->input);
     }
 
-<<<<<<< HEAD
-    // Establish a connection to the CIB
-    cib_conn = cib_new();
-    if ((cib_conn == NULL) || (cib_conn->cmds == NULL)) {
-        CMD_ERR("Could not create CIB connection: %s", pcmk_strerror(rc));
-        goto bail;
-    }
-    rc = cib_conn->cmds->signon(cib_conn, crm_system_name, cib_command);
-    if (rc != pcmk_ok) {
-        CMD_ERR("Could not connect to the CIB: %s", pcmk_strerror(rc));
-        goto bail;
-    }
-
-    /* Populate working set from XML file if specified or CIB query otherwise */
-    if (require_dataset) {
-        if (xml_file != NULL) {
-            cib_xml_copy = filename2xml(xml_file);
-        } else {
-            rc = cib_conn->cmds->query(cib_conn, NULL, &cib_xml_copy, cib_scope_local | cib_sync_call);
-=======
     if (options.clear_expired) {
         rc = cli_resource_clear_all_expired(data_set->input, cib_conn, options.cib_options,
                                             options.rsc_id, options.host_uname,
@@ -1723,7 +1029,6 @@
                         "Could not get modified CIB: %s\n", pcmk_strerror(rc));
             g_list_free(before);
             return rc;
->>>>>>> b0ef36d8
         }
 
         data_set->input = *cib_xml_copy;
