dnl
dnl autoconf for Pacemaker
dnl
dnl License: GNU General Public License (GPL)

dnl ===============================================
dnl Bootstrap 
dnl ===============================================
AC_PREREQ(2.53)

dnl Suggested structure:
dnl     information on the package
dnl     checks for programs
dnl     checks for libraries
dnl     checks for header files
dnl     checks for types
dnl     checks for structures
dnl     checks for compiler characteristics
dnl     checks for library functions
dnl     checks for system services

<<<<<<< HEAD
AC_INIT(pacemaker, 1.0.8, pacemaker@oss.clusterlabs.org)
CRM_DTD_VERSION="1.0"
=======
AC_INIT(pacemaker, 1.1.1, pacemaker@oss.clusterlabs.org)
CRM_DTD_VERSION="1.2"
>>>>>>> 124911c8

PKG_FEATURES=""
HB_PKG=heartbeat

AC_CONFIG_AUX_DIR(.)
AC_CANONICAL_HOST

dnl Where #defines go (e.g. `AC_CHECK_HEADERS' below)
dnl
dnl Internal header: include/config.h
dnl   - Contains ALL defines
dnl   - include/config.h.in is generated automatically by autoheader
dnl   - NOT to be included in any header files except lha_internal.h
dnl     (which is also not to be included in any other header files)
dnl
dnl External header: include/crm_config.h
dnl   - Contains a subset of defines checked here
dnl   - Manually edit include/crm_config.h.in to have configure include
dnl     new defines
dnl   - Should not include HAVE_* defines
dnl   - Safe to include anywhere
AM_CONFIG_HEADER(include/config.h include/crm_config.h)
ALL_LINGUAS="en fr"

AC_ARG_WITH(version,
    [  --with-version=version   Override package version (if you're a packager needing to pretend) ],
    [ PACKAGE_VERSION="$withval" ])

AC_ARG_WITH(pkg-name,
    [  --with-pkg-name=name     Override package name (if you're a packager needing to pretend) ],
    [ PACKAGE_NAME="$withval" ])

AM_INIT_AUTOMAKE($PACKAGE_NAME, $PACKAGE_VERSION)
AC_DEFINE_UNQUOTED(PACEMAKER_VERSION, "$PACKAGE_VERSION", Current pacemaker version)

PACKAGE_SERIES=`echo $PACKAGE_VERSION | awk -F. '{ print $1"."$2 }'`
AC_SUBST(PACKAGE_SERIES)

dnl automake >= 1.11 offers --enable-silent-rules for suppressing the output from
dnl normal compilation.  When a failure occurs, it will then display the full 
dnl command line
dnl Wrap in m4_ifdef to avoid breaking on older platforms
m4_ifdef([AM_SILENT_RULES],[AM_SILENT_RULES])

CC_IN_CONFIGURE=yes
export CC_IN_CONFIGURE

LDD=ldd

dnl ========================================================================
dnl Compiler characteristics
dnl ========================================================================

AC_PROG_CC dnl Can force other with environment variable "CC".
AM_PROG_CC_C_O
AC_PROG_CC_STDC

AC_LIBTOOL_DLOPEN               dnl Enable dlopen support...
AC_LIBLTDL_CONVENIENCE          dnl make libltdl a convenience lib
AC_PROG_LIBTOOL

AC_C_STRINGIZE
AC_TYPE_SIZE_T
AC_CHECK_SIZEOF(char)
AC_CHECK_SIZEOF(short)
AC_CHECK_SIZEOF(int)
AC_CHECK_SIZEOF(long)
AC_CHECK_SIZEOF(long long)
AC_STRUCT_TIMEZONE

dnl ===============================================
dnl Helpers 
dnl ===============================================
cc_supports_flag() {
         local CFLAGS="$@"
         AC_MSG_CHECKING(whether $CC supports "$@")
         AC_COMPILE_IFELSE([int main(){return 0;}] ,[RC=0; AC_MSG_RESULT(yes)],[RC=1; AC_MSG_RESULT(no)])
         return $RC
}

extract_header_define() {
	  AC_MSG_CHECKING(for $2 in $1)
	  Cfile=/tmp/extract_define.$2.${$}
	  printf "#include <stdio.h>\n" > ${Cfile}.c
	  printf "#include <%s>\n" $1 >> ${Cfile}.c
	  printf "int main(int argc, char **argv) { printf(\"%%s\", %s); return 0; }\n" $2 >> ${Cfile}.c
	  $CC $CFLAGS ${Cfile}.c -o ${Cfile}
	  value=`${Cfile}`
	  AC_MSG_RESULT($value)
	  printf $value
	  rm -f ${Cfile}.c ${Cfile}
	}

dnl ===============================================
dnl Configure Options
dnl ===============================================

dnl Some systems, like Solaris require a custom package name
AC_ARG_WITH(pkgname,
    [  --with-pkgname=name     name for pkg (typically for Solaris) ],
    [ PKGNAME="$withval" ],
    [ PKGNAME="LXHAhb" ],
  )
AC_SUBST(PKGNAME)

AC_ARG_ENABLE([ansi],
[  --enable-ansi force GCC to compile to ANSI/ANSI standard for older compilers.
     [default=yes]])

AC_ARG_ENABLE([fatal-warnings],
[  --enable-fatal-warnings very pedantic and fatal warnings for gcc
     [default=yes]])

AC_ARG_ENABLE([pretty],
[  --enable-pretty 
     Pretty-print compiler output unless there is an error
     [default=no]])

AC_ARG_ENABLE([quiet],
[  --enable-quiet 
     Supress make output unless there is an error
     [default=no]])

AC_ARG_ENABLE([thread-safe],
[  --enable-thread-safe Enable some client libraries to be thread safe.
     [default=no]])

AC_ARG_ENABLE([bundled-ltdl],
[  --enable-bundled-ltdl  Configure, build and install the standalone ltdl library bundled with ${PACKAGE} [default=no]]) 
LTDL_LIBS=""

AC_ARG_WITH(ais,
    [  --with-ais     
       Support the OpenAIS messaging and membership layer ],
    [ SUPPORT_AIS=$withval ],
    [ SUPPORT_AIS=try ],
)

AC_ARG_WITH(heartbeat,
    [  --with-heartbeat     
       Support the Heartbeat messaging and membership layer ],
    [ SUPPORT_HEARTBEAT=$withval ],
    [ SUPPORT_HEARTBEAT=try ],
)

AC_ARG_WITH(snmp,
    [  --with-snmp     
       Support the SNMP protocol ],
    [ SUPPORT_SNMP=$withval ],
    [ SUPPORT_SNMP=try ],
)

AC_ARG_WITH(esmtp,
    [  --with-esmtp  
       Support the sending mail notifications with the esmtp library ],
    [ SUPPORT_ESMTP=$withval ],
    [ SUPPORT_ESMTP=try ],
)

AISPREFIX=""
AC_ARG_WITH(ais-prefix,
    [  --with-ais-prefix=DIR  Prefix used when OpenAIS was installed [$prefix]],
    [ AISPREFIX=$withval ], 
    [ AISPREFIX=$prefix ])

LCRSODIR=""
AC_ARG_WITH(lcrso-dir, 
    [  --with-lcrso-dir=DIR   OpenAIS lcrso files. ],
    [ LCRSODIR="$withval" ])

INITDIR=""
AC_ARG_WITH(initdir,
    [  --with-initdir=DIR      directory for init (rc) scripts [${INITDIR}]],
    [ INITDIR="$withval" ])

PUBLICAN_BRAND="common"
AC_ARG_WITH(brand,
    [  --with-brand=brand  Brand to use for generated documentation [$PUBLICAN_BRAND]],
    [ PUBLICAN_BRAND="$withval" ])
AC_SUBST(PUBLICAN_BRAND)

dnl ===============================================
dnl General Processing
dnl ===============================================

AC_SUBST(HB_PKG)

INIT_EXT=""
echo Our Host OS: $host_os/$host


AC_MSG_NOTICE(Sanitizing prefix: ${prefix})
case $prefix in
  NONE)	prefix=/usr;;
esac

AC_MSG_NOTICE(Sanitizing exec_prefix: ${exec_prefix})
case $exec_prefix in
  dnl For consistency with Heartbeat, map NONE->$prefix
  NONE)	  exec_prefix=$prefix;;
  prefix) exec_prefix=$prefix;;
esac

AC_MSG_NOTICE(Sanitizing ais_prefix: ${AISPREFIX})
case $AISPREFIX in
  dnl For consistency with Heartbeat, map NONE->$prefix
  NONE)	  AISPREFIX=$prefix;;
  prefix) AISPREFIX=$prefix;;
esac

AC_MSG_NOTICE(Sanitizing INITDIR: ${INITDIR})
case $INITDIR in
  prefix) INITDIR=$prefix;;
  "")
    AC_MSG_CHECKING(which init (rc) directory to use)
      for initdir in /etc/init.d /etc/rc.d/init.d /sbin/init.d	\
	   /usr/local/etc/rc.d /etc/rc.d
      do
        if
          test -d $initdir
        then
          INITDIR=$initdir
          break
        fi
      done
      AC_MSG_RESULT($INITDIR);;
esac
AC_SUBST(INITDIR)

AC_MSG_NOTICE(Sanitizing libdir: ${libdir})
case $libdir in
  dnl For consistency with Heartbeat, map NONE->$prefix
  *prefix*|NONE)
    AC_MSG_CHECKING(which lib directory to use)
    for aDir in lib64 lib
    do
      trydir="${exec_prefix}/${aDir}"
      if
        test -d ${trydir}
      then
        libdir=${trydir}
        break
      fi
    done
    AC_MSG_RESULT($libdir);
    ;;
esac

dnl Expand autoconf variables so that we dont end up with '${prefix}' 
dnl in #defines and python scripts
dnl NOTE: Autoconf deliberately leaves them unexpanded to allow
dnl    make exec_prefix=/foo install
dnl No longer being able to do this seems like no great loss to me...

eval prefix="`eval echo ${prefix}`"
eval exec_prefix="`eval echo ${exec_prefix}`"
eval bindir="`eval echo ${bindir}`"
eval sbindir="`eval echo ${sbindir}`"
eval libexecdir="`eval echo ${libexecdir}`"
eval datadir="`eval echo ${datadir}`"
eval sysconfdir="`eval echo ${sysconfdir}`"
eval sharedstatedir="`eval echo ${sharedstatedir}`"
eval localstatedir="`eval echo ${localstatedir}`"
eval libdir="`eval echo ${libdir}`"
eval includedir="`eval echo ${includedir}`"
eval oldincludedir="`eval echo ${oldincludedir}`"
eval infodir="`eval echo ${infodir}`"
eval mandir="`eval echo ${mandir}`"

dnl Home-grown variables
eval INITDIR="${INITDIR}"
eval docdir="`eval echo ${docdir}`"
if test x"${docdir}" = x""; then
   docdir=${datadir}/doc/${PACKAGE}-${VERSION}
   #docdir=${datadir}/doc/packages/${PACKAGE}
fi
AC_SUBST(docdir)

for j in prefix exec_prefix bindir sbindir libexecdir datadir sysconfdir \
    sharedstatedir localstatedir libdir includedir oldincludedir infodir \
    mandir INITDIR docdir
do 
  dirname=`eval echo '${'${j}'}'`
  if
    test ! -d "$dirname"
  then
    AC_MSG_WARN([$j directory ($dirname) does not exist!])
  fi
done

dnl This OS-based decision-making is poor autotools practice;
dnl feature-based mechanisms are strongly preferred.
dnl
dnl So keep this section to a bare minimum; regard as a "necessary evil". 

case "$host_os" in
*bsd*)		LIBS="-L/usr/local/lib"
		CPPFLAGS="$CPPFLAGS -I/usr/local/include"
		INIT_EXT=".sh"
		;;
*solaris*)
		;;
*linux*)	
		AC_DEFINE_UNQUOTED(ON_LINUX, 1, Compiling for Linux platform)
  		CFLAGS="$CFLAGS -I${prefix}/include"
 		;;
darwin*)	
		AC_DEFINE_UNQUOTED(ON_DARWIN, 1, Compiling for Darwin platform)
  		LIBS="$LIBS -L${prefix}/lib"
  		CFLAGS="$CFLAGS -I${prefix}/include"
		;;
esac

dnl Eventually remove this 
CFLAGS="$CFLAGS -I${prefix}/include/heartbeat"

AC_SUBST(INIT_EXT)
AC_DEFINE_UNQUOTED(HA_LOG_FACILITY, LOG_DAEMON, Default logging facility)

AC_MSG_NOTICE(Host CPU: $host_cpu)

case "$host_cpu" in
  ppc64|powerpc64)
    case $CFLAGS in
     *powerpc64*)			;;
     *)	if test "$GCC" = yes; then
	  CFLAGS="$CFLAGS -m64"
	fi				;;
    esac
esac

AC_MSG_CHECKING(which format is needed to print uint64_t)

ac_save_CFLAGS=$CFLAGS
CFLAGS="-Wall -Werror"

AC_COMPILE_IFELSE(
    [AC_LANG_PROGRAM(
      [
#include <stdio.h>
#include <stdint.h>
#include <stdlib.h>
      ],
      [
int max = 512;	
uint64_t bignum = 42;
char *buffer = malloc(max);
const char *random = "random";
snprintf(buffer, max-1, "<quorum id=%lu quorate=%s/>", bignum, random);
fprintf(stderr, "Result: %s\n", buffer);
      ]
    )], 
    [U64T="%lu"],
    [U64T="%llu"]
)
CFLAGS=$ac_save_CFLAGS

AC_MSG_RESULT($U64T)
AC_DEFINE_UNQUOTED(U64T, "$U64T", Correct printf format for logging uint64_t)

AC_CHECK_HEADERS(hb_config.h)
AC_CHECK_HEADERS(glue_config.h)
GLUE_HEADER=none
if test "$ac_cv_header_glue_config_h" = "yes";  then
   GLUE_HEADER=glue_config.h

elif test "$ac_cv_header_hb_config_h" = "yes"; then
   GLUE_HEADER=hb_config.h

else
   AC_MSG_FAILURE(Core development headers were not found)
fi

dnl Variables needed for substitution
CRM_DTD_DIRECTORY="${datadir}/pacemaker"
AC_DEFINE_UNQUOTED(CRM_DTD_DIRECTORY,"$CRM_DTD_DIRECTORY", Location for the Pacemaker Relax-NG Schema)
AC_SUBST(CRM_DTD_DIRECTORY)

AC_DEFINE_UNQUOTED(CRM_DTD_VERSION,"$CRM_DTD_VERSION", Current version of the Pacemaker Relax-NG Schema)
AC_SUBST(CRM_DTD_VERSION)

CRM_DAEMON_USER=`extract_header_define $GLUE_HEADER HA_CCMUSER`
AC_DEFINE_UNQUOTED(CRM_DAEMON_USER,"$CRM_DAEMON_USER", User to run Pacemaker daemons as)
AC_SUBST(CRM_DAEMON_USER)

CRM_DAEMON_GROUP=`extract_header_define $GLUE_HEADER HA_APIGROUP`
AC_DEFINE_UNQUOTED(CRM_DAEMON_GROUP,"$CRM_DAEMON_GROUP", Group to run Pacemaker daemons as)
AC_SUBST(CRM_DAEMON_GROUP)

CRM_STATE_DIR=${localstatedir}/run/crm
AC_DEFINE_UNQUOTED(CRM_STATE_DIR,"$CRM_STATE_DIR", Where to keep state files and sockets)
AC_SUBST(CRM_STATE_DIR)

PE_STATE_DIR="${localstatedir}/lib/pengine"
AC_DEFINE_UNQUOTED(PE_STATE_DIR,"$PE_STATE_DIR", Where to keep PEngine outputs)
AC_SUBST(PE_STATE_DIR)

dnl Eventually move out of the heartbeat dir tree and create compatability code
CRM_CONFIG_DIR="${localstatedir}/lib/heartbeat/crm"
AC_DEFINE_UNQUOTED(CRM_CONFIG_DIR,"$CRM_CONFIG_DIR", Where to keep CIB configuration files)
AC_SUBST(CRM_CONFIG_DIR)

dnl Eventually move out of the heartbeat dir tree and create symlinks when needed
CRM_DAEMON_DIR=`extract_header_define $GLUE_HEADER HA_LIBHBDIR`
AC_DEFINE_UNQUOTED(CRM_DAEMON_DIR,"$CRM_DAEMON_DIR", Location for Pacemaker daemons)
AC_SUBST(CRM_DAEMON_DIR)

dnl Needed so that the AIS plugin can clear out the directory as Heartbeat does
HA_STATE_DIR=`extract_header_define $GLUE_HEADER HA_VARRUNDIR`
AC_DEFINE_UNQUOTED(HA_STATE_DIR,"$HA_STATE_DIR", Where Heartbeat keeps state files and sockets)
AC_SUBST(HA_STATE_DIR)

dnl Needed for the location of hostcache in CTS.py
HA_VARLIBHBDIR=`extract_header_define $GLUE_HEADER HA_VARLIBHBDIR`
AC_SUBST(HA_VARLIBHBDIR)

AC_DEFINE_UNQUOTED(UUID_FILE,"$localstatedir/lib/heartbeat/hb_uuid", Location of Heartbeat's UUID file)

OCF_ROOT_DIR=`extract_header_define $GLUE_HEADER OCF_ROOT_DIR`
if test "X$OCF_ROOT_DIR" = X; then
  AC_MSG_ERROR(Could not locate OCF directory)
fi
AC_SUBST(OCF_ROOT_DIR)

OCF_RA_DIR=`extract_header_define $GLUE_HEADER OCF_RA_DIR`
AC_DEFINE_UNQUOTED(OCF_RA_DIR,"$OCF_RA_DIR", Location for OCF RAs)
AC_SUBST(OCF_RA_DIR)

dnl Extract this value from glue_config.h once we no longer support anything else
STONITH_PLUGIN_DIR="$libdir/stonith/plugins/stonith/"
AC_DEFINE_UNQUOTED(STONITH_PLUGIN_DIR,"$STONITH_PLUGIN_DIR", Location for Stonith plugins)
AC_SUBST(STONITH_PLUGIN_DIR)

RH_STONITH_DIR="$sbindir"
AC_DEFINE_UNQUOTED(RH_STONITH_DIR,"$RH_STONITH_DIR", Location for Red Hat Stonith agents)

RH_STONITH_PREFIX="fence_"
AC_DEFINE_UNQUOTED(RH_STONITH_PREFIX,"$RH_STONITH_PREFIX", Prefix for Red Hat Stonith agents)

AC_PATH_PROGS(HG, hg false)
AC_MSG_CHECKING(build version)
BUILD_VERSION=unknown
if test -f $srcdir/.hg_archival.txt; then
   BUILD_VERSION=`cat $srcdir/.hg_archival.txt | awk '/node:/ { print $2 }'`
elif test -x $HG -a -d .hg; then
   BUILD_VERSION=`$HG id -itb`
   if test $? != 0; then
       BUILD_VERSION=unknown
   fi
fi

AC_DEFINE_UNQUOTED(BUILD_VERSION, "$BUILD_VERSION", Build version)
AC_MSG_RESULT($BUILD_VERSION)
AC_SUBST(BUILD_VERSION)

dnl ===============================================
dnl Program Paths
dnl ===============================================

PATH="$PATH:/sbin:/usr/sbin:/usr/local/sbin:/usr/local/bin"
export PATH


dnl Replacing AC_PROG_LIBTOOL with AC_CHECK_PROG because LIBTOOL
dnl was NOT being expanded all the time thus causing things to fail.
AC_CHECK_PROGS(LIBTOOL, glibtool libtool libtool15 libtool13)

AM_PATH_PYTHON
AC_CHECK_PROGS(MAKE, gmake make)
AC_PATH_PROGS(HTML2TXT, lynx w3m)
AC_PATH_PROGS(HELP2MAN, help2man)
AC_PATH_PROGS(POD2MAN, pod2man, pod2man)
AC_PATH_PROGS(ASCIIDOC, asciidoc)
AC_PATH_PROGS(PUBLICAN, publican)
AC_PATH_PROGS(FOP, fop)
AC_PATH_PROGS(SSH, ssh, /usr/bin/ssh)
AC_PATH_PROGS(SCP, scp, /usr/bin/scp)
AC_PATH_PROGS(HG, hg, /bin/false)
AC_PATH_PROGS(TAR, tar)
AC_PATH_PROGS(MD5, md5)
AC_PATH_PROGS(TEST, test)
AC_PATH_PROGS(PKGCONFIG, pkg-config)
AC_PATH_PROGS(XML2CONFIG, xml2-config)
AC_PATH_PROGS(VALGRIND_BIN, valgrind, /usr/bin/valgrind)
AC_DEFINE_UNQUOTED(VALGRIND_BIN, "$VALGRIND_BIN", Valgrind command)

if test x"${LIBTOOL}" = x""; then
   AC_MSG_ERROR(You need (g)libtool installed in order to build ${PACKAGE})
fi
if test x"${MAKE}" = x""; then
   AC_MSG_ERROR(You need (g)make installed in order to build ${PACKAGE})
fi

AM_CONDITIONAL(BUILD_HELP, test x"${HELP2MAN}" != x"")
if test x"${HELP2MAN}" != x""; then
   PKG_FEATURES="$PKG_FEATURES manpages"
fi

AM_CONDITIONAL(BUILD_ASCIIDOC, test x"${ASCIIDOC}" != x"")
if test x"${ASCIIDOC}" != x""; then
   PKG_FEATURES="$PKG_FEATURES asciidoc"
fi

AM_CONDITIONAL(BUILD_DOCBOOK, test ${PUBLICAN} != x"")
if test ${PUBLICAN} != x""; then
   PKG_FEATURES="$PKG_FEATURES publican"
fi

dnl ===============================================
dnl Libraries
dnl ===============================================
AC_CHECK_LIB(socket, socket)			dnl -lsocket
AC_CHECK_LIB(c, dlopen)				dnl if dlopen is in libc...
AC_CHECK_LIB(dl, dlopen)			dnl -ldl (for Linux)
AC_CHECK_LIB(rt, sched_getscheduler)            dnl -lrt (for Tru64)
AC_CHECK_LIB(gnugetopt, getopt_long)		dnl -lgnugetopt ( if available )
AC_CHECK_LIB(pam, pam_start)			dnl -lpam (if available)
AC_CHECK_LIB(uuid, uuid_parse)			dnl e2fsprogs
AC_CHECK_LIB(uuid, uuid_create)			dnl ossp

if test x"${PKGCONFIG}" = x""; then
   AC_MSG_ERROR(You need pkgconfig installed in order to build ${PACKAGE})
fi

dnl
dnl     On many systems libcrypto is needed when linking against libsnmp.
dnl     Check to see if it exists, and if so use it.
dnl
AC_CHECK_LIB(crypto, CRYPTO_free, CRYPTOLIB="-lcrypto",)
AC_SUBST(CRYPTOLIB)

if test "x${enable_thread_safe}" = "xyes"; then
        GPKGNAME="gthread-2.0"
else
        GPKGNAME="glib-2.0"
fi

if 
   $PKGCONFIG --exists $GPKGNAME
then
	GLIBCONFIG="$PKGCONFIG $GPKGNAME"
else
	set -x
        echo PKG_CONFIG_PATH=$PKG_CONFIG_PATH
	$PKGCONFIG --exists $GPKGNAME; echo $?
	$PKGCONFIG --cflags $GPKGNAME; echo $?
	$PKGCONFIG $GPKGNAME; echo $?
	set +x
        
	AC_MSG_ERROR(You need glib2-devel installed in order to build ${PACKAGE})
fi
AC_MSG_RESULT(using $GLIBCONFIG)

#
#	Where is dlopen?
#
if test "$ac_cv_lib_c_dlopen" = yes; then
	LIBADD_DL=""
elif test "$ac_cv_lib_dl_dlopen" = yes; then
	LIBADD_DL=-ldl
else
        LIBADD_DL=${lt_cv_dlopen_libs}
fi
dnl
dnl Check for location of gettext
dnl
dnl On at least Solaris 2.x, where it is in libc, specifying lintl causes
dnl grief. Ensure minimal result, not the sum of all possibilities.
dnl And do libc first.
dnl Known examples:
dnl    c:      Linux, Solaris 2.6+
dnl    intl:   BSD, AIX

AC_CHECK_LIB(c, gettext)
if test x$ac_cv_lib_c_gettext != xyes; then
   AC_CHECK_LIB(intl, gettext)
fi

if test x$ac_cv_lib_c_gettext != xyes -a x$ac_cv_lib_intl_gettext != xyes; then
   AC_MSG_ERROR(You need gettext installed in order to build ${PACKAGE})
fi

if test "X$GLIBCONFIG" != X; then
	AC_MSG_CHECKING(for special glib includes: )
	GLIBHEAD=`$GLIBCONFIG --cflags`
	AC_MSG_RESULT($GLIBHEAD)
	CPPFLAGS="$CPPFLAGS $GLIBHEAD"

	AC_MSG_CHECKING(for glib library flags)
	GLIBLIB=`$GLIBCONFIG --libs`
	AC_MSG_RESULT($GLIBLIB)
	LIBS="$LIBS $GLIBLIB"
fi

dnl ========================================================================
dnl Headers
dnl ========================================================================

AC_HEADER_STDC
AC_CHECK_HEADERS(arpa/inet.h)
AC_CHECK_HEADERS(asm/types.h)
AC_CHECK_HEADERS(assert.h)
AC_CHECK_HEADERS(auth-client.h)
AC_CHECK_HEADERS(ctype.h)
AC_CHECK_HEADERS(dirent.h)
AC_CHECK_HEADERS(errno.h)
AC_CHECK_HEADERS(fcntl.h)
AC_CHECK_HEADERS(getopt.h)
AC_CHECK_HEADERS(glib.h)
AC_CHECK_HEADERS(grp.h)
AC_CHECK_HEADERS(limits.h)
AC_CHECK_HEADERS(linux/errqueue.h)
AC_CHECK_HEADERS(malloc.h)
AC_CHECK_HEADERS(netdb.h)
AC_CHECK_HEADERS(netinet/in.h)
AC_CHECK_HEADERS(netinet/ip.h)
AC_CHECK_HEADERS(pam/pam_appl.h)
AC_CHECK_HEADERS(pthread.h)
AC_CHECK_HEADERS(pwd.h)
AC_CHECK_HEADERS(security/pam_appl.h)
AC_CHECK_HEADERS(sgtty.h)
AC_CHECK_HEADERS(signal.h)
AC_CHECK_HEADERS(stdarg.h)
AC_CHECK_HEADERS(stddef.h)
AC_CHECK_HEADERS(stdio.h)
AC_CHECK_HEADERS(stdlib.h)
AC_CHECK_HEADERS(string.h)
AC_CHECK_HEADERS(strings.h)
AC_CHECK_HEADERS(sys/dir.h)
AC_CHECK_HEADERS(sys/ioctl.h)
AC_CHECK_HEADERS(sys/param.h)
AC_CHECK_HEADERS(sys/poll.h)
AC_CHECK_HEADERS(sys/resource.h)
AC_CHECK_HEADERS(sys/select.h)
AC_CHECK_HEADERS(sys/socket.h)
AC_CHECK_HEADERS(sys/sockio.h)
AC_CHECK_HEADERS(sys/stat.h)
AC_CHECK_HEADERS(sys/time.h)
AC_CHECK_HEADERS(sys/timeb.h)
AC_CHECK_HEADERS(sys/types.h)
AC_CHECK_HEADERS(sys/uio.h)
AC_CHECK_HEADERS(sys/un.h)
AC_CHECK_HEADERS(sys/utsname.h)
AC_CHECK_HEADERS(sys/wait.h)
AC_CHECK_HEADERS(time.h)
AC_CHECK_HEADERS(unistd.h)
AC_CHECK_HEADERS(winsock.h)

dnl These headers need prerequisits before the tests will pass 
dnl AC_CHECK_HEADERS(net/if.h)
dnl AC_CHECK_HEADERS(netinet/icmp6.h)
dnl AC_CHECK_HEADERS(netinet/ip6.h)
dnl AC_CHECK_HEADERS(netinet/ip_icmp.h)

AC_MSG_CHECKING(for special libxml2 includes)
if test "x$XML2CONFIG" = "x"; then
   AC_MSG_ERROR(libxml2 config not found)
else
   XML2HEAD="`$XML2CONFIG --cflags`"
   AC_MSG_RESULT($XML2HEAD)
   AC_CHECK_LIB(xml2, xmlReadMemory)
   AC_CHECK_LIB(xslt, xsltApplyStylesheet)
fi

CPPFLAGS="$CPPFLAGS $XML2HEAD"

AC_CHECK_HEADERS(libxml/xpath.h)
AC_CHECK_HEADERS(libxslt/xslt.h)
if test "$ac_cv_header_libxml_xpath_h" != "yes"; then
   AC_MSG_ERROR(The libxml developement headers were not found)
fi
if test "$ac_cv_header_libxslt_xslt_h" != "yes"; then
   AC_MSG_ERROR(The libxslt developement headers were not found)
fi

dnl ========================================================================
dnl Structures
dnl ========================================================================

AC_CHECK_MEMBERS([struct tm.tm_gmtoff],,,[[#include <time.h>]])

dnl ========================================================================
dnl Functions
dnl ========================================================================

AC_CHECK_FUNCS(g_log_set_default_handler)
AC_CHECK_FUNCS(getopt, AC_DEFINE(HAVE_DECL_GETOPT,  1, [Have getopt function]))

dnl ========================================================================
dnl   ltdl
dnl ========================================================================

AC_CHECK_LIB(ltdl, lt_dlopen, [LTDL_foo=1])
if test "x${enable_bundled_ltdl}" = "xyes"; then
   if test $ac_cv_lib_ltdl_lt_dlopen = yes; then
      AC_MSG_NOTICE([Disabling usage of installed ltdl])
   fi
   ac_cv_lib_ltdl_lt_dlopen=no
fi

LIBLTDL_DIR=""
if test $ac_cv_lib_ltdl_lt_dlopen != yes ; then
   AC_MSG_NOTICE([Installing local ltdl])
   LIBLTDL_DIR=libltdl
   ( cd $srcdir ; $TAR -xvf libltdl.tar )
   if test "$?" -ne 0; then
     AC_MSG_ERROR([$TAR of libltdl.tar in $srcdir failed])
   fi
   AC_CONFIG_SUBDIRS(libltdl)
else
   LIBS="$LIBS -lltdl"
   AC_MSG_NOTICE([Using installed ltdl])
   INCLTDL=""
   LIBLTDL=""
fi

AC_SUBST(INCLTDL)
AC_SUBST(LIBLTDL)
AC_SUBST(LIBLTDL_DIR)

dnl ========================================================================
dnl   bzip2
dnl ========================================================================
AC_CHECK_HEADERS(bzlib.h)
AC_CHECK_LIB(bz2, BZ2_bzBuffToBuffCompress)

if test x$ac_cv_lib_bz2_BZ2_bzBuffToBuffCompress != xyes ; then
   AC_MSG_ERROR(BZ2 libraries not found)
fi

if test x$ac_cv_header_bzlib_h != xyes; then
   AC_MSG_ERROR(BZ2 Development headers not found)
fi


dnl ========================================================================
dnl   ncurses
dnl ========================================================================
dnl
dnl A few OSes (e.g. Linux) deliver a default "ncurses" alongside "curses".
dnl Many non-Linux deliver "curses"; sites may add "ncurses".
dnl
dnl However, the source-code recommendation for both is to #include "curses.h"
dnl (i.e. "ncurses" still wants the include to be simple, no-'n', "curses.h").
dnl
dnl ncurse takes precedence.
dnl
AC_CHECK_HEADERS(curses.h)
AC_CHECK_HEADERS(curses/curses.h)
AC_CHECK_HEADERS(ncurses.h)
AC_CHECK_HEADERS(ncurses/ncurses.h)

dnl Although n-library is preferred, only look for it if the n-header was found.
CURSESLIBS=''
if test "$ac_cv_header_ncurses_h" = "yes"; then
  AC_CHECK_LIB(ncurses, printw,
    [CURSESLIBS='-lncurses'; AC_DEFINE(HAVE_LIBNCURSES,1, have ncurses library)]
  )
fi

if test "$ac_cv_header_ncurses_ncurses_h" = "yes"; then
  AC_CHECK_LIB(ncurses, printw,
    [CURSESLIBS='-lncurses'; AC_DEFINE(HAVE_LIBNCURSES,1, have ncurses library)]
  )
fi

dnl Only look for non-n-library if there was no n-library.
if test X"$CURSESLIBS" = X"" -a "$ac_cv_header_curses_h" = "yes"; then
  AC_CHECK_LIB(curses, printw,
    [CURSESLIBS='-lcurses'; AC_DEFINE(HAVE_LIBCURSES,1, have curses library)]
  )
fi

dnl Only look for non-n-library if there was no n-library.
if test X"$CURSESLIBS" = X"" -a "$ac_cv_header_curses_curses_h" = "yes"; then
  AC_CHECK_LIB(curses, printw,
    [CURSESLIBS='-lcurses'; AC_DEFINE(HAVE_LIBCURSES,1, have curses library)]
  )
fi

if test "x$CURSESLIBS" != "x"; then
   PKG_FEATURES="$PKG_FEATURES ncurses"
fi

dnl Check for printw() prototype compatibility
if test X"$CURSESLIBS" != X"" && cc_supports_flag -Wcast-qual && cc_supports_flag -Werror; then 
    AC_MSG_CHECKING(whether printw() requires argument of "const char *")
    ac_save_LIBS=$LIBS
    LIBS="$CURSESLIBS  $LIBS"
    ac_save_CFLAGS=$CFLAGS
    CFLAGS="-Wcast-qual -Werror"

    AC_LINK_IFELSE(
	    [AC_LANG_PROGRAM(
	      [
#if defined(HAVE_CURSES_H)
#  include <curses.h>
#elif defined(HAVE_NCURSES_H)
#  include <ncurses.h>
#endif
	      ],
	      [printw((const char *)"Test");]
	    )], 
	    [ac_cv_compatible_printw=yes],
	    [ac_cv_compatible_printw=no]
    )

    LIBS=$ac_save_LIBS
    CFLAGS=$ac_save_CFLAGS

    AC_MSG_RESULT([$ac_cv_compatible_printw])

    if test "$ac_cv_compatible_printw" = no; then
		AC_MSG_WARN([The printw() function of your ncurses or curses library is old, we will disable usage of the library. If you want to use this library anyway, please update to newer version of the library, ncurses 5.4 or later is recommended. You can get the library from http://www.gnu.org/software/ncurses/.])
		AC_MSG_NOTICE([Disabling curses])
		AC_DEFINE(HAVE_INCOMPATIBLE_PRINTW, 1, [Do we have incompatible printw() in curses library?])
    fi
fi

AC_SUBST(CURSESLIBS)

dnl ========================================================================
dnl    Cluster infrastructure - Heartbeat
dnl ========================================================================

dnl On Debian, AC_CHECK_LIBS fail if a library has any unresolved symbols
dnl So check for all the depenancies (so they're added to LIBS) before checking for -lplumb

AC_CHECK_LIB(pils, PILLoadPlugin)
AC_CHECK_LIB(plumb, G_main_add_IPC_Channel)

if test x"$ac_cv_lib_plumb_G_main_add_IPC_Channel" != x"yes"; then
   AC_MSG_FAILURE(Core Heartbeat utility libraries not found: $ac_cv_lib_plumb_G_main_add_IPC_Channel)
fi

dnl Compatability checks
AC_CHECK_FUNCS(msgfromIPC_timeout)
AC_CHECK_MEMBERS([struct lrm_ops.fail_rsc],,,[[#include <lrm/lrm_api.h>]])

dnl ========================================================================
dnl    Cluster stack - Heartbeat
dnl ========================================================================

case $SUPPORT_HEARTBEAT in
     1|yes|true) 
        AC_CHECK_LIB(hbclient, ll_cluster_new, 
   		[SUPPORT_HEARTBEAT=1], [AC_MSG_FAILURE(Unable to support Heartbeat: client libraries not found)]);;
     try)
        AC_CHECK_LIB(hbclient, ll_cluster_new, 
   		[SUPPORT_HEARTBEAT=1], [SUPPORT_HEARTBEAT=0]);;
     *) SUPPORT_HEARTBEAT=0;;
esac

AM_CONDITIONAL(BUILD_HEARTBEAT_SUPPORT, test $SUPPORT_HEARTBEAT = 1)
AC_DEFINE_UNQUOTED(SUPPORT_HEARTBEAT, $SUPPORT_HEARTBEAT, Support the Heartbeat messaging and membership layer)


dnl ========================================================================
dnl    Cluster stack - OpenAIS
dnl ========================================================================

AISLIB=""

dnl Normalize the values
case $SUPPORT_AIS in
     1|yes|true) missingisfatal=1;;
     try)        missingisfatal=0;;
     *) SUPPORT_AIS=no;;
esac

AC_MSG_CHECKING(for native AIS)
AISMSGLIB=""
AIS_VERSION="none"
COROSYNC_PKG="$PKGCONFIG libcoroipcc"

if test $SUPPORT_AIS = no; then
   AC_MSG_RESULT(no... not requested.)

else
   AC_MSG_RESULT($SUPPORT_AIS, with '$AISPREFIX')

   AC_CHECK_HEADERS(openais/saAis.h)
   AC_CHECK_HEADERS(corosync/coroipcc.h)

   $COROSYNC_PKG --exists
   if test $? = 0; then
       AIS_VERSION="corosync"

   elif test "$ac_cv_header_openais_saAis_h" = "yes"; then
       AIS_VERSION="whitetank"
   else
       aisreason="Whitetank headers not found"
   fi  
fi

if test $AIS_VERSION != "none"; then
   AC_MSG_CHECKING(for OpenAIS branch)
   AC_MSG_RESULT($AIS_VERSION)
fi

if test $AIS_VERSION = "corosync"; then
   if test "$ac_cv_header_corosync_coroipcc_h" != "yes"; then
       AIS_VERSION="none"
       aisreason="Corosync headers not found"
   fi

   saveLIBS="$LIBS"
   LIBS="$LIBS `$COROSYNC_PKG --libs-only-L`"
   AC_CHECK_LIB(coroipcc, coroipcc_msg_send_reply_receive, [])
   LIBS="$saveLIBS"

   if test $ac_cv_lib_coroipcc_coroipcc_msg_send_reply_receive != yes; then
        AC_MSG_RESULT(Cannot locate AIS messaging library)
	aisreason="requred Corosync libraries not found"
        AIS_VERSION="none"
   fi

fi

dnl continue?
if test $AIS_VERSION = "whitetank"; then
   dnl Find it in lib, lib64, or wherever it wants to live...
   AC_MSG_CHECKING(location of OpenAIS libraries)
   dnl CoroSync location
   alib=`ls ${AISPREFIX}/*/libcpg.so | head -n 1`
   if test -z "$alib"; then
      dnl Whitetank location
      alib=`ls ${AISPREFIX}/*/*/libcpg.so | head -n 1`
   fi
   AISLIB=`dirname $alib`
   AC_MSG_RESULT($AISLIB)
   if test "x$AISLIB" = "x"; then
     AC_MSG_WARN(Use --with-ais-prefix to specify the prefix OpenAIS was installed with)
     aisreason="library directory not found"
     AIS_VERSION="none"

   elif test ! -d "$AISLIB"; then
     AC_MSG_WARN(Use --with-ais-prefix to specify the prefix OpenAIS was installed with)
     aisreason="specified library directory does not exist"
     AIS_VERSION="none"
   fi
fi

dnl continue?
if test $AIS_VERSION = "whitetank"; then
   AC_MSG_CHECKING(location of OpenAIS plugins)
   if test -z "$LCRSODIR"; then
      LCRSODIR="$libexecdir/lcrso"
      alib=`ls ${AISPREFIX}/*/lcrso/objdb.lcrso | head -n 1`
      LCRSODIR=`dirname $alib`
   fi
   AC_MSG_RESULT($LCRSODIR)

   if test "x$LCRSODIR" = "x"; then
     AC_MSG_RESULT(Invalid.  Please specify the correct location with --with-lcrso-dir)
     aisreason="plugin directory not found"
     AIS_VERSION="none"

   elif test ! -d "$LCRSODIR"; then
     AC_MSG_RESULT(Invalid.  Please specify the correct location with --with-lcrso-dir)
     aisreason="specified plugin directory does not exist"
     AIS_VERSION="none"
   fi
fi

dnl continue?
if test $AIS_VERSION = "whitetank"; then
     dnl Don't add the messaging library to LIBS since most daemons don't need/use it
     saveLIBS="$LIBS"
     LIBS="$LIBS -L${AISLIB} -R${AISLIB}"

     AC_CHECK_LIB(SaMsg, saSendReceiveReply, [])
     AC_CHECK_LIB(SaMsg, openais_msg_send_reply_receive, [])

     if test $ac_cv_lib_SaMsg_openais_msg_send_reply_receive = yes; then
       :  OpenAIS
     elif test $ac_cv_lib_SaMsg_saSendReceiveReply = yes; then
       :  OpenAIS
	AC_DEFINE_UNQUOTED(TRADITIONAL_AIS_IPC, 1, "Use the 'old' AIS IPC interface")
     else
        AC_MSG_RESULT(Cannot locate AIS messaging library)
	aisreason="requred libraries not found"
        AIS_VERSION="none"
     fi
     LIBS="$saveLIBS"
fi

SUPPORT_AIS=1
case $AIS_VERSION in
    corosync)
	AC_DEFINE_UNQUOTED(AIS_COROSYNC, 1, "AIS target is the corosync series")
   	LCRSODIR=`$PKGCONFIG corosync --variable=lcrsodir`
   	CFLAGS="$CFLAGS `$COROSYNC_PKG --cflags`"
	AISMSGLIB=`$COROSYNC_PKG --libs`
	;;
    whitetank) 
	AC_DEFINE_UNQUOTED(AIS_WHITETANK, 1, "AIS target is the whitetank series")
	CFLAGS="$CFLAGS -I$AISPREFIX/include/openais"
	AISMSGLIB="-L${AISLIB} -R${AISLIB} -lSaMsg"
	;;
    none)
     	SUPPORT_AIS=0
	if test "x$aisreason" != x; then
     	  if test $missingisfatal = 0; then
	    AC_MSG_WARN(Unable to support OpenAIS: $aisreason) 
          else
	    AC_MSG_FAILURE(Unable to support OpenAIS: $aisreason) 
          fi
        fi
	;;
    *) AC_MSG_FAILURE(Unknown OpenAIS branch: $AIS_VERSION);;
esac

AC_DEFINE_UNQUOTED(SUPPORT_AIS, $SUPPORT_AIS, Support the OpenAIS messaging and membership layer)
AM_CONDITIONAL(BUILD_AIS_SUPPORT, test $SUPPORT_AIS = 1)

dnl
dnl    Cluster stack - Sanity
dnl

STACKS=""
CLUSTERLIBS=""
if test $SUPPORT_HEARTBEAT = 1; then
   STACKS="$STACKS heartbeat"
   CLUSTERLIBS="$CLUSTERLIBS -lhbclient -lccmclient"
fi

if test $SUPPORT_AIS = 1; then
   STACKS="$STACKS $AIS_VERSION"
   CLUSTERLIBS="$CLUSTERLIBS ${AISMSGLIB}"
else
   AISPREFIX=""
   LCRSODIR="$libdir"
fi

PKG_FEATURES="$PKG_FEATURES$STACKS"

AC_MSG_CHECKING(for supported stacks)
if test x"$STACKS" = x; then
   AC_MSG_FAILURE(You must choose at least one cluster stack to support)
fi
AC_MSG_RESULT($STACKS)

AC_SUBST(CLUSTERLIBS)
AC_SUBST(LCRSODIR)

dnl ========================================================================
dnl    SNMP
dnl ========================================================================

case $SUPPORT_SNMP in
     1|yes|true) missingisfatal=1;;
     try)        missingisfatal=0;;
     *)		 SUPPORT_SNMP=no;;
esac

SNMPLIBS=""

AC_MSG_CHECKING(for snmp support)
if test $SUPPORT_SNMP = no; then
   AC_MSG_RESULT(no... not requested.)
   SUPPORT_SNMP=0
else
   SNMPCONFIG=""
   AC_MSG_RESULT($SUPPORT_SNMP)
   AC_CHECK_HEADERS(net-snmp/net-snmp-config.h)

   if test "x${ac_cv_header_net_snmp_net_snmp_config_h}" != "xyes"; then
	SUPPORT_SNMP="no"
   fi

   if test $SUPPORT_SNMP != no; then
	AC_PATH_PROGS(SNMPCONFIG, net-snmp-config)
	if test "X${SNMPCONFIG}" = "X"; then
		AC_MSG_RESULT(You need the net_snmp development package to continue.)
		SUPPORT_SNMP=no
	fi
   fi

   if test $SUPPORT_SNMP != no; then
	AC_MSG_CHECKING(for special snmp libraries)
	SNMPLIBS=`$SNMPCONFIG --agent-libs`
	AC_MSG_RESULT($SNMPLIBS)
   fi

   if test $SUPPORT_SNMP != no; then
      savedLibs=$LIBS
      LIBS="$LIBS $SNMPLIBS"
      AC_CHECK_FUNCS(netsnmp_transport_open_client)
      if test $ac_cv_func_netsnmp_transport_open_client != yes; then
         AC_CHECK_FUNCS(netsnmp_tdomain_transport)
         if test $ac_cv_func_netsnmp_tdomain_transport != yes; then
            SUPPORT_SNMP=no
	 else
            AC_DEFINE_UNQUOTED(NETSNMPV53, 1, [Use the older 5.3 version of the net-snmp API])
         fi
      fi
      LIBS=$savedLibs
   fi

   if test $SUPPORT_SNMP = no; then
   	SNMPLIBS=""
   	SUPPORT_SNMP=0
     	if test $missingisfatal = 0; then
	    AC_MSG_WARN(Unable to support SNMP) 
        else
	    AC_MSG_FAILURE(Unable to support SNMP) 
        fi
   else
   	SUPPORT_SNMP=1
   fi
fi

if test $SUPPORT_SNMP = 1; then
   PKG_FEATURES="$PKG_FEATURES snmp"
fi

AC_SUBST(SNMPLIBS)
AM_CONDITIONAL(ENABLE_SNMP, test "$SUPPORT_SNMP" = "1")
AC_DEFINE_UNQUOTED(ENABLE_SNMP, $SUPPORT_SNMP, Build in support for sending SNMP traps)

dnl ========================================================================
dnl    ESMTP
dnl ========================================================================

case $SUPPORT_ESMTP in
     1|yes|true) missingisfatal=1;;
     try)        missingisfatal=0;;
     *)		 SUPPORT_ESMTP=no;;
esac

ESMTPLIB=""

AC_MSG_CHECKING(for esmtp support)
if test $SUPPORT_ESMTP = no; then
   AC_MSG_RESULT(no... not requested.)
   SUPPORT_ESMTP=0
else
   ESMTPCONFIG=""
   AC_MSG_RESULT($SUPPORT_ESMTP)
   AC_CHECK_HEADERS(libesmtp.h)

   if test "x${ac_cv_header_libesmtp_h}" != "xyes"; then
	ENABLE_ESMTP="no"
   fi

   if test $SUPPORT_ESMTP != no; then
	AC_PATH_PROGS(ESMTPCONFIG, libesmtp-config)
	if test "X${ESMTPCONFIG}" = "X"; then
		AC_MSG_RESULT(You need the libesmtp development package to continue.)
		SUPPORT_ESMTP=no
	fi
   fi

   if test $SUPPORT_ESMTP != no; then
	AC_MSG_CHECKING(for special esmtp libraries)
	ESMTPLIBS=`$ESMTPCONFIG --libs | tr '\n' ' '`
	AC_MSG_RESULT($ESMTPLIBS)
   fi

   if test $SUPPORT_ESMTP = no; then
   	SUPPORT_ESMTP=0
     	if test $missingisfatal = 0; then
	    AC_MSG_WARN(Unable to support ESMTP) 
        else
	    AC_MSG_FAILURE(Unable to support ESMTP) 
        fi
   else
   	SUPPORT_ESMTP=1
   fi
fi

if test $SUPPORT_ESMTP = 1; then
   PKG_FEATURES="$PKG_FEATURES libesmtp"
fi

AC_SUBST(ESMTPLIBS)
AM_CONDITIONAL(ENABLE_ESMTP, test "$SUPPORT_ESMTP" = "1")
AC_DEFINE_UNQUOTED(ENABLE_ESMTP, $SUPPORT_ESMTP, Build in support for sending mail notifications with ESMTP)

dnl ========================================================================
dnl    GnuTLS
dnl ========================================================================

AC_CHECK_HEADERS(gnutls/gnutls.h)
AC_CHECK_HEADERS(security/pam_appl.h pam/pam_appl.h)

dnl GNUTLS library: Attempt to determine by 'libgnutls-config' program.
dnl If no 'libgnutls-config', try traditional autoconf means.
AC_PATH_PROGS(LIBGNUTLS_CONFIG, libgnutls-config)

if test -n "$LIBGNUTLS_CONFIG"; then
	AC_MSG_CHECKING(for gnutls header flags)
	GNUTLSHEAD="`$LIBGNUTLS_CONFIG --cflags`";
	AC_MSG_RESULT($GNUTLSHEAD)
	AC_MSG_CHECKING(for gnutls library flags)
	GNUTLSLIBS="`$LIBGNUTLS_CONFIG --libs`";
	AC_MSG_RESULT($GNUTLSLIBS)
else
	AC_CHECK_LIB(gnutls, gnutls_init)
fi
AC_SUBST(GNUTLSHEAD)
AC_SUBST(GNUTLSLIBS)


dnl ========================================================================
dnl    System Health
dnl ========================================================================

dnl Check if servicelog development package is installed
SERVICELOG=servicelog-1
SERVICELOG_EXISTS="no"
AC_MSG_CHECKING(for $SERVICELOG packages)
if
    $PKGCONFIG --exists $SERVICELOG
then
    SERVICELOG_EXISTS="yes"
fi
AC_MSG_RESULT($SERVICELOG_EXISTS)
AM_CONDITIONAL(BUILD_SERVICELOG, test "$SERVICELOG_EXISTS" = "yes")

dnl Check if OpenIMPI packages and servicelog are installed
OPENIPMI="OpenIPMI OpenIPMIposix"
OPENIPMI_SERVICELOG_EXISTS="no"
AC_MSG_CHECKING(for $SERVICELOG $OPENIPMI packages)
if
    $PKGCONFIG --exists $OPENIPMI $SERVICELOG
then
    OPENIPMI_SERVICELOG_EXISTS="yes"
fi
AC_MSG_RESULT($OPENIPMI_SERVICELOG_EXISTS)
AM_CONDITIONAL(BUILD_OPENIPMI_SERVICELOG, test "$OPENIPMI_SERVICELOG_EXISTS" = "yes")

dnl ========================================================================
dnl checks for library functions to replace them
dnl
dnl     NoSuchFunctionName:
dnl             is a dummy function which no system supplies.  It is here to make
dnl             the system compile semi-correctly on OpenBSD which doesn't know
dnl             how to create an empty archive
dnl
dnl     scandir: Only on BSD.
dnl             System-V systems may have it, but hidden and/or deprecated.
dnl             A replacement function is supplied for it.
dnl
dnl     setenv: is some bsdish function that should also be avoided (use
dnl             putenv instead)
dnl             On the other hand, putenv doesn't provide the right API for the
dnl             code and has memory leaks designed in (sigh...)  Fortunately this
dnl             A replacement function is supplied for it.
dnl
dnl     strerror: returns a string that corresponds to an errno.
dnl             A replacement function is supplied for it.
dnl
dnl     unsetenv: is some bsdish function that should also be avoided (No 
dnl             replacement)
dnl             A replacement function is supplied for it.
dnl
dnl	strnlen: is a gnu function similar to strlen, but safer.
dnl		We wrote a tolearably-fast replacement function for it.
dnl
dnl	strndup: is a gnu function similar to strdup, but safer.
dnl		We wrote a tolearably-fast replacement function for it.
dnl
dnl	daemon: is a GNU function.  The daemon() function is for programs wishing to
dnl             detach themselves from the controlling terminal and run in the
dnl             background as system daemon
dnl             A replacement function is supplied for it.

AC_REPLACE_FUNCS(alphasort inet_pton NoSuchFunctionName scandir setenv strerror unsetenv strnlen strndup daemon strlcpy strlcat)

dnl ========================================================================
dnl Compiler flags
dnl ========================================================================

dnl Make sure that CFLAGS is not exported. If the user did
dnl not have CFLAGS in their environment then this should have
dnl no effect. However if CFLAGS was exported from the user's
dnl environment, then the new CFLAGS will also be exported
dnl to sub processes.

CC_ERRORS=""
CC_EXTRAS=""

if export | fgrep " CFLAGS=" > /dev/null; then
	export -n CFLAGS || true # We don't want to bomb out if this fails
fi

if test "$GCC" != yes; then
        CFLAGS="$CFLAGS -g"
	enable_fatal_warnings=no
else
        CFLAGS="$CFLAGS -ggdb3 -O0"

	# We had to eliminate -Wnested-externs because of libtool changes
        EXTRA_FLAGS="-fgnu89-inline
		-fstack-protector-all
		-Wall
		-Waggregate-return
		-Wbad-function-cast 
		-Wcast-qual 
		-Wcast-align 
		-Wdeclaration-after-statement
		-Wendif-labels
		-Wfloat-equal
		-Wformat=2
		-Wformat-security
		-Wformat-nonliteral
		-Winline
		-Wmissing-prototypes 
		-Wmissing-declarations 
		-Wnested-externs
		-Wno-long-long
		-Wno-strict-aliasing
		-Wpointer-arith 
		-Wstrict-prototypes
    		-Wunsigned-char
		-Wwrite-strings"

# Additional warnings it might be nice to enable one day
#		-Wshadow
#		-Wunreachable-code

	for j in $EXTRA_FLAGS
	do
	  if
	    cc_supports_flag $j
	  then
	    CC_EXTRAS="$CC_EXTRAS $j"
	  fi
	done

dnl In lib/ais/Makefile.am there's a gcc option available as of v4.x

	GCC_MAJOR=`gcc -v 2>&1 | awk 'END{print $3}' | sed 's/[.].*//'`
	AM_CONDITIONAL(GCC_4, test "${GCC_MAJOR}" = 4)

dnl System specific options

	case "$host_os" in
  	*linux*|*bsd*)
		if test "${enable_fatal_warnings}" = "unknown"; then
        		enable_fatal_warnings=yes
        	fi
          	;;
	esac

	if test "x${enable_fatal_warnings}" != xno && cc_supports_flag -Werror ; then
	   enable_fatal_warnings=yes
	else
	   enable_fatal_warnings=no
        fi

	if test "x${enable_ansi}" != xno && cc_supports_flag -std=iso9899:199409 ; then
	  AC_MSG_NOTICE(Enabling ANSI Compatibility)
	  CC_EXTRAS="$CC_EXTRAS -ansi -D_GNU_SOURCE -DANSI_ONLY"
	fi

  	AC_MSG_NOTICE(Activated additional gcc flags: ${CC_EXTRAS})
fi

CFLAGS="$CFLAGS $CC_EXTRAS"

NON_FATAL_CFLAGS="$CFLAGS"
AC_SUBST(NON_FATAL_CFLAGS)

dnl
dnl We reset CFLAGS to include our warnings *after* all function
dnl checking goes on, so that our warning flags don't keep the
dnl AC_*FUNCS() calls above from working.  In particular, -Werror will
dnl *always* cause us troubles if we set it before here.
dnl
dnl
if test "x${enable_fatal_warnings}" = xyes ; then
   AC_MSG_NOTICE(Enabling Fatal Warnings)
   CFLAGS="$CFLAGS -Werror"
fi
AC_SUBST(CFLAGS)

dnl This is useful for use in Makefiles that need to remove one specific flag
CFLAGS_COPY="$CFLAGS"
AC_SUBST(CFLAGS_COPY)

AC_SUBST(LIBADD_DL)	dnl extra flags for dynamic linking libraries
AC_SUBST(LIBADD_INTL)	dnl extra flags for GNU gettext stuff...

AC_SUBST(LOCALE)

dnl Options for cleaning up the compiler output 
QUIET_LIBTOOL_OPTS=""
QUIET_MAKE_OPTS=""
if test "x${enable_quiet}" = "xyes"; then
   QUIET_LIBTOOL_OPTS="--quiet"
   QUIET_MAKE_OPTS="--quiet"
fi

AC_MSG_RESULT(Supress make details: ${enable_quiet})

dnl Put the above variables to use
LIBTOOL="${LIBTOOL} --tag=CC \$(QUIET_LIBTOOL_OPTS)"
MAKE="${MAKE} \$(QUIET_MAKE_OPTS)"

AC_SUBST(CC)
AC_SUBST(MAKE)
AC_SUBST(LIBTOOL)
AC_SUBST(QUIET_MAKE_OPTS)
AC_SUBST(QUIET_LIBTOOL_OPTS)
AC_DEFINE_UNQUOTED(CRM_FEATURES, "$PKG_FEATURES", Set of enabled features)

dnl The Makefiles and shell scripts we output
AC_CONFIG_FILES(Makefile				        \
cts/Makefile					        	\
	cts/CTSvars.py						\
	cts/LSBDummy						\
cib/Makefile							\
crmd/Makefile							\
pengine/Makefile						\
	pengine/regression.core.sh				\
doc/Makefile							\
	doc/cibadmin.8						\
	doc/crm_resource.8					\
	doc/Pacemaker_Explained/publican.cfg			\
include/Makefile						\
	include/crm/Makefile					\
		include/crm/common/Makefile			\
		include/crm/pengine/Makefile			\
replace/Makefile						\
lib/Makefile							\
	lib/ais/Makefile					\
	lib/common/Makefile					\
	lib/cib/Makefile					\
	lib/pengine/Makefile					\
	lib/transition/Makefile					\
	lib/fencing/Makefile					\
	lib/plugins/Makefile					\
		lib/plugins/lrm/Makefile			\
fencing/Makefile                                                \
extra/Makefile							\
	extra/resources/Makefile				\
tools/Makefile							\
	tools/crm_report					\
	tools/hb2openais.sh					\
	tools/crm_primitive.py					\
shell/Makefile							\
	shell/templates/Makefile				\
	shell/regression/Makefile				\
	shell/regression/regression.sh				\
	shell/regression/lrmregtest-lsb				\
	shell/regression/testcases/Makefile			\
	shell/modules/Makefile					\
	shell/modules/ui.py					\
	shell/modules/ra.py					\
	shell/modules/vars.py					\
	shell/modules/help.py					\
xml/Makefile							\
		)

dnl Now process the entire list of files added by previous 
dnl  calls to AC_CONFIG_FILES()
AC_OUTPUT()

dnl *****************
dnl Configure summary
dnl *****************

AC_MSG_RESULT([])
AC_MSG_RESULT([$PACKAGE configuration:])
AC_MSG_RESULT([  Version                  = ${VERSION} (Build: $BUILD_VERSION)])
AC_MSG_RESULT([  Features                 =${PKG_FEATURES}])
AC_MSG_RESULT([])
AC_MSG_RESULT([  Prefix                   = ${prefix}])
AC_MSG_RESULT([  Executables              = ${sbindir}])
AC_MSG_RESULT([  Man pages                = ${mandir}])
AC_MSG_RESULT([  Libraries                = ${libdir}])
AC_MSG_RESULT([  Header files             = ${includedir}])
AC_MSG_RESULT([  Arch-independent files   = ${datadir}])
AC_MSG_RESULT([  State information        = ${localstatedir}])
AC_MSG_RESULT([  System configuration     = ${sysconfdir}])
AC_MSG_RESULT([  AIS Plugins              = ${LCRSODIR}])
AC_MSG_RESULT([])
AC_MSG_RESULT([  Use system LTDL          = ${ac_cv_lib_ltdl_lt_dlopen}])
AC_MSG_RESULT([])
AC_MSG_RESULT([  HA group name            = ${CRM_DAEMON_GROUP}])
AC_MSG_RESULT([  HA user name             = ${CRM_DAEMON_USER}])
AC_MSG_RESULT([])
AC_MSG_RESULT([  CFLAGS                   = ${CFLAGS}])
AC_MSG_RESULT([  Libraries                = ${LIBS}])
AC_MSG_RESULT([  Stack Libraries          = ${CLUSTERLIBS}])
<|MERGE_RESOLUTION|>--- conflicted
+++ resolved
@@ -19,13 +19,8 @@
 dnl     checks for library functions
 dnl     checks for system services
 
-<<<<<<< HEAD
-AC_INIT(pacemaker, 1.0.8, pacemaker@oss.clusterlabs.org)
-CRM_DTD_VERSION="1.0"
-=======
 AC_INIT(pacemaker, 1.1.1, pacemaker@oss.clusterlabs.org)
 CRM_DTD_VERSION="1.2"
->>>>>>> 124911c8
 
 PKG_FEATURES=""
 HB_PKG=heartbeat
