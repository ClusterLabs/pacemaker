--- conflicted
+++ resolved
@@ -1429,21 +1429,12 @@
 	tools/hb2openais.sh					\
 	tools/crm_primitive.py					\
 	tools/crm						\
-<<<<<<< HEAD
-	tools/shell/Makefile					\
-	tools/shell/templates/Makefile				\
-	tools/shell/regression/Makefile				\
-	tools/shell/regression/regression.sh			\
-	tools/shell/regression/lrmregtest-lsb			\
-	tools/shell/regression/testcases/Makefile		\
-=======
 	shell/Makefile						\
 	shell/templates/Makefile						\
 	shell/regression/Makefile						\
 	shell/regression/regression.sh						\
 	shell/regression/lrmregtest-lsb						\
 	shell/regression/testcases/Makefile						\
->>>>>>> ecfd9bfb
 xml/Makefile							\
 	xml/pacemaker.rng					\
 	xml/resources.rng					\
