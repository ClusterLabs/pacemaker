dnl
dnl autoconf for Pacemaker
dnl
dnl Copyright 2009-2021 the Pacemaker project contributors
dnl
dnl The version control history for this file may have further details.
dnl
dnl This source code is licensed under the GNU General Public License version 2
dnl or later (GPLv2+) WITHOUT ANY WARRANTY.

dnl ===============================================
dnl Bootstrap
dnl ===============================================
AC_PREREQ(2.64)

dnl AC_CONFIG_MACRO_DIR is deprecated as of autoconf 2.70 (2020-12-08).
dnl Once we can require that version, we can simplify this, and no longer
dnl need ACLOCAL_AMFLAGS in Makefile.am.
m4_ifdef([AC_CONFIG_MACRO_DIRS],
         [AC_CONFIG_MACRO_DIRS([m4])],
         [AC_CONFIG_MACRO_DIR([m4])])

AC_DEFUN([AC_DATAROOTDIR_CHECKED])

dnl Suggested structure:
dnl     information on the package
dnl     checks for programs
dnl     checks for libraries
dnl     checks for header files
dnl     checks for types
dnl     checks for structures
dnl     checks for compiler characteristics
dnl     checks for library functions
dnl     checks for system services

m4_include([m4/version.m4])
AC_INIT([pacemaker], VERSION_NUMBER, [users@clusterlabs.org], [pacemaker],
        PCMK_URL)

PCMK_FEATURES=""

LT_CONFIG_LTDL_DIR([libltdl])
AC_CONFIG_AUX_DIR([libltdl/config])
AC_CANONICAL_HOST

dnl Where #defines that autoconf makes (e.g. HAVE_whatever) go
dnl
dnl Internal header: include/config.h
dnl   - Contains ALL defines
dnl   - include/config.h.in is generated automatically by autoheader
dnl   - NOT to be included in any header files except crm_internal.h
dnl     (which is also not to be included in any other header files)
dnl
dnl External header: include/crm_config.h
dnl   - Contains a subset of defines checked here
dnl   - Manually edit include/crm_config.h.in to have configure include
dnl     new defines
dnl   - Should not include HAVE_* defines
dnl   - Safe to include anywhere
AC_CONFIG_HEADERS([include/config.h include/crm_config.h])

dnl 1.13:           minimum automake version required
dnl foreign:        don't require GNU-standard top-level files
dnl tar-ustar:      use (older) POSIX variant of generated tar rather than v7
dnl subdir-objects: keep .o's with their .c's (no-op in 2.0+)
AM_INIT_AUTOMAKE([1.13 foreign tar-ustar subdir-objects])

dnl Require minimum version of pkg-config
PKG_PROG_PKG_CONFIG(0.27)
AS_IF([test "x${PKG_CONFIG}" != x], [],
      [AC_MSG_FAILURE([Could not find required build tool pkg-config (0.27 or later)])])
PKG_INSTALLDIR
PKG_NOARCH_INSTALLDIR

dnl Example 2.4. Silent Custom Rule to Generate a File
dnl %-bar.pc: %.pc
dnl	$(AM_V_GEN)$(LN_S) $(notdir $^) $@

dnl Versioned attributes implementation is not yet production-ready
AC_DEFINE_UNQUOTED(ENABLE_VERSIONED_ATTRS, 0, [Enable versioned attributes])

CC_IN_CONFIGURE=yes
export CC_IN_CONFIGURE

LDD=ldd

dnl ========================================================================
dnl Compiler characteristics
dnl ========================================================================

dnl A particular compiler can be forced by setting the CC environment variable
AC_PROG_CC

dnl Use at least C99 if possible. This will generate an "obsolete" warning
dnl since autoconf 2.70, but is needed for older versions.
AC_PROG_CC_STDC

dnl C++ is not needed for build, just maintainer utilities
AC_PROG_CXX

dnl We use md5.c from gnulib, which has its own m4 macros. Per its docs:
dnl "The macro gl_EARLY must be called as soon as possible after verifying that
dnl the C compiler is working. ... The core part of the gnulib checks are done
dnl by the macro gl_INIT." In addition, prevent gnulib from introducing OpenSSL
dnl as a dependency.
gl_EARLY
gl_SET_CRYPTO_CHECK_DEFAULT([no])
gl_INIT

# --enable-new-dtags: Use RUNPATH instead of RPATH.
# It is necessary to have this done before libtool does linker detection.
# See also: https://github.com/kronosnet/kronosnet/issues/107
AX_CHECK_LINK_FLAG([-Wl,--enable-new-dtags],
                  [AM_LDFLAGS=-Wl,--enable-new-dtags],
                  [AC_MSG_ERROR(["Linker support for --enable-new-dtags is required"])])
AC_SUBST([AM_LDFLAGS])

saved_LDFLAGS="$LDFLAGS"
LDFLAGS="$AM_LDFLAGS $LDFLAGS"
LT_INIT([dlopen])
LDFLAGS="$saved_LDFLAGS"
LTDL_INIT([convenience])

AC_TYPE_SIZE_T
AC_CHECK_SIZEOF(char)
AC_CHECK_SIZEOF(short)
AC_CHECK_SIZEOF(int)
AC_CHECK_SIZEOF(long)
AC_CHECK_SIZEOF(long long)

dnl ===============================================
dnl Helpers
dnl ===============================================
cc_supports_flag() {
    local CFLAGS="-Werror $@"
    AC_MSG_CHECKING([whether $CC supports $@])
    AC_COMPILE_IFELSE([AC_LANG_PROGRAM([[ ]], [[ ]])],
                      [RC=0; AC_MSG_RESULT([yes])],
                      [RC=1; AC_MSG_RESULT([no])])
    return $RC
}

# Some tests need to use their own CFLAGS

cc_temp_flags() {
    ac_save_CFLAGS="$CFLAGS"
    CFLAGS="$*"
}

cc_restore_flags() {
    CFLAGS=$ac_save_CFLAGS
}

# expand_path_option $path_variable_name $default
expand_path_option() {
    # The first argument is the variable *name* (not value)
    ac_path_varname="$1"

    # Get the original value of the variable
    ac_path_value=$(eval echo "\${${ac_path_varname}}")

    # Expand any literal variable expressions in the value so that we don't
    # end up with something like '${prefix}' in #defines etc.
    #
    # Autoconf deliberately leaves values unexpanded to allow overriding
    # the configure script choices in make commands (for example,
    # "make exec_prefix=/foo install"). No longer being able to do this seems
    # like no great loss.
    eval ac_path_value=$(eval echo "${ac_path_value}")

    # Use (expanded) default if necessary
    AS_IF([test x"${ac_path_value}" = x""],
	  [eval ac_path_value=$(eval echo "$2")])

    # Require a full path
    AS_CASE(["$ac_path_value"],
            [/*], [eval ${ac_path_varname}="$ac_path_value"],
            [*], [AC_MSG_ERROR([$ac_path_varname value "$ac_path_value" is not a full path])]
    )
}

# yes_no_try $user_response $default
DISABLED=0
REQUIRED=1
OPTIONAL=2
yes_no_try() {
    local value
    AS_IF([test x"$1" = x""], [value="$2"], [value="$1"])
    AS_CASE(["`echo "$value" | tr '[A-Z]' '[a-z]'`"],
            [0|no|false|disable], [return $DISABLED],
            [1|yes|true|enable], [return $REQUIRED],
            [try|check], [return $OPTIONAL]
    )
    AC_MSG_ERROR([Invalid option value "$value"])
}

check_systemdsystemunitdir() {
    AC_MSG_CHECKING([which system unit file directory to use])
    PKG_CHECK_VAR([systemdsystemunitdir], [systemd], [systemdsystemunitdir])
    AC_MSG_RESULT([${systemdsystemunitdir}])
    test x"$systemdsystemunitdir" != x""
    return $?
}

dnl ===============================================
dnl Configure Options
dnl ===============================================

dnl Actual library checks come later, but pkg-config can be used here to grab
dnl external values to use as defaults for configure options

dnl Per the autoconf docs, --enable-*/--disable-* options should control
dnl features inherent to Pacemaker, while --with-*/--without-* options should
dnl control the use of external software. However, --enable-*/--disable-* may
dnl implicitly require additional external dependencies, and
dnl --with-*/--without-* may implicitly enable or disable features, so the
dnl line is blurry.
dnl
dnl We also use --with-* options for custom file, directory, and path
dnl locations, since autoconf does not provide an option type for those.

dnl --enable-* options: build process

AC_ARG_ENABLE([quiet],
    [AS_HELP_STRING([--enable-quiet],
        [suppress make output unless there is an error @<:@no@:>@])]
)
yes_no_try "$enable_quiet" "no"
enable_quiet=$?

AC_ARG_ENABLE([fatal-warnings],
    [AS_HELP_STRING([--enable-fatal-warnings],
        [enable pedantic and fatal warnings for gcc @<:@try@:>@])],
)
yes_no_try "$enable_fatal_warnings" "try"
enable_fatal_warnings=$?

AC_ARG_ENABLE([hardening],
    [AS_HELP_STRING([--enable-hardening],
        [harden the resulting executables/libraries @<:@try@:>@])]
)
yes_no_try "$enable_hardening" "try"
enable_hardening=$?

dnl --enable-* options: features

AC_ARG_ENABLE([systemd],
    [AS_HELP_STRING([--enable-systemd],
        [enable support for managing resources via systemd @<:@try@:>@])]
)
yes_no_try "$enable_systemd" "try"
enable_systemd=$?

AC_ARG_ENABLE([upstart],
    [AS_HELP_STRING([--enable-upstart],
        [enable support for managing resources via Upstart (deprecated) @<:@try@:>@])]
)
yes_no_try "$enable_upstart" "try"
enable_upstart=$?

dnl --enable-* options: features inherent to Pacemaker

AC_ARG_ENABLE([compat-2.0],
    [AS_HELP_STRING([--enable-compat-2.0], m4_normalize([
        preserve certain output as it was in 2.0; this option will be
        available only for the lifetime of the 2.1 series @<:@no@:>@]))]
)
yes_no_try "$enable_compat_2_0" "no"
enable_compat_2_0=$?
AS_IF([test $enable_compat_2_0 -ne $DISABLED],
      [
          AC_DEFINE_UNQUOTED([PCMK__COMPAT_2_0], [1],
                             [Keep certain output compatible with 2.0 release series])
          PCMK_FEATURES="$PCMK_FEATURES compat-2.0"
      ]
)

# Add an option to create symlinks at the pre-2.0.0 daemon name locations, so
# that users and tools can continue to invoke those names directly (e.g., for
# meta-data). This option will be removed in a future release.
AC_ARG_ENABLE([legacy-links],
    [AS_HELP_STRING([--enable-legacy-links],
        [add symlinks for old daemon names (deprecated) @<:@no@:>@])]
)
yes_no_try "$enable_legacy_links" "no"
enable_legacy_links=$?
AM_CONDITIONAL([BUILD_LEGACY_LINKS], [test $enable_legacy_links -ne $DISABLED])

<<<<<<< HEAD

dnl --disable-nls option 
AM_GNU_GETTEXT([external])
AM_GNU_GETTEXT_VERSION([0.19.4])
AM_CONDITIONAL([USE_NLS], [test "x${USE_NLS}" = "xyes"])

# Check for disable_nls
AS_IF([test "x${USE_NLS}" = "xyes"],
      [
          AC_DEFINE([PCMK__Support_NLS],[1],[Define to 1 if USE_NLS should be enabled])
])

dnl --with-* options: basic parameters
=======
dnl --with-* options: external software support, and custom locations
>>>>>>> 0b835c9c

dnl This argument is defined via an M4 macro so default can be a variable
AC_DEFUN([VERSION_ARG],
    [AC_ARG_WITH([version],
        [AS_HELP_STRING([--with-version=VERSION],
            [override package version @<:@$1@:>@])],
        [ PACEMAKER_VERSION="$withval" ],
        [ PACEMAKER_VERSION="$PACKAGE_VERSION" ])]
)
VERSION_ARG(VERSION_NUMBER)

# Redefine PACKAGE_VERSION and VERSION according to PACEMAKER_VERSION in case
# the user used --with-version. Unfortunately, this can only affect the
# substitution variables and later uses in this file, not the config.h
# constants, so we have to be careful to use only PACEMAKER_VERSION in C code.
PACKAGE_VERSION=$PACEMAKER_VERSION
VERSION=$PACEMAKER_VERSION

CRM_DAEMON_USER=""
AC_ARG_WITH([daemon-user],
    [AS_HELP_STRING([--with-daemon-user=USER],
        [user to run unprivileged Pacemaker daemons as (advanced option: changing this may break other cluster components unless similarly configured) @<:@hacluster@:>@])],
    [ CRM_DAEMON_USER="$withval" ]
)

CRM_DAEMON_GROUP=""
AC_ARG_WITH([daemon-group],
    [AS_HELP_STRING([--with-daemon-group=GROUP],
        [group to run unprivileged Pacemaker daemons as (advanced option: changing this may break other cluster components unless similarly configured) @<:@haclient@:>@])],
    [ CRM_DAEMON_GROUP="$withval" ]
)

BUG_URL=""
AC_ARG_WITH([bug-url],
    [AS_HELP_STRING([--with-bug-url=DIR], m4_normalize([
        address where users should submit bug reports
        @<:@https://bugs.clusterlabs.org/enter_bug.cgi?product=Pacemaker@:>@]))],
    [ BUG_URL="$withval" ]
)

dnl --with-* options: features

AC_ARG_WITH([cibsecrets],
    [AS_HELP_STRING([--with-cibsecrets],
        [support separate file for CIB secrets @<:@no@:>@])]
)
yes_no_try "$with_cibsecrets" "no"
with_cibsecrets=$?

AC_ARG_WITH([gnutls],
    [AS_HELP_STRING([--with-gnutls],
        [support Pacemaker Remote and remote-tls-port using GnuTLS @<:@try@:>@])]
)
yes_no_try "$with_gnutls" "try"
with_gnutls=$?

PCMK_GNUTLS_PRIORITIES="NORMAL"
AC_ARG_WITH([gnutls-priorities],
    [AS_HELP_STRING([--with-gnutls-priorities],
        [default GnuTLS cipher priorities @<:@NORMAL@:>@])],
    [ test x"$withval" = x"no" || PCMK_GNUTLS_PRIORITIES="$withval" ]
)

AC_ARG_WITH([concurrent-fencing-default],
    [AS_HELP_STRING([--with-concurrent-fencing-default],
        [default value for concurrent-fencing cluster option @<:@false@:>@])],
)
AS_CASE([$with_concurrent_fencing_default],
        [""], [with_concurrent_fencing_default="false"],
        [false], [],
        [true], [PCMK_FEATURES="$PCMK_FEATURES default-concurrent-fencing"],
        [AC_MSG_ERROR([Invalid value "$with_concurrent_fencing_default" for --with-concurrent-fencing-default])]
)
AC_DEFINE_UNQUOTED([PCMK__CONCURRENT_FENCING_DEFAULT],
                   ["$with_concurrent_fencing_default"],
                   [Default value for concurrent-fencing cluster option])

AC_ARG_WITH([sbd-sync-default],
    [AS_HELP_STRING([--with-sbd-sync-default], m4_normalize([
        default value used by sbd if SBD_SYNC_RESOURCE_STARTUP
        environment variable is not set @<:@false@:>@]))],
)
AS_CASE([$with_sbd_sync_default],
        [""], [with_sbd_sync_default=false],
        [false], [],
        [true], [PCMK_FEATURES="$PCMK_FEATURES default-sbd-sync"],
        [AC_MSG_ERROR([Invalid value "$with_sbd_sync_default" for --with-sbd-sync-default])]
)
AC_DEFINE_UNQUOTED([PCMK__SBD_SYNC_DEFAULT],
                   [$with_sbd_sync_default],
                   [Default value for SBD_SYNC_RESOURCE_STARTUP environment variable])

AC_ARG_WITH([resource-stickiness-default],
    [AS_HELP_STRING([--with-resource-stickiness-default],
        [If positive, value to add to new CIBs as explicit resource default for resource-stickiness @<:@0@:>@])],
)
errmsg="Invalid value \"$with_resource_stickiness_default\" for --with-resource-stickiness-default"
AS_CASE([$with_resource_stickiness_default],
        [0|""], [with_resource_stickiness_default="0"],
        [*[[!0-9]]*], [AC_MSG_ERROR([$errmsg])],
        [PCMK_FEATURES="$PCMK_FEATURES default-resource-stickiness"]
)
AC_DEFINE_UNQUOTED([PCMK__RESOURCE_STICKINESS_DEFAULT],
                   [$with_resource_stickiness_default],
                   [Default value for resource-stickiness resource meta-attribute])

AC_ARG_WITH([corosync],
    [AS_HELP_STRING([--with-corosync],
        [support the Corosync messaging and membership layer @<:@try@:>@])]
)
yes_no_try "$with_corosync" "try"
with_corosync=$?

dnl @TODO This should be a corosync pkgconfig variable
PCMK__COROSYNC_CONF=""
AC_ARG_WITH([corosync-conf],
    [AS_HELP_STRING([--with-corosync-conf], m4_normalize([
        location of Corosync configuration file
        @<:@SYSCONFDIR/corosync/corosync.conf@:>@]))],
    [ PCMK__COROSYNC_CONF="$withval" ]
)

AC_ARG_WITH([nagios],
    [AS_HELP_STRING([--with-nagios], [support nagios resources])]
)
yes_no_try "$with_nagios" "try"
with_nagios=$?

dnl --with-* options: directory locations

AC_ARG_WITH([nagios-plugin-dir],
    [AS_HELP_STRING([--with-nagios-plugin-dir=DIR],
        [directory for nagios plugins @<:@LIBEXECDIR/nagios/plugins@:>@])],
    [ NAGIOS_PLUGIN_DIR="$withval" ]
)

AC_ARG_WITH([nagios-metadata-dir],
    [AS_HELP_STRING([--with-nagios-metadata-dir=DIR],
        [directory for nagios plugins metadata @<:@DATADIR/nagios/plugins-metadata@:>@])],
    [ NAGIOS_METADATA_DIR="$withval" ]
)

INITDIR=""
AC_ARG_WITH([initdir],
    [AS_HELP_STRING([--with-initdir=DIR],
        [directory for init (rc) scripts])],
    [ INITDIR="$withval" ]
)

systemdsystemunitdir="${systemdsystemunitdir-}"
AC_ARG_WITH([systemdsystemunitdir],
    [AS_HELP_STRING([--with-systemdsystemunitdir=DIR],
        [directory for systemd unit files (advanced option: must match what systemd uses)])],
    [ systemdsystemunitdir="$withval" ]
)

CONFIGDIR=""
AC_ARG_WITH([configdir],
    [AS_HELP_STRING([--with-configdir=DIR],
        [directory for Pacemaker configuration file @<:@SYSCONFDIR/sysconfig@:>@])],
    [ CONFIGDIR="$withval" ]
)

dnl --runstatedir is available as of autoconf 2.70 (2020-12-08). When users
dnl have an older version, they can use our --with-runstatedir.
pcmk_runstatedir=""
AC_ARG_WITH([runstatedir],
    [AS_HELP_STRING([--with-runstatedir=DIR],
        [modifiable per-process data @<:@LOCALSTATEDIR/run@:>@ (ignored if --runstatedir is available)])],
    [ pcmk_runstatedir="$withval" ]
)

CRM_LOG_DIR=""
AC_ARG_WITH([logdir],
    [AS_HELP_STRING([--with-logdir=DIR],
        [directory for Pacemaker log file @<:@LOCALSTATEDIR/log/pacemaker@:>@])],
    [ CRM_LOG_DIR="$withval" ]
)

CRM_BUNDLE_DIR=""
AC_ARG_WITH([bundledir],
    [AS_HELP_STRING([--with-bundledir=DIR],
        [directory for Pacemaker bundle logs @<:@LOCALSTATEDIR/log/pacemaker/bundles@:>@])],
    [ CRM_BUNDLE_DIR="$withval" ]
)

dnl Get default from resource-agents if possible. Otherwise, the default uses
dnl /usr/lib rather than libdir because it's determined by the OCF project and
dnl not Pacemaker. Even if a user wants to install Pacemaker to /usr/local or
dnl such, the OCF agents will be expected in their usual location. However, we
dnl do give the user the option to override it.
PKG_CHECK_VAR([OCF_ROOT_DIR], [resource-agents], [ocfrootdir], [],
              [OCF_ROOT_DIR="/usr/lib/ocf"])
AC_ARG_WITH([ocfdir],
    [AS_HELP_STRING([--with-ocfdir=DIR], m4_normalize([
        OCF resource agent root directory (advanced option: changing this
        may break other cluster components unless similarly configured)
        @<:@value from resource-agents package if available otherwise
        /usr/lib/ocf@:>@]))],
    [ OCF_ROOT_DIR="$withval" ]
)
AC_SUBST(OCF_ROOT_DIR)
AC_DEFINE_UNQUOTED([OCF_ROOT_DIR], ["$OCF_ROOT_DIR"],
                   [OCF root directory for resource agents and libraries])

PKG_CHECK_VAR([OCF_RA_PATH], [resource-agents], [ocfrapath], [],
              [OCF_RA_PATH="$OCF_ROOT_DIR/resource.d"])
AC_ARG_WITH([ocfrapath],
    [AS_HELP_STRING([--with-ocfrapath=DIR], m4_normalize([
        OCF resource agent directories (colon-separated) to search
        @<:@value from resource-agents package if available otherwise
        OCFDIR/resource.d@:>@]))],
    [ OCF_RA_PATH="$withval" ]
)
AC_SUBST(OCF_RA_PATH)

OCF_RA_INSTALL_DIR="$OCF_ROOT_DIR/resource.d"
AC_ARG_WITH([ocfrainstalldir],
    [AS_HELP_STRING([--with-ocfrainstalldir=DIR], m4_normalize([
        OCF installation directory for Pacemakers resource agents
        @<:@OCFDIR/resource.d@:>@]))],
    [ OCF_RA_INSTALL_DIR="$withval" ]
)
AC_SUBST(OCF_RA_INSTALL_DIR)

dnl Get default from fence-agents if available
PKG_CHECK_VAR([FA_PREFIX], [fence-agents], [prefix],
              [PCMK__FENCE_BINDIR="${FA_PREFIX}/sbin"],
              [PCMK__FENCE_BINDIR="$sbindir"])
AC_ARG_WITH([fence-bindir],
    [AS_HELP_STRING([--with-fence-bindir=DIR], m4_normalize([
        directory for executable fence agents @<:@value from fence-agents
        package if available otherwise SBINDIR@:>@]))],
    [ PCMK__FENCE_BINDIR="$withval" ]
)
AC_SUBST(PCMK__FENCE_BINDIR)

dnl --with-* options: non-production testing

AC_ARG_WITH([profiling],
    [AS_HELP_STRING([--with-profiling],
        [disable optimizations, for effective profiling @<:@no@:>@])]
)
yes_no_try "$with_profiling" "no"
with_profiling=$?

AC_ARG_WITH([coverage],
    [AS_HELP_STRING([--with-coverage],
        [disable optimizations, for effective profiling and coverage testing @<:@no@:>@])]
)
yes_no_try "$with_coverage" "no"
with_coverage=$?

AC_ARG_WITH([sanitizers],
  [AS_HELP_STRING([--with-sanitizers=...,...],
    [enable SANitizer build, do *NOT* use for production. Only ASAN/UBSAN/TSAN are currently supported])],
  [ SANITIZERS="$withval" ],
  [ SANITIZERS="" ])

dnl Environment variable options

AC_ARG_VAR([CFLAGS_HARDENED_LIB], [extra C compiler flags for hardened libraries])
AC_ARG_VAR([LDFLAGS_HARDENED_LIB], [extra linker flags for hardened libraries])

AC_ARG_VAR([CFLAGS_HARDENED_EXE], [extra C compiler flags for hardened executables])
AC_ARG_VAR([LDFLAGS_HARDENED_EXE], [extra linker flags for hardened executables])


dnl ===============================================
dnl General Processing
dnl ===============================================

AC_DEFINE_UNQUOTED(PACEMAKER_VERSION, "$VERSION",
                   [Version number of this Pacemaker build])

PACKAGE_SERIES=`echo $VERSION | awk -F. '{ print $1"."$2 }'`
AC_SUBST(PACKAGE_SERIES)

AC_PROG_LN_S
AC_PROG_MKDIR_P

# Check for fatal warning support
AS_IF([test $enable_fatal_warnings -ne $DISABLED && test "$GCC" = "yes" && cc_supports_flag -Werror],
      [WERROR="-Werror"],
      [
          WERROR=""
          AS_CASE([$enable_fatal_warnings],
                  [$REQUIRED], [AC_MSG_ERROR([Compiler does not support fatal warnings])],
                  [$OPTIONAL], [
                      AC_MSG_NOTICE([Compiler does not support fatal warnings])
                      enable_fatal_warnings=$DISABLED
                  ])
      ])

AC_MSG_NOTICE([Sanitizing prefix: ${prefix}])
AS_IF([test "$prefix" = "NONE"],
      [
          prefix=/usr
          dnl Fix default variables - "prefix" variable if not specified
          AS_IF([test "$localstatedir" = "\${prefix}/var"],
                [localstatedir="/var"])
          AS_IF([test "$sysconfdir" = "\${prefix}/etc"],
                [sysconfdir="/etc"])
      ])

AC_MSG_NOTICE([Sanitizing exec_prefix: ${exec_prefix}])
case $exec_prefix in
    prefix|NONE)
        exec_prefix=$prefix
        ;;
esac

AC_MSG_NOTICE([Sanitizing INITDIR: ${INITDIR}])
case $INITDIR in
    prefix) INITDIR=$prefix;;
    "")
        AC_MSG_CHECKING([which init (rc) directory to use])
        for initdir in /etc/init.d /etc/rc.d/init.d /sbin/init.d \
            /usr/local/etc/rc.d /etc/rc.d
        do
            if
                test -d $initdir
            then
                INITDIR=$initdir
                break
            fi
        done
        AC_MSG_RESULT([$INITDIR])
        ;;
esac
AC_SUBST(INITDIR)

AC_MSG_NOTICE([Sanitizing libdir: ${libdir}])
case $libdir in
    prefix|NONE)
        AC_MSG_CHECKING([which lib directory to use])
        for aDir in lib64 lib
        do
            trydir="${exec_prefix}/${aDir}"
            if
                test -d ${trydir}
            then
                libdir=${trydir}
                break
            fi
        done
        AC_MSG_RESULT([$libdir]);
        ;;
esac

<<<<<<< HEAD
dnl Expand autoconf variables so that we don't end up with '${prefix}'
dnl in #defines and python scripts
dnl NOTE: Autoconf deliberately leaves them unexpanded to allow
dnl    make exec_prefix=/foo install
dnl No longer being able to do this seems like no great loss to me...

eval prefix="`eval echo ${prefix}`"
eval exec_prefix="`eval echo ${exec_prefix}`"
eval bindir="`eval echo ${bindir}`"
eval sbindir="`eval echo ${sbindir}`"
eval libexecdir="`eval echo ${libexecdir}`"
eval datadir="`eval echo ${datadir}`"
eval sysconfdir="`eval echo ${sysconfdir}`"
eval sharedstatedir="`eval echo ${sharedstatedir}`"
eval localstatedir="`eval echo ${localstatedir}`"
eval libdir="`eval echo ${libdir}`"
eval includedir="`eval echo ${includedir}`"
eval oldincludedir="`eval echo ${oldincludedir}`"
eval infodir="`eval echo ${infodir}`"
eval mandir="`eval echo ${mandir}`"
eval localedir="`eval echo ${localedir}`"
=======
dnl Expand values of autoconf-provided directory options
expand_path_option prefix
expand_path_option exec_prefix
expand_path_option bindir
expand_path_option sbindir
expand_path_option libexecdir
expand_path_option datadir
expand_path_option sysconfdir
expand_path_option sharedstatedir
expand_path_option localstatedir
expand_path_option libdir
expand_path_option includedir
expand_path_option oldincludedir
expand_path_option infodir
expand_path_option mandir
>>>>>>> 0b835c9c

dnl Home-grown variables

AS_IF([test x"${runstatedir}" = x""], [runstatedir="${pcmk_runstatedir}"])
expand_path_option runstatedir "${localstatedir}/run"
AC_DEFINE_UNQUOTED([PCMK_RUN_DIR], ["$runstatedir"],
                   [Location for modifiable per-process data])
AC_SUBST(runstatedir)

expand_path_option INITDIR
AC_DEFINE_UNQUOTED([PCMK__LSB_INIT_DIR], ["$INITDIR"],
                   [Location for LSB init scripts])

expand_path_option docdir "${datadir}/doc/${PACKAGE}-${VERSION}"
AC_SUBST(docdir)

expand_path_option CONFIGDIR "${sysconfdir}/sysconfig"
AC_SUBST(CONFIGDIR)

expand_path_option PCMK__COROSYNC_CONF "${sysconfdir}/corosync/corosync.conf"
AC_SUBST(PCMK__COROSYNC_CONF)

expand_path_option CRM_LOG_DIR "${localstatedir}/log/pacemaker"
AC_DEFINE_UNQUOTED(CRM_LOG_DIR,"$CRM_LOG_DIR", Location for Pacemaker log file)
AC_SUBST(CRM_LOG_DIR)

expand_path_option CRM_BUNDLE_DIR "${localstatedir}/log/pacemaker/bundles"
AC_DEFINE_UNQUOTED(CRM_BUNDLE_DIR,"$CRM_BUNDLE_DIR", Location for Pacemaker bundle logs)
AC_SUBST(CRM_BUNDLE_DIR)

expand_path_option PCMK__FENCE_BINDIR
AC_DEFINE_UNQUOTED(PCMK__FENCE_BINDIR,"$PCMK__FENCE_BINDIR",
                   [Location for executable fence agents])

expand_path_option OCF_RA_PATH
AC_DEFINE_UNQUOTED([OCF_RA_PATH], ["$OCF_RA_PATH"],
                   [OCF directories to search for resource agents ])

AS_IF([test x"${PCMK_GNUTLS_PRIORITIES}" != x""], [],
      [AC_MSG_ERROR([--with-gnutls-priorities value must not be empty])])
AC_DEFINE_UNQUOTED([PCMK_GNUTLS_PRIORITIES], ["$PCMK_GNUTLS_PRIORITIES"],
                   [GnuTLS cipher priorities])

if test x"${BUG_URL}" = x""; then
    BUG_URL="https://bugs.clusterlabs.org/enter_bug.cgi?product=Pacemaker"
fi
AC_SUBST(BUG_URL)

for j in prefix exec_prefix bindir sbindir libexecdir datadir sysconfdir \
    sharedstatedir localstatedir libdir includedir oldincludedir infodir \
    mandir INITDIR docdir CONFIGDIR localedir
do
    dirname=`eval echo '${'${j}'}'`
    if
        test ! -d "$dirname"
    then
        AC_MSG_WARN([$j directory ($dirname) does not exist (yet)])
    fi
done

us_auth=
AC_CHECK_HEADER([sys/socket.h], [
    AC_CHECK_DECL([SO_PEERCRED], [
        # Linux
        AC_CHECK_TYPE([struct ucred], [
            us_auth=peercred_ucred;
            AC_DEFINE([US_AUTH_PEERCRED_UCRED], [1],
                      [Define if Unix socket auth method is
                       getsockopt(s, SO_PEERCRED, &ucred, ...)])
        ], [
            # OpenBSD
            AC_CHECK_TYPE([struct sockpeercred], [
                us_auth=localpeercred_sockepeercred;
                AC_DEFINE([US_AUTH_PEERCRED_SOCKPEERCRED], [1],
                          [Define if Unix socket auth method is
                           getsockopt(s, SO_PEERCRED, &sockpeercred, ...)])
            ], [], [[#include <sys/socket.h>]])
        ], [[#define _GNU_SOURCE
             #include <sys/socket.h>]])
    ], [], [[#include <sys/socket.h>]])
])

AS_IF([test -z "${us_auth}"], [
    # FreeBSD
    AC_CHECK_DECL([getpeereid], [
        us_auth=getpeereid;
        AC_DEFINE([US_AUTH_GETPEEREID], [1],
                  [Define if Unix socket auth method is
                   getpeereid(s, &uid, &gid)])
    ], [
        # Solaris/OpenIndiana
        AC_CHECK_DECL([getpeerucred], [
            us_auth=getpeerucred;
            AC_DEFINE([US_AUTH_GETPEERUCRED], [1],
                      [Define if Unix socket auth method is
                       getpeercred(s, &ucred)])
        ], [
            AC_MSG_FAILURE([No way to authenticate a Unix socket peer])
        ], [[#include <ucred.h>]])
    ])
])

dnl OS-based decision-making is poor autotools practice; feature-based
dnl mechanisms are strongly preferred. Keep this section to a bare minimum;
dnl regard as a "necessary evil".
INIT_EXT=""
PROCFS=0
case "$host_os" in
    dnl Solaris and some *BSD versions support procfs but not files we need
    *bsd*)
        INIT_EXT=".sh"
        ;;
    *linux*)
        PROCFS=1
        ;;
    darwin*)
        LIBS="$LIBS -L${prefix}/lib"
        CFLAGS="$CFLAGS -I${prefix}/include"
        ;;
esac

AC_SUBST(INIT_EXT)
AC_DEFINE_UNQUOTED([SUPPORT_PROCFS], [$PROCFS],
                   [Define to 1 if procfs is supported])

case "$host_cpu" in
    ppc64|powerpc64)
        case $CFLAGS in
         *powerpc64*)
             ;;
         *)
             if test "$GCC" = yes; then
                 CFLAGS="$CFLAGS -m64"
             fi
             ;;
        esac
        ;;
esac

# C99 doesn't guarantee uint64_t type and related format specifiers, but
# prerequisites, corosync + libqb, use that widely, so the target platforms
# are already pre-constrained to those "64bit-clean" (doesn't imply native
# bit width) and hence we deliberately refrain from artificial surrogates
# (sans manipulation through cached values).
AC_CACHE_VAL(
    [pcmk_cv_decl_inttypes],
    [
        AC_CHECK_DECLS(
            [PRIu64, PRIu32, PRIx32,
             SCNu64],
            [pcmk_cv_decl_inttypes="PRIu64 PRIu32 PRIx32 SCNu64"],
            [
                # test shall only react on "no" cached result & error out respectively
                if test "x$ac_cv_have_decl_PRIu64" = xno; then
                    AC_MSG_ERROR([lack of inttypes.h based specifier serving uint64_t (PRIu64)])
                elif test "x$ac_cv_have_decl_PRIu32" = xno; then
                    AC_MSG_ERROR([lack of inttypes.h based specifier serving uint32_t (PRIu32)])
                elif test "x$ac_cv_have_decl_PRIx32" = xno; then
                    AC_MSG_ERROR([lack of inttypes.h based hexa specifier serving uint32_t (PRIx32)])
                elif test "x$ac_cv_have_decl_SCNu64" = xno; then
                    AC_MSG_ERROR([lack of inttypes.h based specifier gathering uint64_t (SCNu64)])
                fi
            ],
            [[#include <inttypes.h>]]
        )
    ]
)
(
    set $pcmk_cv_decl_inttypes
    AC_DEFINE_UNQUOTED([U64T],  [$1], [Correct format specifier for U64T])
    AC_DEFINE_UNQUOTED([U32T],  [$2], [Correct format specifier for U32T])
    AC_DEFINE_UNQUOTED([X32T],  [$3], [Correct format specifier for X32T])
    AC_DEFINE_UNQUOTED([U64TS], [$4], [Correct format specifier for U64TS])
)

dnl ===============================================
dnl Program Paths
dnl ===============================================

PATH="$PATH:/sbin:/usr/sbin:/usr/local/sbin:/usr/local/bin"
export PATH

dnl Replacing AC_PROG_LIBTOOL with AC_CHECK_PROG because LIBTOOL
dnl was NOT being expanded all the time thus causing things to fail.
AC_CHECK_PROGS(LIBTOOL, glibtool libtool libtool15 libtool13)
AS_IF([test "x${LIBTOOL}" != "x"], [],
      [AC_MSG_FAILURE([Could not find required build tool libtool (or equivalent)])])

dnl Pacemaker's executable python scripts will invoke the python specified by
dnl configure's PYTHON variable. If not specified, AM_PATH_PYTHON will check a
dnl built-in list with (unversioned) "python" having precedence. To configure
dnl Pacemaker to use a specific python interpreter version, define PYTHON
dnl when calling configure, for example: ./configure PYTHON=/usr/bin/python3.6

dnl Ensure PYTHON is an absolute path
AS_IF([test x"${PYTHON}" != x""], [AC_PATH_PROG([PYTHON], [$PYTHON])])

dnl Require a minimum Python version
AM_PATH_PYTHON([3.4])

AC_PATH_PROGS([ASCIIDOC_CONV], [asciidoc asciidoctor])
AC_PATH_PROG([HELP2MAN], [help2man])
AC_PATH_PROG([SPHINX], [sphinx-build])
AC_PATH_PROG([INKSCAPE], [inkscape])
AC_PATH_PROG([XSLTPROC], [xsltproc])
AC_PATH_PROG([XMLCATALOG], [xmlcatalog])

dnl Bash is needed for building man pages and running regression tests.
dnl BASH is already an environment variable, so use something else.
AC_PATH_PROG([BASH_PATH], [bash])
AS_IF([test "x${BASH_PATH}" != "x"], [],
      [AC_MSG_FAILURE([Could not find required build tool bash])])

AC_PATH_PROGS(VALGRIND_BIN, valgrind, /usr/bin/valgrind)
AC_DEFINE_UNQUOTED(VALGRIND_BIN, "$VALGRIND_BIN", Valgrind command)

AM_CONDITIONAL(BUILD_HELP, test x"${HELP2MAN}" != x"")
if test x"${HELP2MAN}" != x""; then
    PCMK_FEATURES="$PCMK_FEATURES generated-manpages"
fi

MANPAGE_XSLT=""
if test x"${XSLTPROC}" != x""; then
    AC_MSG_CHECKING([for DocBook-to-manpage transform])
    # first try to figure out correct template using xmlcatalog query,
    # resort to extensive (semi-deterministic) file search if that fails
    DOCBOOK_XSL_URI='http://docbook.sourceforge.net/release/xsl/current'
    DOCBOOK_XSL_PATH='manpages/docbook.xsl'
    MANPAGE_XSLT=$(${XMLCATALOG} "" ${DOCBOOK_XSL_URI}/${DOCBOOK_XSL_PATH} \
                   | sed -n 's|^file://||p;q')
    if test x"${MANPAGE_XSLT}" = x""; then
        DIRS=$(find "${datadir}" -name $(basename $(dirname ${DOCBOOK_XSL_PATH})) \
               -type d 2>/dev/null | LC_ALL=C sort)
        XSLT=$(basename ${DOCBOOK_XSL_PATH})
        for d in ${DIRS}
        do
            if test -f "${d}/${XSLT}"; then
                 MANPAGE_XSLT="${d}/${XSLT}"
                 break
            fi
        done
    fi
fi
AC_MSG_RESULT([$MANPAGE_XSLT])
AC_SUBST(MANPAGE_XSLT)

AM_CONDITIONAL(BUILD_XML_HELP, test x"${MANPAGE_XSLT}" != x"")
if test x"${MANPAGE_XSLT}" != x""; then
    PCMK_FEATURES="$PCMK_FEATURES agent-manpages"
fi

AM_CONDITIONAL([IS_ASCIIDOC], [echo "${ASCIIDOC_CONV}" | grep -Eq 'asciidoc$'])
AM_CONDITIONAL([BUILD_ASCIIDOC], [test "x${ASCIIDOC_CONV}" != x])
if test "x${ASCIIDOC_CONV}" != x; then
    PCMK_FEATURES="$PCMK_FEATURES ascii-docs"
fi

AM_CONDITIONAL([BUILD_SPHINX_DOCS],
               [test x"${SPHINX}" != x"" && test x"${INKSCAPE}" != x""])
AM_COND_IF([BUILD_SPHINX_DOCS], [PCMK_FEATURES="$PCMK_FEATURES books"])

dnl Pacemaker's shell scripts (and thus man page builders) rely on GNU getopt
AC_MSG_CHECKING([for GNU-compatible getopt])
IFS_orig=$IFS
IFS=:
for PATH_DIR in $PATH
do
    IFS=$IFS_orig
    GETOPT_PATH="${PATH_DIR}/getopt"
    if test -f "$GETOPT_PATH" && test -x "$GETOPT_PATH" ; then
        $GETOPT_PATH -T >/dev/null 2>/dev/null
        if test $? -eq 4; then
            break
        fi
    fi
    GETOPT_PATH=""
done
IFS=$IFS_orig
AS_IF([test -n "$GETOPT_PATH"], [AC_MSG_RESULT([$GETOPT_PATH])],
      [
          AC_MSG_RESULT([no])
          AC_MSG_ERROR([Could not find required build tool GNU-compatible getopt])
      ])
AC_SUBST([GETOPT_PATH])

dnl ========================================================================
dnl checks for library functions to replace them
dnl
dnl     NoSuchFunctionName:
dnl             is a dummy function which no system supplies.  It is here to make
dnl             the system compile semi-correctly on OpenBSD which doesn't know
dnl             how to create an empty archive
dnl
dnl     scandir: Only on BSD.
dnl             System-V systems may have it, but hidden and/or deprecated.
dnl             A replacement function is supplied for it.
dnl
dnl     strerror: returns a string that corresponds to an errno.
dnl             A replacement function is supplied for it.
dnl
dnl     strnlen: is a gnu function similar to strlen, but safer.
dnl            We wrote a tolerably-fast replacement function for it.
dnl
dnl     strndup: is a gnu function similar to strdup, but safer.
dnl            We wrote a tolerably-fast replacement function for it.

AC_REPLACE_FUNCS(alphasort NoSuchFunctionName scandir strerror strchrnul strnlen strndup)

dnl ===============================================
dnl Libraries
dnl ===============================================
AC_CHECK_LIB(socket, socket)                    dnl -lsocket
AC_CHECK_LIB(c, dlopen)                         dnl if dlopen is in libc...
AC_CHECK_LIB(dl, dlopen)                        dnl -ldl (for Linux)
AC_CHECK_LIB(rt, sched_getscheduler)            dnl -lrt (for Tru64)
AC_CHECK_LIB(gnugetopt, getopt_long)            dnl -lgnugetopt ( if available )
AC_CHECK_LIB(pam, pam_start)                    dnl -lpam (if available)

PKG_CHECK_MODULES([UUID], [uuid],
                  [CPPFLAGS="${CPPFLAGS} ${UUID_CFLAGS}"
                   LIBS="${LIBS} ${UUID_LIBS}"])

AC_CHECK_FUNCS([sched_setscheduler])
if test "$ac_cv_func_sched_setscheduler" != yes; then
        PC_LIBS_RT=""
else
        PC_LIBS_RT="-lrt"
fi
AC_SUBST(PC_LIBS_RT)

# Require minimum glib version
PKG_CHECK_MODULES([GLIB], [glib-2.0 >= 2.42.0],
                  [CPPFLAGS="${CPPFLAGS} ${GLIB_CFLAGS}"
                   LIBS="${LIBS} ${GLIB_LIBS}"])

# Check whether high-resolution sleep function is available
AC_CHECK_FUNCS([nanosleep usleep])

#
# Where is dlopen?
#
if test "$ac_cv_lib_c_dlopen" = yes; then
    LIBADD_DL=""
elif test "$ac_cv_lib_dl_dlopen" = yes; then
    LIBADD_DL=-ldl
else
    LIBADD_DL=${lt_cv_dlopen_libs}
fi

PKG_CHECK_MODULES(LIBXML2, [libxml-2.0],
                  [CPPFLAGS="${CPPFLAGS} ${LIBXML2_CFLAGS}"
                   LIBS="${LIBS} ${LIBXML2_LIBS}"])

REQUIRE_LIB([xslt], [xsltApplyStylesheet])

dnl ========================================================================
dnl Headers
dnl ========================================================================

# Some distributions insert #warnings into deprecated headers. If we will
# enable fatal warnings for the build, then enable them for the header checks
# as well, otherwise the build could fail even though the header check
# succeeds. (We should probably be doing this in more places.)
cc_temp_flags "$CFLAGS $WERROR"

# Optional headers (inclusion of these should be conditional in C code)
AC_CHECK_HEADERS([getopt.h])
AC_CHECK_HEADERS([linux/swab.h])
AC_CHECK_HEADERS([stddef.h])
AC_CHECK_HEADERS([sys/signalfd.h])
AC_CHECK_HEADERS([uuid/uuid.h])
AC_CHECK_HEADERS([security/pam_appl.h pam/pam_appl.h])

# Required headers
REQUIRE_HEADER([arpa/inet.h])
REQUIRE_HEADER([ctype.h])
REQUIRE_HEADER([dirent.h])
REQUIRE_HEADER([errno.h])
REQUIRE_HEADER([glib.h])
REQUIRE_HEADER([grp.h])
REQUIRE_HEADER([limits.h])
REQUIRE_HEADER([netdb.h])
REQUIRE_HEADER([netinet/in.h])
REQUIRE_HEADER([netinet/ip.h], [
    #include <sys/types.h>
    #include <netinet/in.h>
])
REQUIRE_HEADER([pwd.h])
REQUIRE_HEADER([signal.h])
REQUIRE_HEADER([stdio.h])
REQUIRE_HEADER([stdlib.h])
REQUIRE_HEADER([string.h])
REQUIRE_HEADER([strings.h])
REQUIRE_HEADER([sys/ioctl.h])
REQUIRE_HEADER([sys/param.h])
REQUIRE_HEADER([sys/reboot.h])
REQUIRE_HEADER([sys/resource.h])
REQUIRE_HEADER([sys/socket.h])
REQUIRE_HEADER([sys/stat.h])
REQUIRE_HEADER([sys/time.h])
REQUIRE_HEADER([sys/types.h])
REQUIRE_HEADER([sys/utsname.h])
REQUIRE_HEADER([sys/wait.h])
REQUIRE_HEADER([time.h])
REQUIRE_HEADER([unistd.h])
REQUIRE_HEADER([libxml/xpath.h])
REQUIRE_HEADER([libxslt/xslt.h])

cc_restore_flags

AC_CHECK_FUNCS([uuid_unparse], [],
               [AC_MSG_FAILURE([Could not find required C function uuid_unparse()])])

AC_CACHE_CHECK([whether __progname and __progname_full are available],
               [pf_cv_var_progname], AC_LINK_IFELSE([
                   AC_LANG_PROGRAM([[extern char *__progname, *__progname_full;]],
                                   [[__progname = "foo"; __progname_full = "foo bar";]],
                                   [pf_cv_var_progname="yes"],
                                   [pf_cv_var_progname="no"])
               ]))
AS_IF([test "$pf_cv_var_progname" = "yes"], [AC_DEFINE(HAVE___PROGNAME,1,[ ])])

dnl ========================================================================
dnl Generic declarations
dnl ========================================================================

AC_CHECK_DECLS([CLOCK_MONOTONIC], [PCMK_FEATURES="$PCMK_FEATURES monotonic"], [], [[
    #include <time.h>
]])

dnl ========================================================================
dnl Unit test declarations
dnl ========================================================================

AC_CHECK_DECLS([assert_float_equal], [], [], [[
    #include <stdarg.h>
    #include <stddef.h>
    #include <setjmp.h>
    #include <cmocka.h>
]])

cc_temp_flags "$CFLAGS -Wl,--wrap=uname"

WRAPPABLE_UNAME="no"

AC_MSG_CHECKING([if uname() can be wrapped])
AC_RUN_IFELSE([AC_LANG_SOURCE([[
#include <sys/utsname.h>
int __wrap_uname(struct utsname *buf) {
return 100;
}
int main(int argc, char **argv) {
struct utsname x;
return uname(&x) == 100 ? 0 : 1;
}
]])],
                   [ WRAPPABLE_UNAME="yes" ], [ WRAPPABLE_UNAME="no"])
AC_MSG_RESULT([$WRAPPABLE_UNAME])
AM_CONDITIONAL([WRAPPABLE_UNAME], [test "$WRAPPABLE_UNAME" = "yes"])

cc_restore_flags

dnl ========================================================================
dnl Structures
dnl ========================================================================

AC_CHECK_MEMBERS([struct tm.tm_gmtoff],,,[[#include <time.h>]])
AC_CHECK_MEMBER([struct dirent.d_type],
    AC_DEFINE(HAVE_STRUCT_DIRENT_D_TYPE,1,[Define this if struct dirent has d_type]),,
    [#include <dirent.h>])

dnl ========================================================================
dnl Functions
dnl ========================================================================

REQUIRE_FUNC([getopt])
REQUIRE_FUNC([setenv])
REQUIRE_FUNC([unsetenv])

AC_CACHE_CHECK(whether sscanf supports %m,
               pf_cv_var_sscanf,
               AC_RUN_IFELSE([AC_LANG_SOURCE([[
#include <stdio.h>
const char *s = "some-command-line-arg";
int main(int argc, char **argv) {
char *name = NULL;
int n = sscanf(s, "%ms", &name);
return n == 1 ? 0 : 1;
}
]])],
                                 pf_cv_var_sscanf="yes", pf_cv_var_sscanf="no", pf_cv_var_sscanf="no"))

AS_IF([test "$pf_cv_var_sscanf" = "yes"], [AC_DEFINE(SSCANF_HAS_M, 1, [ ])])

dnl ========================================================================
dnl   bzip2
dnl ========================================================================
REQUIRE_HEADER([bzlib.h])
REQUIRE_LIB([bz2], [BZ2_bzBuffToBuffCompress])

dnl ========================================================================
dnl sighandler_t is missing from Illumos, Solaris11 systems
dnl ========================================================================

AC_MSG_CHECKING([for sighandler_t])
AC_COMPILE_IFELSE([AC_LANG_PROGRAM([[#include <signal.h>]], [[sighandler_t *f;]])],
                  [
                      AC_MSG_RESULT([yes])
                      AC_DEFINE([HAVE_SIGHANDLER_T], [1],
                                [Define to 1 if sighandler_t is available])
                  ],
                  [AC_MSG_RESULT([no])])

dnl ========================================================================
dnl   ncurses
dnl ========================================================================
dnl
dnl A few OSes (e.g. Linux) deliver a default "ncurses" alongside "curses".
dnl Many non-Linux deliver "curses"; sites may add "ncurses".
dnl
dnl However, the source-code recommendation for both is to #include "curses.h"
dnl (i.e. "ncurses" still wants the include to be simple, no-'n', "curses.h").
dnl
dnl ncurses takes precedence.
dnl
AC_CHECK_HEADERS([curses.h curses/curses.h ncurses.h ncurses/ncurses.h])

dnl Although n-library is preferred, only look for it if the n-header was found.
CURSESLIBS=''
PC_NAME_CURSES=""
PC_LIBS_CURSES=""
AS_IF([test "$ac_cv_header_ncurses_h" = "yes"], [
    AC_CHECK_LIB(ncurses, printw,
                 [AC_DEFINE(HAVE_LIBNCURSES,1, have ncurses library)])
    CURSESLIBS=`$PKG_CONFIG --libs ncurses` || CURSESLIBS='-lncurses'
    PC_NAME_CURSES="ncurses"
])

AS_IF([test "$ac_cv_header_ncurses_ncurses_h" = "yes"], [
    AC_CHECK_LIB(ncurses, printw,
                 [AC_DEFINE(HAVE_LIBNCURSES,1, have ncurses library)])
    CURSESLIBS=`$PKG_CONFIG --libs ncurses` || CURSESLIBS='-lncurses'
    PC_NAME_CURSES="ncurses"
])

dnl Only look for non-n-library if there was no n-library.
AS_IF([test X"$CURSESLIBS" = X"" && test "$ac_cv_header_curses_h" = "yes"], [
    AC_CHECK_LIB(curses, printw,
                 [CURSESLIBS='-lcurses'; AC_DEFINE(HAVE_LIBCURSES,1, have curses library)])
    PC_LIBS_CURSES="$CURSESLIBS"
])

dnl Only look for non-n-library if there was no n-library.
AS_IF([test X"$CURSESLIBS" = X"" && test "$ac_cv_header_curses_curses_h" = "yes"], [
    AC_CHECK_LIB(curses, printw,
                 [CURSESLIBS='-lcurses'; AC_DEFINE(HAVE_LIBCURSES,1, have curses library)])
    PC_LIBS_CURSES="$CURSESLIBS"
])

if test "x$CURSESLIBS" != "x"; then
    PCMK_FEATURES="$PCMK_FEATURES ncurses"
fi

dnl Check for printw() prototype compatibility
AS_IF([test X"$CURSESLIBS" != X"" && cc_supports_flag -Wcast-qual], [
    ac_save_LIBS=$LIBS
    LIBS="$CURSESLIBS"
    cc_temp_flags "-Wcast-qual $WERROR"
    # avoid broken test because of hardened build environment in Fedora 23+
    # - https://fedoraproject.org/wiki/Changes/Harden_All_Packages
    # - https://bugzilla.redhat.com/1297985
    AS_IF([cc_supports_flag -fPIC], [CFLAGS="$CFLAGS -fPIC"])

    AC_MSG_CHECKING([whether curses library is compatible])
    AC_LINK_IFELSE(
        [AC_LANG_PROGRAM([
#if defined(HAVE_NCURSES_H)
#  include <ncurses.h>
#elif defined(HAVE_NCURSES_NCURSES_H)
#  include <ncurses/ncurses.h>
#elif defined(HAVE_CURSES_H)
#  include <curses.h>
#endif
                         ],
                         [printw((const char *)"Test");]
        )],
        [AC_MSG_RESULT([yes])],
        [
            AC_MSG_RESULT([no])
            AC_MSG_WARN(m4_normalize([Disabling curses because the printw()
                                      function of your (n)curses library is old.
                                      If you wish to enable curses, update to a
                                      newer version (ncurses 5.4 or later is
                                      recommended, available from
                                      https://invisible-island.net/ncurses/)
                                     ]))
            AC_DEFINE([HAVE_INCOMPATIBLE_PRINTW], [1],
                      [Define to 1 if curses library has incompatible printw()])
        ]
    )

    LIBS=$ac_save_LIBS
    cc_restore_flags
])

AC_SUBST(CURSESLIBS)
AC_SUBST(PC_NAME_CURSES)
AC_SUBST(PC_LIBS_CURSES)

dnl ========================================================================
dnl    Profiling and GProf
dnl ========================================================================

CFLAGS_ORIG="$CFLAGS"
AS_IF([test $with_coverage -ne $DISABLED],
      [
        with_profiling=$REQUIRED
        PCMK_FEATURES="$PCMK_FEATURES coverage"
        CFLAGS="$CFLAGS -fprofile-arcs -ftest-coverage"
        dnl During linking, make sure to specify -lgcov or -coverage
      ]
)

AS_IF([test $with_profiling -ne $DISABLED],
      [
          with_profiling=$REQUIRED
          PCMK_FEATURES="$PCMK_FEATURES profile"

          dnl Disable various compiler optimizations
          CFLAGS="$CFLAGS -fno-omit-frame-pointer -fno-inline -fno-builtin"
          dnl CFLAGS="$CFLAGS -fno-inline-functions"
          dnl CFLAGS="$CFLAGS -fno-default-inline"
          dnl CFLAGS="$CFLAGS -fno-inline-functions-called-once"
          dnl CFLAGS="$CFLAGS -fno-optimize-sibling-calls"

          dnl Turn off optimization so tools can get accurate line numbers
          CFLAGS=`echo $CFLAGS | sed \
                  -e 's/-O.\ //g' \
                  -e 's/-Wp,-D_FORTIFY_SOURCE=.\ //g' \
                  -e 's/-D_FORTIFY_SOURCE=.\ //g'`
          CFLAGS="$CFLAGS -O0 -g3 -gdwarf-2"

          AC_MSG_NOTICE([CFLAGS before adding profiling options: $CFLAGS_ORIG])
          AC_MSG_NOTICE([CFLAGS after: $CFLAGS])
      ]
)
AC_DEFINE_UNQUOTED([SUPPORT_PROFILING], [$with_profiling], [Support profiling])
AM_CONDITIONAL([BUILD_PROFILING], [test "$with_profiling" = "$REQUIRED"])

dnl ========================================================================
dnl    Cluster infrastructure - LibQB
dnl ========================================================================

PKG_CHECK_MODULES(libqb, libqb >= 0.17)
CPPFLAGS="$libqb_CFLAGS $CPPFLAGS"
LIBS="$libqb_LIBS $LIBS"

dnl libqb 2.0.2+ (2020-10)
AC_CHECK_FUNCS(qb_ipcc_auth_get,
               AC_DEFINE(HAVE_IPCC_AUTH_GET, 1,
                         [Have qb_ipcc_auth_get function]))

dnl libqb 2.0.0+ (2020-05)
CHECK_ENUM_VALUE([qb/qblog.h],[qb_log_conf],[QB_LOG_CONF_MAX_LINE_LEN])
CHECK_ENUM_VALUE([qb/qblog.h],[qb_log_conf],[QB_LOG_CONF_ELLIPSIS])

dnl Support Linux-HA fence agents if available
if test "$cross_compiling" != "yes"; then
    CPPFLAGS="$CPPFLAGS -I${prefix}/include/heartbeat"
fi
AC_CHECK_HEADERS([stonith/stonith.h],
                 [
                     AC_CHECK_LIB([pils], [PILLoadPlugin])
                     AC_CHECK_LIB([plumb], [G_main_add_IPC_Channel])
                     PCMK_FEATURES="$PCMK_FEATURES lha"
                 ])
AM_CONDITIONAL([BUILD_LHA_SUPPORT], [test "$ac_cv_header_stonith_stonith_h" = "yes"])

dnl ===============================================
dnl Variables needed for substitution
dnl ===============================================
CRM_SCHEMA_DIRECTORY="${datadir}/pacemaker"
AC_DEFINE_UNQUOTED(CRM_SCHEMA_DIRECTORY,"$CRM_SCHEMA_DIRECTORY", Location for the Pacemaker Relax-NG Schema)
AC_SUBST(CRM_SCHEMA_DIRECTORY)

CRM_CORE_DIR="${localstatedir}/lib/pacemaker/cores"
AC_DEFINE_UNQUOTED(CRM_CORE_DIR,"$CRM_CORE_DIR", Location to store core files produced by Pacemaker daemons)
AC_SUBST(CRM_CORE_DIR)

if test x"${CRM_DAEMON_USER}" = x""; then
    CRM_DAEMON_USER="hacluster"
fi
AC_DEFINE_UNQUOTED(CRM_DAEMON_USER,"$CRM_DAEMON_USER", User to run Pacemaker daemons as)
AC_SUBST(CRM_DAEMON_USER)

if test x"${CRM_DAEMON_GROUP}" = x""; then
    CRM_DAEMON_GROUP="haclient"
fi
AC_DEFINE_UNQUOTED(CRM_DAEMON_GROUP,"$CRM_DAEMON_GROUP", Group to run Pacemaker daemons as)
AC_SUBST(CRM_DAEMON_GROUP)

CRM_PACEMAKER_DIR=${localstatedir}/lib/pacemaker
AC_DEFINE_UNQUOTED(CRM_PACEMAKER_DIR,"$CRM_PACEMAKER_DIR", Location to store directory produced by Pacemaker daemons)
AC_SUBST(CRM_PACEMAKER_DIR)

CRM_BLACKBOX_DIR=${localstatedir}/lib/pacemaker/blackbox
AC_DEFINE_UNQUOTED(CRM_BLACKBOX_DIR,"$CRM_BLACKBOX_DIR", Where to keep blackbox dumps)
AC_SUBST(CRM_BLACKBOX_DIR)

PE_STATE_DIR="${localstatedir}/lib/pacemaker/pengine"
AC_DEFINE_UNQUOTED(PE_STATE_DIR,"$PE_STATE_DIR", Where to keep scheduler outputs)
AC_SUBST(PE_STATE_DIR)

CRM_CONFIG_DIR="${localstatedir}/lib/pacemaker/cib"
AC_DEFINE_UNQUOTED(CRM_CONFIG_DIR,"$CRM_CONFIG_DIR", Where to keep configuration files)
AC_SUBST(CRM_CONFIG_DIR)

CRM_CONFIG_CTS="${localstatedir}/lib/pacemaker/cts"
AC_DEFINE_UNQUOTED(CRM_CONFIG_CTS,"$CRM_CONFIG_CTS", Where to keep cts stateful data)
AC_SUBST(CRM_CONFIG_CTS)

CRM_DAEMON_DIR="${libexecdir}/pacemaker"
AC_DEFINE_UNQUOTED(CRM_DAEMON_DIR,"$CRM_DAEMON_DIR", Location for Pacemaker daemons)
AC_SUBST(CRM_DAEMON_DIR)

CRM_STATE_DIR="${runstatedir}/crm"
AC_DEFINE_UNQUOTED([CRM_STATE_DIR], ["$CRM_STATE_DIR"],
                   [Where to keep state files and sockets])
AC_SUBST(CRM_STATE_DIR)

CRM_RSCTMP_DIR="${runstatedir}/resource-agents"
AC_DEFINE_UNQUOTED(CRM_RSCTMP_DIR,"$CRM_RSCTMP_DIR", Where resource agents should keep state files)
AC_SUBST(CRM_RSCTMP_DIR)

PACEMAKER_CONFIG_DIR="${sysconfdir}/pacemaker"
AC_DEFINE_UNQUOTED(PACEMAKER_CONFIG_DIR,"$PACEMAKER_CONFIG_DIR", Where to keep configuration files like authkey)
AC_SUBST(PACEMAKER_CONFIG_DIR)

if test x"${localedir}" = x""; then
    localedir="${datadir}/locale"
fi
AC_DEFINE_UNQUOTED([PCMK__LOCALE_DIR],["$localedir"], [Base directory for message catalogs])

AC_DEFINE_UNQUOTED(SBIN_DIR,"$sbindir",[Location for system binaries])

AC_PATH_PROGS(GIT, git false)

AC_MSG_CHECKING([build version])
BUILD_VERSION=$Format:%h$
if test $BUILD_VERSION != ":%h$"; then
    AC_MSG_RESULT([$BUILD_VERSION (archive hash)])
elif test -x $GIT && test -d .git; then
    BUILD_VERSION=`$GIT log --pretty="format:%h" -n 1`
    AC_MSG_RESULT([$BUILD_VERSION (git hash)])
else
    # The current directory name make a reasonable default
    # Most generated archives will include the hash or tag
    BASE=`basename $PWD`
    BUILD_VERSION=`echo $BASE | sed s:.*[[Pp]]acemaker-::`
    AC_MSG_RESULT([$BUILD_VERSION (directory name)])
fi

AC_DEFINE_UNQUOTED(BUILD_VERSION, "$BUILD_VERSION", Build version)
AC_SUBST(BUILD_VERSION)

HAVE_dbus=1
PKG_CHECK_MODULES([DBUS], [dbus-1],
                  [CPPFLAGS="${CPPFLAGS} ${DBUS_CFLAGS}"],
                  [HAVE_dbus=0])
AC_DEFINE_UNQUOTED(SUPPORT_DBUS, $HAVE_dbus, Support dbus)
AM_CONDITIONAL(BUILD_DBUS, test $HAVE_dbus = 1)
AC_CHECK_TYPES([DBusBasicValue],,,[[#include <dbus/dbus.h>]])
if test $HAVE_dbus = 0; then
        PC_NAME_DBUS=""
else
        PC_NAME_DBUS="dbus-1"
fi
AC_SUBST(PC_NAME_DBUS)

AS_CASE([$enable_systemd],
        [$REQUIRED], [
            AS_IF([test $HAVE_dbus = 0],
                  [AC_MSG_FAILURE([Cannot support systemd resources without DBus])])
            AS_IF([test "$ac_cv_have_decl_CLOCK_MONOTONIC" = "no"],
                  [AC_MSG_FAILURE([Cannot support systemd resources without monotonic clock])])
            AS_IF([check_systemdsystemunitdir], [],
                  [AC_MSG_FAILURE([Cannot support systemd resources without systemdsystemunitdir])])
        ],
        [$OPTIONAL], [
            AS_IF([test $HAVE_dbus = 0 \
                   || test "$ac_cv_have_decl_CLOCK_MONOTONIC" = "no"],
                  [enable_systemd=$DISABLED],
                  [
                      AC_MSG_CHECKING([for systemd version (using dbus-send)])
                      ret=$({ dbus-send --system --print-reply \
                                  --dest=org.freedesktop.systemd1 \
                                  /org/freedesktop/systemd1 \
                                  org.freedesktop.DBus.Properties.Get \
                                  string:org.freedesktop.systemd1.Manager \
                                  string:Version 2>/dev/null \
                              || echo "version unavailable"; } | tail -n1)
                      # sanitize output a bit (interested just in value, not type),
                      # ret is intentionally unenquoted so as to normalize whitespace
                      ret=$(echo ${ret} | cut -d' ' -f2-)
                      AC_MSG_RESULT([${ret}])
                      AS_IF([test "$ret" != "unavailable" \
                             || systemctl --version 2>/dev/null | grep -q systemd],
                            [
                                AS_IF([check_systemdsystemunitdir],
                                      [enable_systemd=$REQUIRED],
                                      [enable_systemd=$DISABLED])
                            ],
                            [enable_systemd=$DISABLED]
                      )
                  ])
        ],
)
AC_MSG_CHECKING([whether to enable support for managing resources via systemd])
AS_IF([test $enable_systemd -eq $DISABLED], [AC_MSG_RESULT([no])],
      [
          AC_MSG_RESULT([yes])
          PCMK_FEATURES="$PCMK_FEATURES systemd"
      ]
)
AC_SUBST([systemdsystemunitdir])
AC_DEFINE_UNQUOTED([SUPPORT_SYSTEMD], [$enable_systemd],
                   [Support systemd resources])
AM_CONDITIONAL([BUILD_SYSTEMD], [test $enable_systemd = $REQUIRED])
AC_SUBST(SUPPORT_SYSTEMD)

AS_CASE([$enable_upstart],
        [$REQUIRED], [
            AS_IF([test $HAVE_dbus = 0],
                  [AC_MSG_FAILURE([Cannot support Upstart resources without DBus])])
        ],
        [$OPTIONAL], [
            AS_IF([test $HAVE_dbus = 0], [enable_upstart=$DISABLED],
                  [
                      AC_MSG_CHECKING([for Upstart version (using dbus-send)])
                      ret=$({ dbus-send --system --print-reply \
                                  --dest=com.ubuntu.Upstart \
                                  /com/ubuntu/Upstart org.freedesktop.DBus.Properties.Get \
                                  string:com.ubuntu.Upstart0_6 string:version 2>/dev/null \
                              || echo "version unavailable"; } | tail -n1)
                      # sanitize output a bit (interested just in value, not type),
                      # ret is intentionally unenquoted so as to normalize whitespace
                      ret=$(echo ${ret} | cut -d' ' -f2-)
                      AC_MSG_RESULT([${ret}])
                      AS_IF([test "$ret" != "unavailable" \
                             || initctl --version 2>/dev/null | grep -q upstart],
                            [enable_upstart=$REQUIRED],
                            [enable_upstart=$DISABLED]
                      )
                  ])
        ],
)
AC_MSG_CHECKING([whether to enable support for managing resources via Upstart])
AS_IF([test $enable_upstart -eq $DISABLED], [AC_MSG_RESULT([no])],
      [
          AC_MSG_RESULT([yes])
          PCMK_FEATURES="$PCMK_FEATURES upstart"
      ]
)
AC_DEFINE_UNQUOTED([SUPPORT_UPSTART], [$enable_upstart],
                   [Support Upstart resources])
AM_CONDITIONAL([BUILD_UPSTART], [test $enable_upstart -eq $REQUIRED])
AC_SUBST(SUPPORT_UPSTART)

AS_CASE([$with_nagios],
        [$REQUIRED], [
            AS_IF([test "$ac_cv_have_decl_CLOCK_MONOTONIC" = "no"],
                  [AC_MSG_FAILURE([Cannot support nagios resources without monotonic clock])])
        ],
        [$OPTIONAL], [
            AS_IF([test "$ac_cv_have_decl_CLOCK_MONOTONIC" = "no"],
                  [with_nagios=$DISABLED], [with_nagios=$REQUIRED])
        ]
)
AS_IF([test $with_nagios -eq $REQUIRED], [PCMK_FEATURES="$PCMK_FEATURES nagios"])
AC_DEFINE_UNQUOTED([SUPPORT_NAGIOS], [$with_nagios], [Support nagios plugins])
AM_CONDITIONAL([BUILD_NAGIOS], [test $with_nagios -eq $REQUIRED])

if test x"$NAGIOS_PLUGIN_DIR" = x""; then
    NAGIOS_PLUGIN_DIR="${libexecdir}/nagios/plugins"
fi

AC_DEFINE_UNQUOTED(NAGIOS_PLUGIN_DIR, "$NAGIOS_PLUGIN_DIR", Directory for nagios plugins)
AC_SUBST(NAGIOS_PLUGIN_DIR)

if test x"$NAGIOS_METADATA_DIR" = x""; then
    NAGIOS_METADATA_DIR="${datadir}/nagios/plugins-metadata"
fi

AC_DEFINE_UNQUOTED(NAGIOS_METADATA_DIR, "$NAGIOS_METADATA_DIR", Directory for nagios plugins metadata)
AC_SUBST(NAGIOS_METADATA_DIR)

STACKS=""
CLUSTERLIBS=""
PC_NAME_CLUSTER=""

dnl ========================================================================
dnl    Cluster stack - Corosync
dnl ========================================================================

COROSYNC_LIBS=""

AS_CASE([$with_corosync],
        [$REQUIRED], [
            # These will be fatal if unavailable
            PKG_CHECK_MODULES([cpg], [libcpg])
            PKG_CHECK_MODULES([cfg], [libcfg])
            PKG_CHECK_MODULES([cmap], [libcmap])
            PKG_CHECK_MODULES([quorum], [libquorum])
            PKG_CHECK_MODULES([libcorosync_common], [libcorosync_common])
        ]
        [$OPTIONAL], [
            PKG_CHECK_MODULES([cpg], [libcpg], [], [with_corosync=$DISABLED])
            PKG_CHECK_MODULES([cfg], [libcfg], [], [with_corosync=$DISABLED])
            PKG_CHECK_MODULES([cmap], [libcmap], [], [with_corosync=$DISABLED])
            PKG_CHECK_MODULES([quorum], [libquorum], [], [with_corosync=$DISABLED])
            PKG_CHECK_MODULES([libcorosync_common], [libcorosync_common], [], [with_corosync=$DISABLED])
            AS_IF([test $with_corosync -ne $DISABLED], [with_corosync=$REQUIRED])
        ]
)
AS_IF([test $with_corosync -ne $DISABLED],
      [
          AC_MSG_CHECKING([for Corosync 2 or later])
          AC_MSG_RESULT([yes])
          CFLAGS="$CFLAGS $libqb_CFLAGS $cpg_CFLAGS $cfg_CFLAGS $cmap_CFLAGS $quorum_CFLAGS $libcorosync_common_CFLAGS"
          COROSYNC_LIBS="$COROSYNC_LIBS $cpg_LIBS $cfg_LIBS $cmap_LIBS $quorum_LIBS $libcorosync_common_LIBS"
          CLUSTERLIBS="$CLUSTERLIBS $COROSYNC_LIBS"
          PC_NAME_CLUSTER="$PC_CLUSTER_NAME libcfg libcmap libcorosync_common libcpg libquorum"
          STACKS="$STACKS corosync-ge-2"

          dnl Shutdown tracking added (back) to corosync Jan 2021
          saved_LIBS="$LIBS"
          LIBS="$LIBS $COROSYNC_LIBS"
          AC_CHECK_FUNCS(corosync_cfg_trackstart,
          AC_DEFINE(HAVE_COROSYNC_CFG_TRACKSTART, 1,
                         [Have corosync_cfg_trackstart function]))
          LIBS="$saved_LIBS"
      ]
)
AC_DEFINE_UNQUOTED([SUPPORT_COROSYNC], [$with_corosync],
                   [Support the Corosync messaging and membership layer])
AM_CONDITIONAL([BUILD_CS_SUPPORT], [test $with_corosync -eq $REQUIRED])
AC_SUBST([SUPPORT_COROSYNC])

dnl
dnl    Cluster stack - Sanity
dnl

AS_IF([test "x$STACKS" != "x"], [AC_MSG_NOTICE([Supported stacks:${STACKS}])],
      [AC_MSG_FAILURE([At least one cluster stack must be supported])])

PCMK_FEATURES="${PCMK_FEATURES}${STACKS}"

AC_SUBST(CLUSTERLIBS)
AC_SUBST(PC_NAME_CLUSTER)

dnl ========================================================================
dnl    CIB secrets
dnl ========================================================================

AS_IF([test $with_cibsecrets -ne $DISABLED],
      [
          with_cibsecrets=$REQUIRED
          PCMK_FEATURES="$PCMK_FEATURES cibsecrets"
          LRM_CIBSECRETS_DIR="${localstatedir}/lib/pacemaker/lrm/secrets"
          AC_DEFINE_UNQUOTED([LRM_CIBSECRETS_DIR], ["$LRM_CIBSECRETS_DIR"],
                             [Location for CIB secrets])
          AC_SUBST([LRM_CIBSECRETS_DIR])
      ]
)
AC_DEFINE_UNQUOTED([SUPPORT_CIBSECRETS], [$with_cibsecrets], [Support CIB secrets])
AM_CONDITIONAL([BUILD_CIBSECRETS], [test $with_cibsecrets -eq $REQUIRED])

dnl ========================================================================
dnl    GnuTLS
dnl ========================================================================

dnl Require GnuTLS >=2.12.0 (2011-03) for Pacemaker Remote support
PC_NAME_GNUTLS=""
AS_CASE([$with_gnutls],
        [$REQUIRED], [
            REQUIRE_LIB([gnutls], [gnutls_sec_param_to_pk_bits])
            REQUIRE_HEADER([gnutls/gnutls.h])
        ],
        [$OPTIONAL], [
            AC_CHECK_LIB([gnutls], [gnutls_sec_param_to_pk_bits],
                         [], [with_gnutls=$DISABLED])
            AC_CHECK_HEADERS([gnutls/gnutls.h], [], [with_gnutls=$DISABLED])
        ]
)
AS_IF([test $with_gnutls -ne $DISABLED],
      [
          PC_NAME_GNUTLS="gnutls"
          PCMK_FEATURES="$PCMK_FEATURES remote"
      ]
)
AC_SUBST([PC_NAME_GNUTLS])
AM_CONDITIONAL([BUILD_REMOTE], [test $with_gnutls -ne $DISABLED])

dnl ========================================================================
dnl    System Health
dnl ========================================================================

dnl Check if servicelog development package is installed
SERVICELOG=servicelog-1
SERVICELOG_EXISTS="no"
AC_MSG_CHECKING([for $SERVICELOG packages])
if
    $PKG_CONFIG --exists $SERVICELOG
then
    PKG_CHECK_MODULES([SERVICELOG], [servicelog-1])
    SERVICELOG_EXISTS="yes"
    PCMK_FEATURES="$PCMK_FEATURES servicelog"
fi
AC_MSG_RESULT([$SERVICELOG_EXISTS])
AM_CONDITIONAL(BUILD_SERVICELOG, test "$SERVICELOG_EXISTS" = "yes")

dnl Check if OpenIMPI packages and servicelog are installed
OPENIPMI="OpenIPMI OpenIPMIposix"
OPENIPMI_SERVICELOG_EXISTS="no"
AC_MSG_CHECKING([for $SERVICELOG $OPENIPMI packages])
if
    $PKG_CONFIG --exists $OPENIPMI $SERVICELOG
then
    PKG_CHECK_MODULES([OPENIPMI_SERVICELOG],[OpenIPMI OpenIPMIposix])
    REQUIRE_HEADER([malloc.h])
    OPENIPMI_SERVICELOG_EXISTS="yes"
    PCMK_FEATURES="$PCMK_FEATURES ipmiservicelogd"
fi
AC_MSG_RESULT([$OPENIPMI_SERVICELOG_EXISTS])
AM_CONDITIONAL(BUILD_OPENIPMI_SERVICELOG, test "$OPENIPMI_SERVICELOG_EXISTS" = "yes")

# --- ASAN/UBSAN/TSAN (see man gcc) ---
# when using SANitizers, we need to pass the -fsanitize..
# to both CFLAGS and LDFLAGS. The CFLAGS/LDFLAGS must be
# specified as first in the list or there will be runtime
# issues (for example user has to LD_PRELOAD asan for it to work
# properly).

AS_IF([test -n "${SANITIZERS}"], [
  SANITIZERS=$(echo $SANITIZERS | sed -e 's/,/ /g')
  for SANITIZER in $SANITIZERS
  do
    AS_CASE([$SANITIZER],
            [asan|ASAN], [
                SANITIZERS_CFLAGS="$SANITIZERS_CFLAGS -fsanitize=address"
                SANITIZERS_LDFLAGS="$SANITIZERS_LDFLAGS -fsanitize=address -lasan"
                PCMK_FEATURES="$PCMK_FEATURES asan"
                REQUIRE_LIB([asan],[main])
            ],
            [ubsan|UBSAN], [
                SANITIZERS_CFLAGS="$SANITIZERS_CFLAGS -fsanitize=undefined"
                SANITIZERS_LDFLAGS="$SANITIZERS_LDFLAGS -fsanitize=undefined -lubsan"
                PCMK_FEATURES="$PCMK_FEATURES ubsan"
                REQUIRE_LIB([ubsan],[main])
            ],
            [tsan|TSAN], [
                SANITIZERS_CFLAGS="$SANITIZERS_CFLAGS -fsanitize=thread"
                SANITIZERS_LDFLAGS="$SANITIZERS_LDFLAGS -fsanitize=thread -ltsan"
                PCMK_FEATURES="$PCMK_FEATURES tsan"
                REQUIRE_LIB([tsan],[main])
            ])
  done
])


dnl ========================================================================
dnl Compiler flags
dnl ========================================================================

dnl Make sure that CFLAGS is not exported. If the user did
dnl not have CFLAGS in their environment then this should have
dnl no effect. However if CFLAGS was exported from the user's
dnl environment, then the new CFLAGS will also be exported
dnl to sub processes.
if export | fgrep " CFLAGS=" > /dev/null; then
    SAVED_CFLAGS="$CFLAGS"
    unset CFLAGS
    CFLAGS="$SAVED_CFLAGS"
    unset SAVED_CFLAGS
fi

CC_EXTRAS=""

AS_IF([test "$GCC" != yes], [CFLAGS="$CFLAGS -g"], [
    CFLAGS="$CFLAGS -ggdb"

dnl When we don't have diagnostic push / pull, we can't explicitly disable
dnl checking for nonliteral formats in the places where they occur on purpose
dnl thus we disable nonliteral format checking globally as we are aborting
dnl on warnings. 
dnl what makes the things really ugly is that nonliteral format checking is 
dnl obviously available as an extra switch in very modern gcc but for older
dnl gcc this is part of -Wformat=2 
dnl so if we have push/pull we can enable -Wformat=2 -Wformat-nonliteral
dnl if we don't have push/pull but -Wformat-nonliteral we can enable -Wformat=2
dnl otherwise none of both

    gcc_diagnostic_push_pull=no
    cc_temp_flags "$CFLAGS $WERROR"
    AC_MSG_CHECKING([for gcc diagnostic push / pull])
    AC_COMPILE_IFELSE([AC_LANG_PROGRAM([[
#pragma GCC diagnostic push
#pragma GCC diagnostic pop
                      ]])],
                      [
                          AC_MSG_RESULT([yes])
                          gcc_diagnostic_push_pull=yes
                      ], AC_MSG_RESULT([no]))
    cc_restore_flags

    AS_IF([cc_supports_flag "-Wformat-nonliteral"],
          [gcc_format_nonliteral=yes],
          [gcc_format_nonliteral=no])
        
    # We had to eliminate -Wnested-externs because of libtool changes
    # Make sure to order options so that the former stand for prerequisites
    # of the latter (e.g., -Wformat-nonliteral requires -Wformat).
    EXTRA_FLAGS="-fgnu89-inline"
    EXTRA_FLAGS="$EXTRA_FLAGS -Wall"
    EXTRA_FLAGS="$EXTRA_FLAGS -Waggregate-return"
    EXTRA_FLAGS="$EXTRA_FLAGS -Wbad-function-cast"
    EXTRA_FLAGS="$EXTRA_FLAGS -Wcast-align"
    EXTRA_FLAGS="$EXTRA_FLAGS -Wdeclaration-after-statement"
    EXTRA_FLAGS="$EXTRA_FLAGS -Wendif-labels"
    EXTRA_FLAGS="$EXTRA_FLAGS -Wfloat-equal"
    EXTRA_FLAGS="$EXTRA_FLAGS -Wformat-security"
    EXTRA_FLAGS="$EXTRA_FLAGS -Wmissing-prototypes"
    EXTRA_FLAGS="$EXTRA_FLAGS -Wmissing-declarations"
    EXTRA_FLAGS="$EXTRA_FLAGS -Wnested-externs"
    EXTRA_FLAGS="$EXTRA_FLAGS -Wno-long-long"
    EXTRA_FLAGS="$EXTRA_FLAGS -Wno-strict-aliasing"
    EXTRA_FLAGS="$EXTRA_FLAGS -Wpointer-arith"
    EXTRA_FLAGS="$EXTRA_FLAGS -Wstrict-prototypes"
    EXTRA_FLAGS="$EXTRA_FLAGS -Wwrite-strings"
    EXTRA_FLAGS="$EXTRA_FLAGS -Wunused-but-set-variable"
    EXTRA_FLAGS="$EXTRA_FLAGS -Wunsigned-char"

    AS_IF([test "x$gcc_diagnostic_push_pull" = "xyes"],
          [
              AC_DEFINE([GCC_FORMAT_NONLITERAL_CHECKING_ENABLED], [],
                        [gcc can complain about nonliterals in format])
              EXTRA_FLAGS="$EXTRA_FLAGS -Wformat=2 -Wformat-nonliteral"
          ],
          [test "x$gcc_format_nonliteral" = "xyes"],
          [EXTRA_FLAGS="$EXTRA_FLAGS -Wformat=2"])

# Additional warnings it might be nice to enable one day
#                -Wshadow
#                -Wunreachable-code
    for j in $EXTRA_FLAGS
    do
        AS_IF([cc_supports_flag $CC_EXTRAS $j], [CC_EXTRAS="$CC_EXTRAS $j"])
    done

    AC_MSG_NOTICE([Using additional gcc flags: ${CC_EXTRAS}])
])

dnl
dnl Hardening flags
dnl
dnl The prime control of whether to apply (targeted) hardening build flags and
dnl which ones is --{enable,disable}-hardening option passed to ./configure:
dnl
dnl --enable-hardening=try (default):
dnl     depending on whether any of CFLAGS_HARDENED_EXE, LDFLAGS_HARDENED_EXE,
dnl     CFLAGS_HARDENED_LIB or LDFLAGS_HARDENED_LIB environment variables
dnl     (see below) is set and non-null, all these custom flags (even if not
dnl     set) are used as are, otherwise the best effort is made to offer
dnl     reasonably strong hardening in several categories (RELRO, PIE,
dnl     "bind now", stack protector) according to what the selected toolchain
dnl     can offer
dnl
dnl --enable-hardening:
dnl     same effect as --enable-hardening=try when the environment variables
dnl     in question are suppressed
dnl
dnl --disable-hardening:
dnl     do not apply any targeted hardening measures at all
dnl
dnl The user-injected environment variables that regulate the hardening in
dnl default case are as follows:
dnl
dnl * CFLAGS_HARDENED_EXE, LDFLAGS_HARDENED_EXE
dnl    compiler and linker flags (respectively) for daemon programs
dnl    (pacemakerd, pacemaker-attrd, pacemaker-controld, pacemaker-execd,
dnl    pacemaker-based, pacemaker-fenced, pacemaker-remoted,
dnl    pacemaker-schedulerd)
dnl
dnl * CFLAGS_HARDENED_LIB, LDFLAGS_HARDENED_LIB
dnl    compiler and linker flags (respectively) for libraries linked
dnl    with the daemon programs
dnl
dnl Note that these are purposedly targeted variables (addressing particular
dnl targets all over the scattered Makefiles) and have no effect outside of
dnl the predestined scope (e.g., CLI utilities).  For a global reach,
dnl use CFLAGS, LDFLAGS, etc. as usual.
dnl
dnl For guidance on the suitable flags consult, for instance:
dnl https://fedoraproject.org/wiki/Changes/Harden_All_Packages#Detailed_Harden_Flags_Description
dnl https://owasp.org/index.php/C-Based_Toolchain_Hardening#GCC.2FBinutils
dnl

AS_IF([test $enable_hardening -eq $OPTIONAL],
      [
          AS_IF([test "$(env | grep -Ec '^(C|LD)FLAGS_HARDENED_(EXE|LIB)=.')" = 0],
                [enable_hardening=$REQUIRED],
                [AC_MSG_NOTICE([Hardening: using custom flags from environment])]
          )
      ],
      [
          unset CFLAGS_HARDENED_EXE
          unset CFLAGS_HARDENED_LIB
          unset LDFLAGS_HARDENED_EXE
          unset LDFLAGS_HARDENED_LIB
      ]
)
AS_CASE([$enable_hardening],
        [$DISABLED], [AC_MSG_NOTICE([Hardening: explicitly disabled])],
        [$REQUIRED], [
            CFLAGS_HARDENED_EXE=
            CFLAGS_HARDENED_LIB=
            LDFLAGS_HARDENED_EXE=
            LDFLAGS_HARDENED_LIB=
            relro=0
            pie=0
            bindnow=0
            stackprot="none"
            # daemons incl. libs: partial RELRO
            flag="-Wl,-z,relro"
            CC_CHECK_LDFLAGS(["${flag}"],
                             [
                                 LDFLAGS_HARDENED_EXE="${LDFLAGS_HARDENED_EXE} ${flag}"
                                 LDFLAGS_HARDENED_LIB="${LDFLAGS_HARDENED_LIB} ${flag}"
                                 relro=1
                             ])
            # daemons: PIE for both CFLAGS and LDFLAGS
            AS_IF([cc_supports_flag -fPIE],
                  [
                      flag="-pie"
                      CC_CHECK_LDFLAGS(["${flag}"],
                                       [
                                           CFLAGS_HARDENED_EXE="${CFLAGS_HARDENED_EXE} -fPIE"
                                           LDFLAGS_HARDENED_EXE="${LDFLAGS_HARDENED_EXE} ${flag}"
                                           pie=1
                                       ])
                  ]
            )
            # daemons incl. libs: full RELRO if sensible + as-needed linking
            #                     so as to possibly mitigate startup performance
            #                     hit caused by excessive linking with unneeded
            #                     libraries
            AS_IF([test "${relro}" = 1 && test "${pie}" = 1],
                  [
                      flag="-Wl,-z,now"
                      CC_CHECK_LDFLAGS(["${flag}"],
                                       [
                                           LDFLAGS_HARDENED_EXE="${LDFLAGS_HARDENED_EXE} ${flag}"
                                           LDFLAGS_HARDENED_LIB="${LDFLAGS_HARDENED_LIB} ${flag}"
                                           bindnow=1
                                       ])
                  ]
            )
            AS_IF([test "${bindnow}" = 1],
                  [
                      flag="-Wl,--as-needed"
                      CC_CHECK_LDFLAGS(["${flag}"],
                                       [
                                           LDFLAGS_HARDENED_EXE="${LDFLAGS_HARDENED_EXE} ${flag}"
                                           LDFLAGS_HARDENED_LIB="${LDFLAGS_HARDENED_LIB} ${flag}"
                                       ])
                  ])
            # universal: prefer strong > all > default stack protector if possible
            flag=
            AS_IF([cc_supports_flag -fstack-protector-strong],
                  [
                      flag="-fstack-protector-strong"
                      stackprot="strong"
                  ],
                  [cc_supports_flag -fstack-protector-all],
                  [
                      flag="-fstack-protector-all"
                      stackprot="all"
                  ],
                  [cc_supports_flag -fstack-protector],
                  [
                      flag="-fstack-protector"
                      stackprot="default"
                  ]
            )
            AS_IF([test -n "${flag}"], [CC_EXTRAS="${CC_EXTRAS} ${flag}"])
            # universal: enable stack clash protection if possible
            AS_IF([cc_supports_flag -fstack-clash-protection],
                  [
                      CC_EXTRAS="${CC_EXTRAS} -fstack-clash-protection"
                      AS_IF([test "${stackprot}" = "none"],
                            [stackprot="clash-only"],
                            [stackprot="${stackprot}+clash"]
                      )
                  ]
            )
            # Log a summary
            AS_IF([test "${relro}" = 1 || test "${pie}" = 1 || test "${stackprot}" != "none"],
                  [AC_MSG_NOTICE(m4_normalize([Hardening:
                        relro=${relro}
                        pie=${pie}
                        bindnow=${bindnow}
                        stackprot=${stackprot}]))
                  ],
                  [AC_MSG_WARN([Hardening: no suitable features in the toolchain detected])]
            )
        ],
)

CFLAGS="$SANITIZERS_CFLAGS $CFLAGS $CC_EXTRAS"
LDFLAGS="$SANITIZERS_LDFLAGS $LDFLAGS"
CFLAGS_HARDENED_EXE="$SANITIZERS_CFLAGS $CFLAGS_HARDENED_EXE"
LDFLAGS_HARDENED_EXE="$SANITIZERS_LDFLAGS $LDFLAGS_HARDENED_EXE"

NON_FATAL_CFLAGS="$CFLAGS"
AC_SUBST(NON_FATAL_CFLAGS)

dnl
dnl We reset CFLAGS to include our warnings *after* all function
dnl checking goes on, so that our warning flags don't keep the
dnl AC_*FUNCS() calls above from working.  In particular, -Werror will
dnl *always* cause us troubles if we set it before here.
dnl
dnl
AS_IF([test $enable_fatal_warnings -ne $DISABLED], [
    AC_MSG_NOTICE([Enabling fatal compiler warnings])
    CFLAGS="$CFLAGS $WERROR"
])
AC_SUBST(CFLAGS)

dnl This is useful for use in Makefiles that need to remove one specific flag
CFLAGS_COPY="$CFLAGS"
AC_SUBST(CFLAGS_COPY)

AC_SUBST(LIBADD_DL)        dnl extra flags for dynamic linking libraries

AC_SUBST(LOCALE)

dnl Options for cleaning up the compiler output
AS_IF([test $enable_quiet -ne $DISABLED],
      [
          AC_MSG_NOTICE([Suppressing make details])
          QUIET_LIBTOOL_OPTS="--silent"
          QUIET_MAKE_OPTS="-s"  # POSIX compliant
      ],
      [
          QUIET_LIBTOOL_OPTS=""
          QUIET_MAKE_OPTS=""
      ]
)

dnl Put the above variables to use
LIBTOOL="${LIBTOOL} --tag=CC \$(QUIET_LIBTOOL_OPTS)"
MAKEFLAGS="${MAKEFLAGS} ${QUIET_MAKE_OPTS}"

# Make features list available (sorted alphabetically, without leading space)
PCMK_FEATURES=`echo "$PCMK_FEATURES" | sed -e 's/^ //' -e 's/ /\n/g' | sort | xargs`
AC_DEFINE_UNQUOTED(CRM_FEATURES, "$PCMK_FEATURES", Set of enabled features)
AC_SUBST(PCMK_FEATURES)

AC_SUBST(CC)
AC_SUBST(MAKEFLAGS)
AC_SUBST(LIBTOOL)
AC_SUBST(QUIET_LIBTOOL_OPTS)

dnl Files we output that need to be executable
CONFIG_FILES_EXEC([cts/cts-cli],
                  [cts/cts-coverage],
                  [cts/cts-exec],
                  [cts/cts-fencing],
                  [cts/cts-regression],
                  [cts/cts-scheduler],
                  [cts/lxc_autogen.sh],
                  [cts/benchmark/clubench],
                  [cts/lab/CTSlab.py],
                  [cts/lab/OCFIPraTest.py],
                  [cts/lab/cluster_test],
                  [cts/lab/cts],
                  [cts/lab/cts-log-watcher],
                  [cts/support/LSBDummy],
                  [cts/support/cts-support],
                  [cts/support/fence_dummy],
                  [cts/support/pacemaker-cts-dummyd],
                  [daemons/fenced/fence_legacy],
                  [daemons/fenced/fence_watchdog],
                  [doc/abi-check],
                  [extra/resources/ClusterMon],
                  [extra/resources/HealthSMART],
                  [extra/resources/SysInfo],
                  [extra/resources/ifspeed],
                  [extra/resources/o2cb],
                  [maint/bumplibs],
                  [tools/crm_failcount],
                  [tools/crm_master],
                  [tools/crm_report],
                  [tools/crm_standby],
                  [tools/cibsecret],
                  [tools/pcmk_simtimes])

dnl Other files we output
AC_CONFIG_FILES(Makefile                                            \
                cts/Makefile                                        \
                cts/benchmark/Makefile                              \
                cts/lab/Makefile                                    \
                cts/lab/CTSvars.py                                  \
                cts/scheduler/Makefile                              \
                cts/scheduler/dot/Makefile                          \
                cts/scheduler/exp/Makefile                          \
                cts/scheduler/scores/Makefile                       \
                cts/scheduler/stderr/Makefile                       \
                cts/scheduler/summary/Makefile                      \
                cts/scheduler/xml/Makefile                          \
                cts/support/Makefile                                \
                cts/support/pacemaker-cts-dummyd@.service           \
                daemons/Makefile                                    \
                daemons/attrd/Makefile                              \
                daemons/based/Makefile                              \
                daemons/controld/Makefile                           \
                daemons/execd/Makefile                              \
                daemons/execd/pacemaker_remote                      \
                daemons/execd/pacemaker_remote.service              \
                daemons/fenced/Makefile                             \
                daemons/pacemakerd/Makefile                         \
                daemons/pacemakerd/pacemaker.service                \
                daemons/pacemakerd/pacemaker.upstart                \
                daemons/pacemakerd/pacemaker.combined.upstart       \
                daemons/schedulerd/Makefile                         \
                devel/Makefile                                      \
                doc/Doxyfile                                        \
                doc/Makefile                                        \
                doc/sphinx/Makefile                                 \
                etc/Makefile                                        \
                etc/init.d/pacemaker                                \
                etc/logrotate.d/pacemaker                           \
                extra/Makefile                                      \
                extra/alerts/Makefile                               \
                extra/resources/Makefile                            \
                include/Makefile                                    \
                include/crm/Makefile                                \
                include/crm/cib/Makefile                            \
                include/crm/common/Makefile                         \
                include/crm/cluster/Makefile                        \
                include/crm/fencing/Makefile                        \
                include/crm/pengine/Makefile                        \
                include/pcmki/Makefile                              \
                replace/Makefile                                    \
                lib/Makefile                                        \
                lib/libpacemaker.pc                                 \
                lib/pacemaker.pc                                    \
                lib/pacemaker-cib.pc                                \
                lib/pacemaker-lrmd.pc                               \
                lib/pacemaker-service.pc                            \
                lib/pacemaker-pe_rules.pc                           \
                lib/pacemaker-pe_status.pc                          \
                lib/pacemaker-fencing.pc                            \
                lib/pacemaker-cluster.pc                            \
                lib/common/Makefile                                 \
                lib/common/tests/Makefile                           \
                lib/common/tests/agents/Makefile                    \
                lib/common/tests/cmdline/Makefile                   \
                lib/common/tests/flags/Makefile                     \
                lib/common/tests/io/Makefile                        \
                lib/common/tests/iso8601/Makefile                   \
                lib/common/tests/operations/Makefile                \
                lib/common/tests/results/Makefile                   \
                lib/common/tests/strings/Makefile                   \
                lib/common/tests/utils/Makefile                     \
                lib/common/tests/xpath/Makefile                     \
                lib/cluster/Makefile                                \
                lib/cib/Makefile                                    \
                lib/gnu/Makefile                                    \
                lib/pacemaker/Makefile                              \
                lib/pengine/Makefile                                \
                lib/pengine/tests/Makefile                          \
                lib/pengine/tests/rules/Makefile                    \
                lib/fencing/Makefile                                \
                lib/lrmd/Makefile                                   \
                lib/services/Makefile                               \
                maint/Makefile                                      \
                rpm/Makefile                                        \
                tests/Makefile                                      \
                tools/Makefile                                      \
                tools/report.collector                              \
                tools/report.common                                 \
                tools/crm_mon.service                               \
                tools/crm_mon.upstart                               \
                xml/Makefile                                        \
                xml/pacemaker-schemas.pc                            \
                po/Makefile.in                                      \
)

dnl Now process the entire list of files added by previous
dnl  calls to AC_CONFIG_FILES()
AC_OUTPUT()

dnl *****************
dnl Configure summary
dnl *****************

AC_MSG_NOTICE([])
AC_MSG_NOTICE([$PACKAGE configuration:])
AC_MSG_NOTICE([  Version                  = ${VERSION} (Build: $BUILD_VERSION)])
AC_MSG_NOTICE([  Features                 = ${PCMK_FEATURES}])
AC_MSG_NOTICE([])
AC_MSG_NOTICE([  Prefix                   = ${prefix}])
AC_MSG_NOTICE([  Executables              = ${sbindir}])
AC_MSG_NOTICE([  Man pages                = ${mandir}])
AC_MSG_NOTICE([  Libraries                = ${libdir}])
AC_MSG_NOTICE([  Header files             = ${includedir}])
AC_MSG_NOTICE([  Arch-independent files   = ${datadir}])
AC_MSG_NOTICE([  State information        = ${localstatedir}])
AC_MSG_NOTICE([  System configuration     = ${sysconfdir}])
AC_MSG_NOTICE([  OCF agents               = ${OCF_ROOT_DIR}])
AC_MSG_NOTICE([])
AC_MSG_NOTICE([  HA group name            = ${CRM_DAEMON_GROUP}])
AC_MSG_NOTICE([  HA user name             = ${CRM_DAEMON_USER}])
AC_MSG_NOTICE([])
AC_MSG_NOTICE([  CFLAGS                   = ${CFLAGS}])
AC_MSG_NOTICE([  CFLAGS_HARDENED_EXE      = ${CFLAGS_HARDENED_EXE}])
AC_MSG_NOTICE([  CFLAGS_HARDENED_LIB      = ${CFLAGS_HARDENED_LIB}])
AC_MSG_NOTICE([  LDFLAGS_HARDENED_EXE     = ${LDFLAGS_HARDENED_EXE}])
AC_MSG_NOTICE([  LDFLAGS_HARDENED_LIB     = ${LDFLAGS_HARDENED_LIB}])
AC_MSG_NOTICE([  Libraries                = ${LIBS}])
AC_MSG_NOTICE([  Stack Libraries          = ${CLUSTERLIBS}])
AC_MSG_NOTICE([  Unix socket auth method  = ${us_auth}])<|MERGE_RESOLUTION|>--- conflicted
+++ resolved
@@ -286,7 +286,7 @@
 enable_legacy_links=$?
 AM_CONDITIONAL([BUILD_LEGACY_LINKS], [test $enable_legacy_links -ne $DISABLED])
 
-<<<<<<< HEAD
+
 
 dnl --disable-nls option 
 AM_GNU_GETTEXT([external])
@@ -300,9 +300,9 @@
 ])
 
 dnl --with-* options: basic parameters
-=======
+
 dnl --with-* options: external software support, and custom locations
->>>>>>> 0b835c9c
+
 
 dnl This argument is defined via an M4 macro so default can be a variable
 AC_DEFUN([VERSION_ARG],
@@ -653,7 +653,7 @@
         ;;
 esac
 
-<<<<<<< HEAD
+
 dnl Expand autoconf variables so that we don't end up with '${prefix}'
 dnl in #defines and python scripts
 dnl NOTE: Autoconf deliberately leaves them unexpanded to allow
@@ -675,7 +675,7 @@
 eval infodir="`eval echo ${infodir}`"
 eval mandir="`eval echo ${mandir}`"
 eval localedir="`eval echo ${localedir}`"
-=======
+
 dnl Expand values of autoconf-provided directory options
 expand_path_option prefix
 expand_path_option exec_prefix
@@ -691,7 +691,7 @@
 expand_path_option oldincludedir
 expand_path_option infodir
 expand_path_option mandir
->>>>>>> 0b835c9c
+
 
 dnl Home-grown variables
 
