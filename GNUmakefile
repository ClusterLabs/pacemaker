--- conflicted
+++ resolved
@@ -69,10 +69,7 @@
 	sed -i.sed s:System\ Environment/Daemons:Productivity/Clustering/HA:g $@
 	sed -i.sed s:lm_sensors-devel::g $@
 	sed -i.sed s:bzip2-devel:libbz2-devel:g $@
-<<<<<<< HEAD
-=======
 	sed -i.sed s:bcond_without\ publican:bcond_with\ publican:g $@
->>>>>>> 915961ed
 	sed -i.sed s:\#global\ py_sitedir:\%global\ py_sitedir:g $@
 	@echo Rebuilt $@
 
