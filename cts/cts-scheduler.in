#!@PYTHON@
"""Regression tests for Pacemaker's scheduler."""

# pylint doesn't like the module name "cts-scheduler" which is an invalid complaint for this file
# but probably something we want to continue warning about elsewhere
# pylint: disable=invalid-name
# pacemaker imports need to come after we modify sys.path, which pylint will complain about.
# pylint: disable=wrong-import-position

__copyright__ = "Copyright 2004-2025 the Pacemaker project contributors"
__license__ = "GNU General Public License version 2 or later (GPLv2+) WITHOUT ANY WARRANTY"

import io
import os
import re
import sys
import stat
import shlex
import shutil
import argparse
import subprocess
import platform
import tempfile

# These imports allow running from a source checkout after running `make`.
# Note that while this doesn't necessarily mean it will successfully run tests,
# but being able to see --help output can be useful.
if os.path.exists("@abs_top_srcdir@/python"):
    sys.path.insert(0, "@abs_top_srcdir@/python")

# pylint: disable=comparison-of-constants,comparison-with-itself,condition-evals-to-constant
if os.path.exists("@abs_top_builddir@/python") and "@abs_top_builddir@" != "@abs_top_srcdir@":
    sys.path.insert(0, "@abs_top_builddir@/python")

from pacemaker.buildoptions import BuildOptions
from pacemaker.exitstatus import ExitStatus


class SchedulerTest:
    """A single scheduler test."""

    def __init__(self, name, desc, args=None):
        """
        Create a new SchedulerTest instance.

        Arguments:
        name -- A unique name for this test.
        desc -- A meaningful description for the test.
        args -- Additional arguments to pass when running this test
        """
        self.name = name
        self.desc = desc

        if args is None:
            self.args = []
        else:
            self.args = args


class SchedulerTestGroup:
    """Collection of scheduler regression tests."""

    def __init__(self, tests):
        """
        Create a new SchedulerTestGroup instance.

        Arguments:
        tests -- A list of SchedulerTest instances to be executed as part of
                 this group.
        """
        self.tests = tests


# Each entry in TESTS is a group of tests, where each test consists of a
# test base name, test description, and additional test arguments.
# Test groups will be separated by newlines in output.
TESTS = [
    SchedulerTestGroup([
        SchedulerTest("simple1", "Offline"),
        SchedulerTest("simple2", "Start"),
        SchedulerTest("simple3", "Start 2"),
        SchedulerTest("simple4", "Start Failed"),
        SchedulerTest("simple6", "Stop Start"),
        SchedulerTest("simple7", "Shutdown"),
        SchedulerTest("simple11", "Priority (ne)"),
        SchedulerTest("simple12", "Priority (eq)"),
        SchedulerTest("simple8", "Stickiness"),
    ]),
    SchedulerTestGroup([
        SchedulerTest("group1", "Group"),
        SchedulerTest("group2", "Group + Native"),
        SchedulerTest("group3", "Group + Group"),
        SchedulerTest("group4", "Group + Native (nothing)"),
        SchedulerTest("group5", "Group + Native (move)"),
        SchedulerTest("group6", "Group + Group (move)"),
        SchedulerTest("group7", "Group colocation"),
        SchedulerTest("group13", "Group colocation (cant run)"),
        SchedulerTest("group8", "Group anti-colocation"),
        SchedulerTest("group9", "Group recovery"),
        SchedulerTest("group10", "Group partial recovery"),
        SchedulerTest("group11", "Group target_role"),
        SchedulerTest("group14", "Group stop (graph terminated)"),
        SchedulerTest("group15", "Negative group colocation"),
        SchedulerTest("bug-1573", "Partial stop of a group with two children"),
        SchedulerTest("bug-1718", "Mandatory group ordering - Stop group_FUN"),
        SchedulerTest("failed-sticky-group", "Move group on last member failure despite infinite stickiness"),
        SchedulerTest("failed-sticky-anticolocated-group",
                      "Move group on last member failure despite infinite stickiness and optional anti-colocation"),
        SchedulerTest("bug-lf-2619", "Move group on clone failure"),
        SchedulerTest("group-fail", "Ensure stop order is preserved for partially active groups"),
        SchedulerTest("group-unmanaged", "No need to restart r115 because r114 is unmanaged"),
        SchedulerTest("group-unmanaged-stopped", "Make sure r115 is stopped when r114 fails"),
        SchedulerTest("partial-unmanaged-group", "New member in partially unmanaged group"),
        SchedulerTest("group-dependents", "Account for the location preferences of things colocated with a group"),
        SchedulerTest("group-stop-ordering", "Ensure blocked group member stop does not force other member stops"),
        SchedulerTest("colocate-unmanaged-group", "Respect mandatory colocations even if earlier group member is unmanaged"),
        SchedulerTest("coloc-with-inner-group-member", "Consider explicit colocations with inner group members"),
        SchedulerTest("banned-group-inner-constraints",
                      "Group banned from current node, inner member constrained"),
    ]),
    SchedulerTestGroup([
        SchedulerTest("rsc_dep1", "Must not"),
        SchedulerTest("rsc_dep3", "Must"),
        SchedulerTest("rsc_dep5", "Must not 3"),
        SchedulerTest("rsc_dep7", "Must 3"),
        SchedulerTest("rsc_dep10", "Must (but cant)"),
        SchedulerTest("rsc_dep2", "Must (running)"),
        SchedulerTest("rsc_dep8", "Must (running : alt)"),
        SchedulerTest("rsc_dep4", "Must (running + move)"),
        SchedulerTest("asymmetric", "Asymmetric - require explicit location constraints"),
    ]),
    SchedulerTestGroup([
        SchedulerTest("orphan-0", "Orphan ignore"),
        SchedulerTest("orphan-1", "Orphan stop"),
        SchedulerTest("orphan-2", "Orphan stop, remove failcount"),
    ]),
    SchedulerTestGroup([
        SchedulerTest("params-0", "Params: No change"),
        SchedulerTest("params-1", "Params: Changed"),
        SchedulerTest("params-2", "Params: Resource definition"),
        SchedulerTest("params-3", "Params: Restart instead of reload if start pending"),
        SchedulerTest("params-4", "Params: Reload"),
        SchedulerTest("params-5", "Params: Restart based on probe digest"),
        SchedulerTest("novell-251689", "Resource definition change + target_role=stopped"),
        SchedulerTest("bug-lf-2106", "Restart all anonymous clone instances after config change"),
        SchedulerTest("params-6", "Params: Detect reload in previously migrated resource"),
        SchedulerTest("nvpair-id-ref", "Support id-ref in nvpair with optional name"),
        SchedulerTest("not-reschedule-unneeded-monitor",
                      "Do not reschedule unneeded monitors while resource definitions have changed"),
        SchedulerTest("reload-becomes-restart", "Cancel reload if restart becomes required"),
        SchedulerTest("restart-with-extra-op-params", "Restart if with extra operation parameters upon changes of any"),
    ]),
    SchedulerTestGroup([
        SchedulerTest("target-0", "Target Role : baseline"),
        SchedulerTest("target-1", "Target Role : promoted"),
        SchedulerTest("target-2", "Target Role : invalid"),
    ]),
    SchedulerTestGroup([
        SchedulerTest("base-score", "Set a node's default score for all nodes"),
    ]),
    SchedulerTestGroup([
        SchedulerTest("date-1", "Dates", ["-t", "2005-020"]),
        SchedulerTest("date-2", "Date Spec - Pass", ["-t", "2005-020T12:30"]),
        SchedulerTest("date-3", "Date Spec - Fail", ["-t", "2005-020T11:30"]),
        SchedulerTest("origin", "Timing of recurring operations", ["-t", "2014-05-07 00:28:00"]),
        SchedulerTest("probe-0", "Probe (anon clone)"),
        SchedulerTest("probe-1", "Pending Probe"),
        SchedulerTest("probe-2", "Correctly re-probe cloned groups"),
        SchedulerTest("probe-3", "Probe (pending node)"),
        SchedulerTest("probe-4", "Probe (pending node + stopped resource)"),
        SchedulerTest("probe-pending-node", "Probe (pending node + unmanaged resource)"),
        SchedulerTest("failed-probe-primitive", "Maskable vs. unmaskable probe failures on primitive resources"),
        SchedulerTest("failed-probe-clone", "Maskable vs. unmaskable probe failures on cloned resources"),
        SchedulerTest("expired-failed-probe-primitive", "Maskable, expired probe failure on primitive resources"),
        SchedulerTest("standby", "Standby"),
        SchedulerTest("comments", "Comments"),
    ]),
    SchedulerTestGroup([
        SchedulerTest("one-or-more-0", "Everything starts"),
        SchedulerTest("one-or-more-1", "Nothing starts because of A"),
        SchedulerTest("one-or-more-2", "D can start because of C"),
        SchedulerTest("one-or-more-3", "D cannot start because of B and C"),
        SchedulerTest("one-or-more-4", "D cannot start because of target-role"),
        SchedulerTest("one-or-more-5", "Start A and F even though C and D are stopped"),
        SchedulerTest("one-or-more-6", "Leave A running even though B is stopped"),
        SchedulerTest("one-or-more-7", "Leave A running even though C is stopped"),
        SchedulerTest("bug-5140-require-all-false", "Allow basegrp:0 to stop"),
        SchedulerTest("clone-require-all-1", "clone B starts node 3 and 4"),
        SchedulerTest("clone-require-all-2", "clone B remains stopped everywhere"),
        SchedulerTest("clone-require-all-3", "clone B stops everywhere because A stops everywhere"),
        SchedulerTest("clone-require-all-4", "clone B remains on node 3 and 4 with only one instance of A remaining"),
        SchedulerTest("clone-require-all-5", "clone B starts on node 1 3 and 4"),
        SchedulerTest("clone-require-all-6", "clone B remains active after shutting down instances of A"),
        SchedulerTest("clone-require-all-7",
                      "clone A and B both start at the same time. all instances of A start before B"),
        SchedulerTest("clone-require-all-no-interleave-1", "C starts everywhere after A and B"),
        SchedulerTest("clone-require-all-no-interleave-2",
                      "C starts on nodes 1, 2, and 4 with only one active instance of B"),
        SchedulerTest("clone-require-all-no-interleave-3",
                      "C remains active when instance of B is stopped on one node and started on another"),
        SchedulerTest("one-or-more-unrunnable-instances", "Avoid dependencies on instances that won't ever be started"),
    ]),
    SchedulerTestGroup([
        SchedulerTest("location-date-rules-1", "Use location constraints with ineffective date-based rules"),
        SchedulerTest("location-date-rules-2", "Use location constraints with effective date-based rules"),
        SchedulerTest("nvpair-date-rules-1", "Use nvpair blocks with a variety of date-based rules"),
        SchedulerTest("value-source", "Use location constraints with node attribute expressions using value-source"),
        SchedulerTest("rule-dbl-as-auto-number-match",
                      "Floating-point rule values default to number comparison: match"),
        SchedulerTest("rule-dbl-as-auto-number-no-match",
                      "Floating-point rule values default to number comparison: no match"),
        SchedulerTest("rule-dbl-as-integer-match",
                      "Floating-point rule values set to integer comparison: match"),
        SchedulerTest("rule-dbl-as-integer-no-match",
                      "Floating-point rule values set to integer comparison: no match"),
        SchedulerTest("rule-dbl-as-number-match",
                      "Floating-point rule values set to number comparison: match"),
        SchedulerTest("rule-dbl-as-number-no-match",
                      "Floating-point rule values set to number comparison: no match"),
        SchedulerTest("rule-dbl-parse-fail-default-str-match",
                      "Floating-point rule values fail to parse, default to string comparison: match"),
        SchedulerTest("rule-dbl-parse-fail-default-str-no-match",
                      "Floating-point rule values fail to parse, default to string comparison: no match"),
        SchedulerTest("rule-int-as-auto-integer-match",
                      "Integer rule values default to integer comparison: match"),
        SchedulerTest("rule-int-as-auto-integer-no-match",
                      "Integer rule values default to integer comparison: no match"),
        SchedulerTest("rule-int-as-integer-match",
                      "Integer rule values set to integer comparison: match"),
        SchedulerTest("rule-int-as-integer-no-match",
                      "Integer rule values set to integer comparison: no match"),
        SchedulerTest("rule-int-as-number-match",
                      "Integer rule values set to number comparison: match"),
        SchedulerTest("rule-int-as-number-no-match",
                      "Integer rule values set to number comparison: no match"),
        SchedulerTest("rule-int-parse-fail-default-str-match",
                      "Integer rule values fail to parse, default to string comparison: match"),
        SchedulerTest("rule-int-parse-fail-default-str-no-match",
                      "Integer rule values fail to parse, default to string comparison: no match"),
    ]),
    SchedulerTestGroup([
        SchedulerTest("order1", "Order start 1"),
        SchedulerTest("order2", "Order start 2"),
        SchedulerTest("order3", "Order stop"),
        SchedulerTest("order4", "Order (multiple)"),
        SchedulerTest("order5", "Order (move)"),
        SchedulerTest("order6", "Order (move w/ restart)"),
        SchedulerTest("order7", "Order (mandatory)"),
        SchedulerTest("order-optional", "Order (score=0)"),
        SchedulerTest("order-required", "Order (score=INFINITY)"),
        SchedulerTest("bug-lf-2171", "Prevent group start when clone is stopped"),
        SchedulerTest("order-clone", "Clone ordering should be able to prevent startup of dependent clones"),
        SchedulerTest("order-sets", "Ordering for resource sets"),
        SchedulerTest("order-serialize", "Serialize resources without inhibiting migration"),
        SchedulerTest("order-serialize-set", "Serialize a set of resources without inhibiting migration"),
        SchedulerTest("clone-order-primitive", "Order clone start after a primitive"),
        SchedulerTest("clone-order-16instances", "Verify ordering of 16 cloned resources"),
        SchedulerTest("order-optional-keyword", "Order (optional keyword)"),
        SchedulerTest("order-mandatory", "Order (mandatory keyword)"),
        SchedulerTest("bug-lf-2493", "Don't imply colocation requirements when applying ordering constraints with clones"),
        SchedulerTest("ordered-set-basic-startup", "Constraint set with default order settings"),
        SchedulerTest("ordered-set-natural", "Allow natural set ordering"),
        SchedulerTest("order-wrong-kind", "Order (error)"),
    ]),
    SchedulerTestGroup([
        SchedulerTest("coloc-loop", "Colocation - loop"),
        SchedulerTest("coloc-many-one", "Colocation - many-to-one"),
        SchedulerTest("coloc-list", "Colocation - many-to-one with list"),
        SchedulerTest("coloc-group", "Colocation - groups"),
        SchedulerTest("coloc-unpromoted-anti", "Anti-colocation with unpromoted shouldn't prevent promoted colocation"),
        SchedulerTest("coloc-attr", "Colocation based on node attributes"),
        SchedulerTest("coloc-negative-group", "Negative colocation with a group"),
        SchedulerTest("coloc-intra-set", "Intra-set colocation"),
        SchedulerTest("bug-lf-2435", "Colocation sets with a negative score"),
        SchedulerTest("coloc-clone-stays-active",
                      "Ensure clones don't get stopped/demoted because a dependent must stop"),
        SchedulerTest("coloc_fp_logic", "Verify floating point calculations in colocation are working"),
        SchedulerTest("colo_promoted_w_native",
                      "cl#5070 - Verify promotion order is affected when colocating promoted with primitive"),
        SchedulerTest("colo_unpromoted_w_native",
                      "cl#5070 - Verify promotion order is affected when colocating unpromoted with primitive"),
        SchedulerTest("anti-colocation-order",
                      "cl#5187 - Prevent resources in an anti-colocation from even temporarily running on a same node"),
        SchedulerTest("anti-colocation-promoted", "Organize order of actions for promoted resources in anti-colocations"),
        SchedulerTest("anti-colocation-unpromoted", "Organize order of actions for unpromoted resources in anti-colocations"),
        SchedulerTest("group-anticolocation", "Group with failed last member anti-colocated with another group"),
        SchedulerTest("group-anticolocation-2",
                      "Group with failed last member anti-colocated with another sticky group"),
        SchedulerTest("group-anticolocation-3",
                      "Group with failed last member mandatorily anti-colocated with another group"),
        SchedulerTest("group-anticolocation-4",
                      "Group with failed last member anti-colocated without influence with another group"),
        SchedulerTest("group-anticolocation-5",
                      "Group with failed last member anti-colocated with another group (third node allowed)"),
        SchedulerTest("group-colocation-failure",
                      "Group with sole member failed, colocated with another group"),
        SchedulerTest("enforce-colo1", "Always enforce B with A INFINITY"),
        SchedulerTest("complex_enforce_colo", "Always enforce B with A INFINITY. (make sure heat-engine stops)"),
        SchedulerTest("coloc-dependee-should-stay", "Stickiness outweighs group colocation"),
        SchedulerTest("coloc-dependee-should-move", "Group colocation outweighs stickiness"),
        SchedulerTest("colocation-influence", "Respect colocation influence"),
        SchedulerTest("colocation-priority-group", "Apply group colocations in order of primary priority"),
        SchedulerTest("colocation-vs-stickiness", "Group stickiness outweighs anti-colocation score"),
        SchedulerTest("promoted-with-blocked", "Promoted role colocated with a resource with blocked start"),
        SchedulerTest("primitive-with-group-with-clone",
                      "Consider group dependent when colocating with clone"),
        SchedulerTest("primitive-with-group-with-promoted",
                      "Consider group dependent when colocating with promoted role"),
        SchedulerTest("primitive-with-unrunnable-group",
                      "Block primitive colocated with group that can't start"),
        SchedulerTest("coloc-cloned-group-promoted-dependent1",
                      "Cloned group promoted role with primitive (mandatory)"),
        SchedulerTest("coloc-cloned-group-promoted-dependent2",
                      "Cloned group promoted role with primitive (optional)"),
        SchedulerTest("coloc-optional-promoted-dependent-moves-1",
                      "Colocation score less than promotion score difference: move"),
        SchedulerTest("coloc-optional-promoted-dependent-moves-2",
                      "Colocation score greater than promotion score difference: move"),
        SchedulerTest("coloc-optional-promoted-dependent-stays-1",
                      "Colocation score greater than promotion score difference: stay"),
        SchedulerTest("coloc-optional-promoted-dependent-stays-2",
                      "Colocation score less than promotion score difference: stay"),
    ]),
    SchedulerTestGroup([
        SchedulerTest("rsc-sets-seq-true", "Resource Sets - sequential=false"),
        SchedulerTest("rsc-sets-seq-false", "Resource Sets - sequential=true"),
        SchedulerTest("rsc-sets-clone", "Resource Sets - Clone"),
        SchedulerTest("rsc-sets-promoted", "Resource Sets - Promoted"),
        SchedulerTest("rsc-sets-clone-1", "Resource Sets - Clone (lf#2404)"),
    ]),
    SchedulerTestGroup([
        SchedulerTest("attrs1", "string: eq (and)"),
        SchedulerTest("attrs2", "string: lt / gt (and)"),
        SchedulerTest("attrs3", "string: ne (or)"),
        SchedulerTest("attrs4", "string: exists"),
        SchedulerTest("attrs5", "string: not_exists"),
        SchedulerTest("attrs6", "is_dc: true"),
        SchedulerTest("attrs7", "is_dc: false"),
        SchedulerTest("attrs8", "score_attribute"),
        SchedulerTest("per-node-attrs", "Per node resource parameters"),
    ]),
    SchedulerTestGroup([
        SchedulerTest("mon-rsc-1", "Schedule Monitor - start"),
        SchedulerTest("mon-rsc-2", "Schedule Monitor - move"),
        SchedulerTest("mon-rsc-3", "Schedule Monitor - pending start"),
        SchedulerTest("mon-rsc-4", "Schedule Monitor - move/pending start"),
    ]),
    SchedulerTestGroup([
        SchedulerTest("rec-rsc-0", "Resource Recover - no start"),
        SchedulerTest("rec-rsc-1", "Resource Recover - start"),
        SchedulerTest("rec-rsc-2", "Resource Recover - monitor"),
        SchedulerTest("rec-rsc-3", "Resource Recover - stop - ignore"),
        SchedulerTest("rec-rsc-4", "Resource Recover - stop - block"),
        SchedulerTest("rec-rsc-5", "Resource Recover - stop - fence"),
        SchedulerTest("rec-rsc-6", "Resource Recover - multiple - restart"),
        SchedulerTest("rec-rsc-7", "Resource Recover - multiple - stop"),
        SchedulerTest("rec-rsc-8", "Resource Recover - multiple - block"),
        SchedulerTest("rec-rsc-9", "Resource Recover - group/group"),
        SchedulerTest("stop-unexpected", "Recover multiply active group with stop_unexpected"),
        SchedulerTest("stop-unexpected-2", "Resource multiply active primitve with stop_unexpected"),
        SchedulerTest("monitor-recovery", "on-fail=block + resource recovery detected by recurring monitor"),
        SchedulerTest("stop-failure-no-quorum", "Stop failure without quorum"),
        SchedulerTest("stop-failure-no-fencing", "Stop failure without fencing available"),
        SchedulerTest("stop-failure-with-fencing", "Stop failure with fencing available"),
        SchedulerTest("multiple-active-block-group", "Support of multiple-active=block for resource groups"),
        SchedulerTest("multiple-monitor-one-failed",
                      "Consider resource failed if any of the configured monitor operations failed"),
    ]),
    SchedulerTestGroup([
        SchedulerTest("quorum-1", "No quorum - ignore"),
        SchedulerTest("quorum-2", "No quorum - freeze"),
        SchedulerTest("quorum-3", "No quorum - stop"),
        SchedulerTest("quorum-4", "No quorum - start anyway"),
        SchedulerTest("quorum-5", "No quorum - start anyway (group)"),
        SchedulerTest("quorum-6", "No quorum - start anyway (clone)"),
        SchedulerTest("bug-cl-5212", "No promotion with no-quorum-policy=freeze"),
        SchedulerTest("suicide-needed-inquorate", "no-quorum-policy=suicide: suicide necessary"),
        SchedulerTest("suicide-not-needed-initial-quorum",
                      "no-quorum-policy=suicide: suicide not necessary at initial quorum"),
        SchedulerTest("suicide-not-needed-never-quorate",
                      "no-quorum-policy=suicide: suicide not necessary if never quorate"),
        SchedulerTest("suicide-not-needed-quorate", "no-quorum-policy=suicide: suicide necessary if quorate"),
    ]),
    SchedulerTestGroup([
        SchedulerTest("rec-node-1", "Node Recover - Startup   - no fence"),
        SchedulerTest("rec-node-2", "Node Recover - Startup   - fence"),
        SchedulerTest("rec-node-3", "Node Recover - HA down   - no fence"),
        SchedulerTest("rec-node-4", "Node Recover - HA down   - fence"),
        SchedulerTest("rec-node-5", "Node Recover - CRM down  - no fence"),
        SchedulerTest("rec-node-6", "Node Recover - CRM down  - fence"),
        SchedulerTest("rec-node-7", "Node Recover - no quorum - ignore"),
        SchedulerTest("rec-node-8", "Node Recover - no quorum - freeze"),
        SchedulerTest("rec-node-9", "Node Recover - no quorum - stop"),
        SchedulerTest("rec-node-10", "Node Recover - no quorum - stop w/fence"),
        SchedulerTest("rec-node-11", "Node Recover - CRM down w/ group - fence"),
        SchedulerTest("rec-node-12", "Node Recover - nothing active - fence"),
        SchedulerTest("rec-node-13", "Node Recover - failed resource + shutdown - fence"),
        SchedulerTest("rec-node-15", "Node Recover - unknown lrm section"),
        SchedulerTest("rec-node-14", "Serialize all stonith's"),
    ]),
    SchedulerTestGroup([
        SchedulerTest("multi1", "Multiple Active (stop/start)"),
    ]),
    SchedulerTestGroup([
        SchedulerTest("migrate-begin", "Normal migration"),
        SchedulerTest("migrate-success", "Completed migration"),
        SchedulerTest("migrate-partial-1", "Completed migration, missing stop on source"),
        SchedulerTest("migrate-partial-2", "Successful migrate_to only"),
        SchedulerTest("migrate-partial-3", "Successful migrate_to only, target down"),
        SchedulerTest("migrate-partial-4", "Migrate from the correct host after migrate_to+migrate_from"),
        SchedulerTest("bug-5186-partial-migrate", "Handle partial migration when src node loses membership"),
        SchedulerTest("migrate-fail-2", "Failed migrate_from"),
        SchedulerTest("migrate-fail-3", "Failed migrate_from + stop on source"),
        SchedulerTest("migrate-fail-4",
                      "Failed migrate_from + stop on target - ideally we wouldn't need to re-stop on target"),
        SchedulerTest("migrate-fail-5", "Failed migrate_from + stop on source and target"),
        SchedulerTest("migrate-fail-6", "Failed migrate_to"),
        SchedulerTest("migrate-fail-7", "Failed migrate_to + stop on source"),
        SchedulerTest("migrate-fail-8",
                      "Failed migrate_to + stop on target - ideally we wouldn't need to re-stop on target"),
        SchedulerTest("migrate-fail-9", "Failed migrate_to + stop on source and target"),
        SchedulerTest("migration-ping-pong", "Old migrate_to failure + successful migrate_from on same node"),
        SchedulerTest("migrate-stop", "Migration in a stopping stack"),
        SchedulerTest("migrate-start", "Migration in a starting stack"),
        SchedulerTest("migrate-stop_start", "Migration in a restarting stack"),
        SchedulerTest("migrate-stop-complex", "Migration in a complex stopping stack"),
        SchedulerTest("migrate-start-complex", "Migration in a complex starting stack"),
        SchedulerTest("migrate-stop-start-complex", "Migration in a complex moving stack"),
        SchedulerTest("migrate-shutdown", "Order the post-migration 'stop' before node shutdown"),
        SchedulerTest("migrate-1", "Migrate (migrate)"),
        SchedulerTest("migrate-2", "Migrate (stable)"),
        SchedulerTest("migrate-3", "Migrate (failed migrate_to)"),
        SchedulerTest("migrate-4", "Migrate (failed migrate_from)"),
        SchedulerTest("novell-252693", "Migration in a stopping stack"),
        SchedulerTest("novell-252693-2", "Migration in a starting stack"),
        SchedulerTest("novell-252693-3", "Non-Migration in a starting and stopping stack"),
        SchedulerTest("bug-1820", "Migration in a group"),
        SchedulerTest("bug-1820-1", "Non-migration in a group"),
        SchedulerTest("migrate-5", "Primitive migration with a clone"),
        SchedulerTest("migrate-fencing", "Migration after Fencing"),
        SchedulerTest("migrate-both-vms", "Migrate two VMs that have no colocation"),
        SchedulerTest("migration-behind-migrating-remote", "Migrate resource behind migrating remote connection"),
        SchedulerTest("1-a-then-bm-move-b", "Advanced migrate logic. A then B. migrate B"),
        SchedulerTest("2-am-then-b-move-a", "Advanced migrate logic, A then B, migrate A without stopping B"),
        SchedulerTest("3-am-then-bm-both-migrate", "Advanced migrate logic. A then B. migrate both"),
        SchedulerTest("4-am-then-bm-b-not-migratable", "Advanced migrate logic, A then B, B not migratable"),
        SchedulerTest("5-am-then-bm-a-not-migratable", "Advanced migrate logic. A then B. move both, a not migratable"),
        SchedulerTest("6-migrate-group", "Advanced migrate logic, migrate a group"),
        SchedulerTest("7-migrate-group-one-unmigratable",
                      "Advanced migrate logic, migrate group mixed with allow-migrate true/false"),
        SchedulerTest("8-am-then-bm-a-migrating-b-stopping",
                      "Advanced migrate logic, A then B, A migrating, B stopping"),
        SchedulerTest("9-am-then-bm-b-migrating-a-stopping",
                      "Advanced migrate logic, A then B, B migrate, A stopping"),
        SchedulerTest("10-a-then-bm-b-move-a-clone",
                      "Advanced migrate logic, A clone then B, migrate B while stopping A"),
        SchedulerTest("11-a-then-bm-b-move-a-clone-starting",
                      "Advanced migrate logic, A clone then B, B moving while A is start/stopping"),
        SchedulerTest("a-promote-then-b-migrate", "A promote then B start. migrate B"),
        SchedulerTest("a-demote-then-b-migrate", "A demote then B stop. migrate B"),
        SchedulerTest("probe-target-of-failed-migrate_to-1", "Failed migrate_to, target rejoins"),
        SchedulerTest("probe-target-of-failed-migrate_to-2", "Failed migrate_to, target rejoined and probed"),
        SchedulerTest("partial-live-migration-multiple-active", "Prevent running on multiple nodes due to partial live migration"),
        SchedulerTest("migration-intermediary-cleaned",
                      "Probe live-migration intermediary with no history"),
        SchedulerTest("bug-lf-2422", "Dependency on partially active group - stop ocfs:*"),
    ]),
    SchedulerTestGroup([
        SchedulerTest("clone-anon-probe-1", "Probe the correct (anonymous) clone instance for each node"),
        SchedulerTest("clone-anon-probe-2", "Avoid needless re-probing of anonymous clones"),
        SchedulerTest("clone-anon-failcount", "Merge failcounts for anonymous clones"),
        SchedulerTest("force-anon-clone-max", "Update clone-max properly when forcing a clone to be anonymous"),
        SchedulerTest("anon-instance-pending", "Assign anonymous clone instance numbers properly when action pending"),
        SchedulerTest("inc0", "Incarnation start"),
        SchedulerTest("inc1", "Incarnation start order"),
        SchedulerTest("inc2", "Incarnation silent restart, stop, move"),
        SchedulerTest("inc3", "Inter-incarnation ordering, silent restart, stop, move"),
        SchedulerTest("inc4", "Inter-incarnation ordering, silent restart, stop, move (ordered)"),
        SchedulerTest("inc5", "Inter-incarnation ordering, silent restart, stop, move (restart 1)"),
        SchedulerTest("inc6", "Inter-incarnation ordering, silent restart, stop, move (restart 2)"),
        SchedulerTest("inc7", "Clone colocation"),
        SchedulerTest("inc8", "Clone anti-colocation"),
        SchedulerTest("inc9", "Non-unique clone"),
        SchedulerTest("inc10", "Non-unique clone (stop)"),
        SchedulerTest("inc11", "Primitive colocation with clones"),
        SchedulerTest("inc12", "Clone shutdown"),
        SchedulerTest("cloned-group", "Make sure only the correct number of cloned groups are started"),
        SchedulerTest("cloned-group-stop", "Ensure stopping qpidd also stops glance and cinder"),
        SchedulerTest("clone-no-shuffle", "Don't prioritize allocation of instances that must be moved"),
        SchedulerTest("clone-recover-no-shuffle-1",
                      "Don't shuffle instances when starting a new primitive instance"),
        SchedulerTest("clone-recover-no-shuffle-2",
                      "Don't shuffle instances when starting a new group instance"),
        SchedulerTest("clone-recover-no-shuffle-3",
                      "Don't shuffle instances when starting a new bundle instance"),
        SchedulerTest("clone-recover-no-shuffle-4",
                      "Don't shuffle instances when starting a new primitive instance with location preference"),
        SchedulerTest("clone-recover-no-shuffle-5",
                      "Don't shuffle instances when starting a new group instance with location preference"),
        SchedulerTest("clone-recover-no-shuffle-6",
                      "Don't shuffle instances when starting a new bundle instance with location preference"),
        SchedulerTest("clone-recover-no-shuffle-7",
                      "Don't shuffle instances when starting a new primitive instance that will be promoted"),
        SchedulerTest("clone-recover-no-shuffle-8",
                      "Don't shuffle instances when starting a new group instance that will be promoted"),
        SchedulerTest("clone-recover-no-shuffle-9",
                      "Don't shuffle instances when starting a new bundle instance that will be promoted"),
        SchedulerTest("clone-recover-no-shuffle-10",
                      "Don't shuffle instances when starting a new primitive instance that won't be promoted"),
        SchedulerTest("clone-recover-no-shuffle-11",
                      "Don't shuffle instances when starting a new group instance that won't be promoted"),
        SchedulerTest("clone-recover-no-shuffle-12",
                      "Don't shuffle instances when starting a new bundle instance that won't be promoted"),
        SchedulerTest("clone-max-zero", "Orphan processing with clone-max=0"),
        SchedulerTest("clone-anon-dup",
                      "Bug LF#2087 - Correctly parse the state of anonymous clones that are active more than once per node"),
        SchedulerTest("bug-lf-2160", "Don't shuffle clones due to colocation"),
        SchedulerTest("bug-lf-2213", "clone-node-max enforcement for cloned groups"),
        SchedulerTest("bug-lf-2153", "Clone ordering constraints"),
        SchedulerTest("bug-lf-2361", "Ensure clones observe mandatory ordering constraints if the LHS is unrunnable"),
        SchedulerTest("bug-lf-2317", "Avoid needless restart of primitive depending on a clone"),
        SchedulerTest("bug-lf-2453", "Enforce mandatory clone ordering without colocation"),
        SchedulerTest("bug-lf-2508", "Correctly reconstruct the status of anonymous cloned groups"),
        SchedulerTest("bug-lf-2544", "Balanced clone placement"),
        SchedulerTest("bug-lf-2445", "Redistribute clones with node-max > 1 and stickiness = 0"),
        SchedulerTest("bug-lf-2574", "Avoid clone shuffle"),
        SchedulerTest("bug-lf-2581", "Avoid group restart due to unrelated clone (re)start"),
        SchedulerTest("bug-cl-5168", "Don't shuffle clones"),
        SchedulerTest("bug-cl-5170", "Prevent clone from starting with on-fail=block"),
        SchedulerTest("clone-fail-block-colocation", "Move colocated group when failed clone has on-fail=block"),
        SchedulerTest("clone-interleave-1",
                      "Clone-3 cannot start on pcmk-1 due to interleaved ordering (no colocation)"),
        SchedulerTest("clone-interleave-2", "Clone-3 must stop on pcmk-1 due to interleaved ordering (no colocation)"),
        SchedulerTest("clone-interleave-3",
                      "Clone-3 must be recovered on pcmk-1 due to interleaved ordering (no colocation)"),
        SchedulerTest("rebalance-unique-clones", "Rebalance unique clone instances with no stickiness"),
        SchedulerTest("clone-requires-quorum-recovery", "Clone with requires=quorum on failed node needing recovery"),
        SchedulerTest("clone-requires-quorum",
                      "Clone with requires=quorum with presumed-inactive instance on failed node"),
    ]),
    SchedulerTestGroup([
        SchedulerTest("cloned_start_one", "order first clone then clone... first clone_min=2"),
        SchedulerTest("cloned_start_two", "order first clone then clone... first clone_min=2"),
        SchedulerTest("cloned_stop_one", "order first clone then clone... first clone_min=2"),
        SchedulerTest("cloned_stop_two", "order first clone then clone... first clone_min=2"),
        SchedulerTest("clone_min_interleave_start_one",
                      "order first clone then clone... first clone_min=2 and then has interleave=true"),
        SchedulerTest("clone_min_interleave_start_two",
                      "order first clone then clone... first clone_min=2 and then has interleave=true"),
        SchedulerTest("clone_min_interleave_stop_one",
                      "order first clone then clone... first clone_min=2 and then has interleave=true"),
        SchedulerTest("clone_min_interleave_stop_two",
                      "order first clone then clone... first clone_min=2 and then has interleave=true"),
        SchedulerTest("clone_min_start_one", "order first clone then primitive... first clone_min=2"),
        SchedulerTest("clone_min_start_two", "order first clone then primitive... first clone_min=2"),
        SchedulerTest("clone_min_stop_all", "order first clone then primitive... first clone_min=2"),
        SchedulerTest("clone_min_stop_one", "order first clone then primitive... first clone_min=2"),
        SchedulerTest("clone_min_stop_two", "order first clone then primitive... first clone_min=2"),
    ]),
    SchedulerTestGroup([
        SchedulerTest("unfence-startup", "Clean unfencing"),
        SchedulerTest("unfence-definition", "Unfencing when the agent changes"),
        SchedulerTest("unfence-parameters", "Unfencing when the agent parameters changes"),
        SchedulerTest("unfence-device", "Unfencing when a cluster has only fence devices"),
    ]),
    SchedulerTestGroup([
        SchedulerTest("promoted-0", "Stopped -> Unpromoted"),
        SchedulerTest("promoted-1", "Stopped -> Promote"),
        SchedulerTest("promoted-2", "Stopped -> Promote : notify"),
        SchedulerTest("promoted-3", "Stopped -> Promote : promoted location"),
        SchedulerTest("promoted-4", "Started -> Promote : promoted location"),
        SchedulerTest("promoted-5", "Promoted -> Promoted"),
        SchedulerTest("promoted-6", "Promoted -> Promoted (2)"),
        SchedulerTest("promoted-7", "Promoted -> Fenced"),
        SchedulerTest("promoted-8", "Promoted -> Fenced -> Moved"),
        SchedulerTest("promoted-9", "Stopped + Promotable + No quorum"),
        SchedulerTest("promoted-10", "Stopped -> Promotable : notify with monitor"),
        SchedulerTest("promoted-11", "Stopped -> Promote : colocation"),
        SchedulerTest("novell-239082", "Demote/Promote ordering"),
        SchedulerTest("novell-239087", "Stable promoted placement"),
        SchedulerTest("promoted-12", "Promotion based solely on rsc_location constraints"),
        SchedulerTest("promoted-13", "Include preferences of colocated resources when placing promoted"),
        SchedulerTest("promoted-demote", "Ordering when actions depends on demoting an unpromoted resource"),
        SchedulerTest("promoted-ordering", "Prevent resources from starting that need a promoted"),
        SchedulerTest("bug-1765", "Verify promoted-with-promoted colocation does not stop unpromoted instances"),
        SchedulerTest("promoted-group", "Promotion of cloned groups"),
        SchedulerTest("bug-lf-1852", "Don't shuffle promotable instances unnecessarily"),
        SchedulerTest("promoted-failed-demote", "Don't retry failed demote actions"),
        SchedulerTest("promoted-failed-demote-2", "Don't retry failed demote actions (notify=false)"),
        SchedulerTest("promoted-depend",
                      "Ensure resources that depend on promoted instance don't get allocated until that does"),
        SchedulerTest("promoted-reattach", "Re-attach to a running promoted"),
        SchedulerTest("promoted-allow-start", "Don't include promoted score if it would prevent allocation"),
        SchedulerTest("promoted-colocation",
                      "Allow promoted instances placemaker to be influenced by colocation constraints"),
        SchedulerTest("promoted-pseudo", "Make sure promote/demote pseudo actions are created correctly"),
        SchedulerTest("promoted-role", "Prevent target-role from promoting more than promoted-max instances"),
        SchedulerTest("bug-lf-2358", "Anti-colocation of promoted instances"),
        SchedulerTest("promoted-promotion-constraint", "Mandatory promoted colocation constraints"),
        SchedulerTest("unmanaged-promoted", "Ensure role is preserved for unmanaged resources"),
        SchedulerTest("promoted-unmanaged-monitor", "Start correct monitor for unmanaged promoted instances"),
        SchedulerTest("promoted-demote-2", "Demote does not clear past failure"),
        SchedulerTest("promoted-move", "Move promoted based on failure of colocated group"),
        SchedulerTest("promoted-probed-score", "Observe the promotion score of probed resources"),
        SchedulerTest("colocation_constraint_stops_promoted",
                      "cl#5054 - Ensure promoted is demoted when stopped by colocation constraint"),
        SchedulerTest("colocation_constraint_stops_unpromoted",
                      "cl#5054 - Ensure unpromoted is not demoted when stopped by colocation constraint"),
        SchedulerTest("order_constraint_stops_promoted",
                      "cl#5054 - Ensure promoted is demoted when stopped by order constraint"),
        SchedulerTest("order_constraint_stops_unpromoted",
                      "cl#5054 - Ensure unpromoted is not demoted when stopped by order constraint"),
        SchedulerTest("promoted_monitor_restart", "cl#5072 - Ensure promoted monitor operation will start after promotion"),
        SchedulerTest("bug-rh-880249", "Handle replacement of an m/s resource with a primitive"),
        SchedulerTest("bug-5143-ms-shuffle", "Prevent promoted instance shuffling due to promotion score"),
        SchedulerTest("promoted-demote-block", "Block promotion if demote fails with on-fail=block"),
        SchedulerTest("promoted-dependent-ban",
                      "Don't stop instances from being active because a dependent is banned from that host"),
        SchedulerTest("promoted-stop", "Stop instances due to location constraint with role=Started"),
        SchedulerTest("promoted-partially-demoted-group", "Allow partially demoted group to finish demoting"),
        SchedulerTest("bug-cl-5213", "Ensure role colocation with -INFINITY is enforced"),
        SchedulerTest("bug-cl-5219", "Allow unrelated resources with a common colocation target to remain promoted"),
        SchedulerTest("promoted-asymmetrical-order",
                      "Fix the behaviors of multi-state resources with asymmetrical ordering"),
        SchedulerTest("promoted-notify", "Promotion with notifications"),
        SchedulerTest("promoted-score-startup", "Use permanent promoted scores without LRM history"),
        SchedulerTest("failed-demote-recovery", "Recover resource in unpromoted role after demote fails"),
        SchedulerTest("failed-demote-recovery-promoted", "Recover resource in promoted role after demote fails"),
        SchedulerTest("on_fail_demote1", "Recovery with on-fail=\"demote\" on healthy cluster, remote, guest, and bundle nodes"),
        SchedulerTest("on_fail_demote2", "Recovery with on-fail=\"demote\" with promotion on different node"),
        SchedulerTest("on_fail_demote3", "Recovery with on-fail=\"demote\" with no promotion"),
        SchedulerTest("on_fail_demote4", "Recovery with on-fail=\"demote\" on failed cluster, remote, guest, and bundle nodes"),
        SchedulerTest("no_quorum_demote", "Promotable demotion and primitive stop with no-quorum-policy=\"demote\""),
        SchedulerTest("no-promote-on-unrunnable-guest", "Don't select bundle instance for promotion when container can't run"),
        SchedulerTest("leftover-pending-monitor", "Prevent a leftover pending monitor from causing unexpected stop of other instances"),
    ]),
    SchedulerTestGroup([
        SchedulerTest("history-1", "Correctly parse stateful-1 resource state"),
    ]),
    SchedulerTestGroup([
        SchedulerTest("managed-0", "Managed (reference)"),
        SchedulerTest("managed-1", "Not managed - down"),
        SchedulerTest("managed-2", "Not managed - up"),
        SchedulerTest("bug-5028", "Shutdown should block if anything depends on an unmanaged resource"),
        SchedulerTest("bug-5028-detach", "Ensure detach still works"),
        SchedulerTest("bug-5028-bottom",
                      "Ensure shutdown still blocks if the blocked resource is at the bottom of the stack"),
        SchedulerTest("unmanaged-stop-1",
                      "cl#5155 - Block the stop of resources if any depending resource is unmanaged"),
        SchedulerTest("unmanaged-stop-2",
                      "cl#5155 - Block the stop of resources if the first resource in a mandatory stop order is unmanaged"),
        SchedulerTest("unmanaged-stop-3",
                      "cl#5155 - Block the stop of resources if any depending resource in a group is unmanaged"),
        SchedulerTest("unmanaged-stop-4",
                      "cl#5155 - Block the stop of resources if any depending resource in the middle of a group is unmanaged"),
        SchedulerTest("unmanaged-block-restart",
                      "Block restart of resources if any dependent resource in a group is unmanaged"),
    ]),
    SchedulerTestGroup([
        SchedulerTest("interleave-0", "Interleave (reference)"),
        SchedulerTest("interleave-1", "coloc - not interleaved"),
        SchedulerTest("interleave-2", "coloc - interleaved"),
        SchedulerTest("interleave-3", "coloc - interleaved (2)"),
        SchedulerTest("interleave-pseudo-stop", "Interleaved clone during stonith"),
        SchedulerTest("interleave-stop", "Interleaved clone during stop"),
        SchedulerTest("interleave-restart", "Interleaved clone during dependency restart"),
    ]),
    SchedulerTestGroup([
        SchedulerTest("notify-0", "Notify reference"),
        SchedulerTest("notify-1", "Notify simple"),
        SchedulerTest("notify-2", "Notify simple, confirm"),
        SchedulerTest("notify-3", "Notify move, confirm"),
        SchedulerTest("novell-239079", "Notification priority"),
        SchedulerTest("notifs-for-unrunnable", "Don't schedule notifications for an unrunnable action"),
        SchedulerTest("route-remote-notify", "Route remote notify actions through correct cluster node"),
        SchedulerTest("notify-behind-stopping-remote", "Don't schedule notifications behind stopped remote"),
    ]),
    SchedulerTestGroup([
        SchedulerTest("594", "OSDL #594 - Unrunnable actions scheduled in transition"),
        SchedulerTest("662", "OSDL #662 - Two resources start on one node when incarnation_node_max = 1"),
        SchedulerTest("696", "OSDL #696 - CRM starts stonith RA without monitor"),
        SchedulerTest("726", "OSDL #726 - Attempting to schedule rsc_posic041_monitor_5000 _after_ a stop"),
        SchedulerTest("735", "OSDL #735 - Correctly detect that rsc_hadev1 is stopped on hadev3"),
        SchedulerTest("764", "OSDL #764 - Missing monitor op for DoFencing:child_DoFencing:1"),
        SchedulerTest("797", "OSDL #797 - Assert triggered: task_id_i > max_call_id"),
        SchedulerTest("829", "OSDL #829"),
        SchedulerTest("994",
                      "OSDL #994 - Stopping the last resource in a resource group causes the entire group to be restarted"),
        SchedulerTest("994-2", "OSDL #994 - with a dependent resource"),
        SchedulerTest("1360", "OSDL #1360 - Clone stickiness"),
        SchedulerTest("1484", "OSDL #1484 - on_fail=stop"),
        SchedulerTest("1494", "OSDL #1494 - Clone stability"),
        SchedulerTest("unrunnable-1", "Unrunnable"),
        SchedulerTest("unrunnable-2", "Unrunnable 2"),
        SchedulerTest("stonith-0", "Stonith loop - 1"),
        SchedulerTest("stonith-1", "Stonith loop - 2"),
        SchedulerTest("stonith-2", "Stonith loop - 3"),
        SchedulerTest("stonith-3", "Stonith startup"),
        SchedulerTest("stonith-4", "Stonith node state"),
        SchedulerTest("dc-fence-ordering", "DC needs fencing while other nodes are shutting down"),
        SchedulerTest("bug-1572-1", "Recovery of groups depending on promotable role"),
        SchedulerTest("bug-1572-2", "Recovery of groups depending on promotable role when promoted is not re-promoted"),
        SchedulerTest("bug-1685", "Depends-on-promoted ordering"),
        SchedulerTest("bug-1822", "Don't promote partially active groups"),
        SchedulerTest("bug-pm-11", "New resource added to a m/s group"),
        SchedulerTest("bug-pm-12", "Recover only the failed portion of a cloned group"),
        SchedulerTest("bug-n-387749", "Don't shuffle clone instances"),
        SchedulerTest("bug-n-385265",
                      "Don't ignore the failure stickiness of group children - resource_idvscommon should stay stopped"),
        SchedulerTest("bug-n-385265-2",
                      "Ensure groups are migrated instead of remaining partially active on the current node"),
        SchedulerTest("bug-lf-1920", "Correctly handle probes that find active resources"),
        SchedulerTest("bnc-515172", "Location constraint with multiple expressions"),
        SchedulerTest("colocate-primitive-with-clone", "Optional colocation with a clone"),
        SchedulerTest("use-after-free-merge", "Use-after-free in native_merge_weights"),
        SchedulerTest("bug-lf-2551", "STONITH ordering for stop"),
        SchedulerTest("bug-lf-2606", "Stonith implies demote"),
        SchedulerTest("bug-lf-2474", "Ensure resource op timeout takes precedence over op_defaults"),
        SchedulerTest("bug-suse-707150", "Prevent vm-01 from starting due to colocation/ordering"),
        SchedulerTest("bug-5014-A-start-B-start", "Verify when A starts B starts using symmetrical=false"),
        SchedulerTest("bug-5014-A-stop-B-started",
                      "Verify when A stops B does not stop if it has already started using symmetric=false"),
        SchedulerTest("bug-5014-A-stopped-B-stopped",
                      "Verify when A is stopped and B has not started, B does not start before A using symmetric=false"),
        SchedulerTest("bug-5014-CthenAthenB-C-stopped",
                      "Verify when C then A is symmetrical=true, A then B is symmetric=false, and C is stopped that nothing starts"),
        SchedulerTest("bug-5014-CLONE-A-start-B-start",
                      "Verify when A starts B starts using clone resources with symmetric=false"),
        SchedulerTest("bug-5014-CLONE-A-stop-B-started",
                      "Verify when A stops B does not stop if it has already started using clone resources with symmetric=false"),
        SchedulerTest("bug-5014-GROUP-A-start-B-start",
                      "Verify when A starts B starts when using group resources with symmetric=false"),
        SchedulerTest("bug-5014-GROUP-A-stopped-B-started",
                      "Verify when A stops B does not stop if it has already started using group resources with symmetric=false"),
        SchedulerTest("bug-5014-GROUP-A-stopped-B-stopped",
                      "Verify when A is stopped and B has not started, B does not start before A using group resources with symmetric=false"),
        SchedulerTest("bug-5014-ordered-set-symmetrical-false",
                      "Verify ordered sets work with symmetrical=false"),
        SchedulerTest("bug-5014-ordered-set-symmetrical-true",
                      "Verify ordered sets work with symmetrical=true"),
        SchedulerTest("clbz5007-promotable-colocation",
                      "Verify use of colocation scores other than INFINITY and -INFINITY work on multi-state resources"),
        SchedulerTest("bug-5038", "Prevent restart of anonymous clones when clone-max decreases"),
        SchedulerTest("bug-5025-1", "Automatically clean up failcount after resource config change with reload"),
        SchedulerTest("bug-5025-2", "Make sure clear failcount action isn't set when config does not change"),
        SchedulerTest("bug-5025-3", "Automatically clean up failcount after resource config change with restart"),
        SchedulerTest("bug-5025-4", "Clear failcount when last failure is a start op and rsc attributes changed"),
        SchedulerTest("failcount", "Ensure failcounts are correctly expired"),
        SchedulerTest("failcount-block", "Ensure failcounts are not expired when on-fail=block is present"),
        SchedulerTest("per-op-failcount", "Ensure per-operation failcount is handled and not passed to fence agent"),
        SchedulerTest("on-fail-ignore", "Ensure on-fail=ignore works even beyond migration-threshold"),
        SchedulerTest("monitor-onfail-restart", "bug-5058 - Monitor failure with on-fail set to restart"),
        SchedulerTest("monitor-onfail-stop", "bug-5058 - Monitor failure wiht on-fail set to stop"),
        SchedulerTest("bug-5059", "No need to restart p_stateful1:*"),
        SchedulerTest("bug-5069-op-enabled", "Test on-fail=ignore with failure when monitor is enabled"),
        SchedulerTest("bug-5069-op-disabled", "Test on-fail-ignore with failure when monitor is disabled"),
        SchedulerTest("obsolete-lrm-resource", "cl#5115 - Do not use obsolete lrm_resource sections"),
        SchedulerTest("expire-non-blocked-failure",
                      "Ignore failure-timeout only if the failed operation has on-fail=block"),
        SchedulerTest("asymmetrical-order-move", "Respect asymmetrical ordering when trying to move resources"),
        SchedulerTest("asymmetrical-order-restart", "Respect asymmetrical ordering when restarting dependent resource"),
        SchedulerTest("start-then-stop-with-unfence", "Avoid graph loop with start-then-stop constraint plus unfencing"),
        SchedulerTest("order-expired-failure", "Order failcount cleanup after remote fencing"),
        SchedulerTest("expired-stop-1", "Expired stop failure should not block resource"),
        SchedulerTest("ignore_stonith_rsc_order1",
                      "cl#5056- Ignore order constraint between stonith and non-stonith rsc"),
        SchedulerTest("ignore_stonith_rsc_order2",
                      "cl#5056- Ignore order constraint with group rsc containing mixed stonith and non-stonith"),
        SchedulerTest("ignore_stonith_rsc_order3", "cl#5056- Ignore order constraint, stonith clone and mixed group"),
        SchedulerTest("ignore_stonith_rsc_order4",
                      "cl#5056- Ignore order constraint, stonith clone and clone with nested mixed group"),
        SchedulerTest("honor_stonith_rsc_order1",
                      "cl#5056- Honor order constraint, stonith clone and pure stonith group(single rsc)"),
        SchedulerTest("honor_stonith_rsc_order2",
                      "cl#5056- Honor order constraint, stonith clone and pure stonith group(multiple rsc)"),
        SchedulerTest("honor_stonith_rsc_order3",
                      "cl#5056- Honor order constraint, stonith clones with nested pure stonith group"),
        SchedulerTest("honor_stonith_rsc_order4",
                      "cl#5056- Honor order constraint, between two native stonith rscs"),
        SchedulerTest("multiply-active-stonith", "Multiply active stonith"),
        SchedulerTest("probe-timeout", "cl#5099 - Default probe timeout"),
        SchedulerTest("order-first-probes",
                      "cl#5301 - respect order constraints when relevant resources are being probed"),
        SchedulerTest("concurrent-fencing", "Allow performing fencing operations in parallel"),
        SchedulerTest("priority-fencing-delay", "Delay fencing targeting the more significant node"),
        SchedulerTest("pending-node-no-uname", "Do not fence a pending node that doesn't have an uname in node state yet"),
        SchedulerTest("node-pending-timeout", "Fence a pending node that has reached `node-pending-timeout`"),
    ]),
    SchedulerTestGroup([
        SchedulerTest("systemhealth1", "System Health ()               #1"),
        SchedulerTest("systemhealth2", "System Health ()               #2"),
        SchedulerTest("systemhealth3", "System Health ()               #3"),
        SchedulerTest("systemhealthn1", "System Health (None)           #1"),
        SchedulerTest("systemhealthn2", "System Health (None)           #2"),
        SchedulerTest("systemhealthn3", "System Health (None)           #3"),
        SchedulerTest("systemhealthm1", "System Health (Migrate On Red) #1"),
        SchedulerTest("systemhealthm2", "System Health (Migrate On Red) #2"),
        SchedulerTest("systemhealthm3", "System Health (Migrate On Red) #3"),
        SchedulerTest("systemhealtho1", "System Health (Only Green)     #1"),
        SchedulerTest("systemhealtho2", "System Health (Only Green)     #2"),
        SchedulerTest("systemhealtho3", "System Health (Only Green)     #3"),
        SchedulerTest("systemhealthp1", "System Health (Progessive)     #1"),
        SchedulerTest("systemhealthp2", "System Health (Progessive)     #2"),
        SchedulerTest("systemhealthp3", "System Health (Progessive)     #3"),
        SchedulerTest("allow-unhealthy-nodes", "System Health (migrate-on-red + allow-unhealth-nodes)"),
    ]),
    SchedulerTestGroup([
        SchedulerTest("utilization", "Placement Strategy - utilization"),
        SchedulerTest("minimal", "Placement Strategy - minimal"),
        SchedulerTest("balanced", "Placement Strategy - balanced"),
    ]),
    SchedulerTestGroup([
        SchedulerTest("placement-stickiness", "Optimized Placement Strategy - stickiness"),
        SchedulerTest("placement-priority", "Optimized Placement Strategy - priority"),
        SchedulerTest("placement-location", "Optimized Placement Strategy - location"),
        SchedulerTest("placement-capacity", "Optimized Placement Strategy - capacity"),
    ]),
    SchedulerTestGroup([
        SchedulerTest("utilization-order1", "Utilization Order - Simple"),
        SchedulerTest("utilization-order2", "Utilization Order - Complex"),
        SchedulerTest("utilization-order3", "Utilization Order - Migrate"),
        SchedulerTest("utilization-order4", "Utilization Order - Live Migration (bnc#695440)"),
        SchedulerTest("utilization-complex", "Utilization with complex relationships"),
        SchedulerTest("utilization-shuffle",
                      "Don't displace prmExPostgreSQLDB2 on act2, Start prmExPostgreSQLDB1 on act3"),
        SchedulerTest("load-stopped-loop", "Avoid transition loop due to load_stopped (cl#5044)"),
        SchedulerTest("load-stopped-loop-2",
                      "cl#5235 - Prevent graph loops that can be introduced by load_stopped -> migrate_to ordering"),
    ]),
    SchedulerTestGroup([
        SchedulerTest("colocated-utilization-primitive-1", "Colocated Utilization - Primitive"),
        SchedulerTest("colocated-utilization-primitive-2", "Colocated Utilization - Choose the most capable node"),
        SchedulerTest("colocated-utilization-group", "Colocated Utilization - Group"),
        SchedulerTest("colocated-utilization-clone", "Colocated Utilization - Clone"),
        SchedulerTest("utilization-check-allowed-nodes",
                      "Only check the capacities of the nodes that can run the resource"),
    ]),
    SchedulerTestGroup([
        SchedulerTest("node-maintenance-1", "cl#5128 - Node maintenance"),
        SchedulerTest("node-maintenance-2", "cl#5128 - Node maintenance (coming out of maintenance mode)"),
        SchedulerTest("shutdown-maintenance-node", "Do not fence a maintenance node if it shuts down cleanly"),
        SchedulerTest("rsc-maintenance", "Per-resource maintenance"),
    ]),
    SchedulerTestGroup([
        SchedulerTest("not-installed-agent", "The resource agent is missing"),
        SchedulerTest("not-installed-tools", "Something the resource agent needs is missing"),
    ]),
    SchedulerTestGroup([
        SchedulerTest("stopped-monitor-00", "Stopped Monitor - initial start"),
        SchedulerTest("stopped-monitor-01", "Stopped Monitor - failed started"),
        SchedulerTest("stopped-monitor-02", "Stopped Monitor - started multi-up"),
        SchedulerTest("stopped-monitor-03", "Stopped Monitor - stop started"),
        SchedulerTest("stopped-monitor-04", "Stopped Monitor - failed stop"),
        SchedulerTest("stopped-monitor-05", "Stopped Monitor - start unmanaged"),
        SchedulerTest("stopped-monitor-06", "Stopped Monitor - unmanaged multi-up"),
        SchedulerTest("stopped-monitor-07", "Stopped Monitor - start unmanaged multi-up"),
        SchedulerTest("stopped-monitor-08", "Stopped Monitor - migrate"),
        SchedulerTest("stopped-monitor-09", "Stopped Monitor - unmanage started"),
        SchedulerTest("stopped-monitor-10", "Stopped Monitor - unmanaged started multi-up"),
        SchedulerTest("stopped-monitor-11", "Stopped Monitor - stop unmanaged started"),
        SchedulerTest("stopped-monitor-12", "Stopped Monitor - unmanaged started multi-up (target-role=Stopped)"),
        SchedulerTest("stopped-monitor-20", "Stopped Monitor - initial stop"),
        SchedulerTest("stopped-monitor-21", "Stopped Monitor - stopped single-up"),
        SchedulerTest("stopped-monitor-22", "Stopped Monitor - stopped multi-up"),
        SchedulerTest("stopped-monitor-23", "Stopped Monitor - start stopped"),
        SchedulerTest("stopped-monitor-24", "Stopped Monitor - unmanage stopped"),
        SchedulerTest("stopped-monitor-25", "Stopped Monitor - unmanaged stopped multi-up"),
        SchedulerTest("stopped-monitor-26", "Stopped Monitor - start unmanaged stopped"),
        SchedulerTest("stopped-monitor-27", "Stopped Monitor - unmanaged stopped multi-up (target-role=Started)"),
        SchedulerTest("stopped-monitor-30", "Stopped Monitor - new node started"),
        SchedulerTest("stopped-monitor-31", "Stopped Monitor - new node stopped"),
    ]),
    SchedulerTestGroup([
        # This is a combo test to check:
        # - probe timeout defaults to the minimum-interval monitor's
        # - duplicate recurring operations are ignored
        # - if timeout spec is bad, the default timeout is used
        # - failure is blocked with on-fail=block even if ISO8601 interval is specified
        # - started/stopped role monitors are started/stopped on right nodes
        SchedulerTest("intervals", "Recurring monitor interval handling"),
    ]),
    SchedulerTestGroup([
        SchedulerTest("ticket-primitive-1", "Ticket - Primitive (loss-policy=stop, initial)"),
        SchedulerTest("ticket-primitive-2", "Ticket - Primitive (loss-policy=stop, granted)"),
        SchedulerTest("ticket-primitive-3", "Ticket - Primitive (loss-policy-stop, revoked)"),
        SchedulerTest("ticket-primitive-4", "Ticket - Primitive (loss-policy=demote, initial)"),
        SchedulerTest("ticket-primitive-5", "Ticket - Primitive (loss-policy=demote, granted)"),
        SchedulerTest("ticket-primitive-6", "Ticket - Primitive (loss-policy=demote, revoked)"),
        SchedulerTest("ticket-primitive-7", "Ticket - Primitive (loss-policy=fence, initial)"),
        SchedulerTest("ticket-primitive-8", "Ticket - Primitive (loss-policy=fence, granted)"),
        SchedulerTest("ticket-primitive-9", "Ticket - Primitive (loss-policy=fence, revoked)"),
        SchedulerTest("ticket-primitive-10", "Ticket - Primitive (loss-policy=freeze, initial)"),
        SchedulerTest("ticket-primitive-11", "Ticket - Primitive (loss-policy=freeze, granted)"),
        SchedulerTest("ticket-primitive-12", "Ticket - Primitive (loss-policy=freeze, revoked)"),
        SchedulerTest("ticket-primitive-13", "Ticket - Primitive (loss-policy=stop, standby, granted)"),
        SchedulerTest("ticket-primitive-14", "Ticket - Primitive (loss-policy=stop, granted, standby)"),
        SchedulerTest("ticket-primitive-15", "Ticket - Primitive (loss-policy=stop, standby, revoked)"),
        SchedulerTest("ticket-primitive-16", "Ticket - Primitive (loss-policy=demote, standby, granted)"),
        SchedulerTest("ticket-primitive-17", "Ticket - Primitive (loss-policy=demote, granted, standby)"),
        SchedulerTest("ticket-primitive-18", "Ticket - Primitive (loss-policy=demote, standby, revoked)"),
        SchedulerTest("ticket-primitive-19", "Ticket - Primitive (loss-policy=fence, standby, granted)"),
        SchedulerTest("ticket-primitive-20", "Ticket - Primitive (loss-policy=fence, granted, standby)"),
        SchedulerTest("ticket-primitive-21", "Ticket - Primitive (loss-policy=fence, standby, revoked)"),
        SchedulerTest("ticket-primitive-22", "Ticket - Primitive (loss-policy=freeze, standby, granted)"),
        SchedulerTest("ticket-primitive-23", "Ticket - Primitive (loss-policy=freeze, granted, standby)"),
        SchedulerTest("ticket-primitive-24", "Ticket - Primitive (loss-policy=freeze, standby, revoked)"),
    ]),
    SchedulerTestGroup([
        SchedulerTest("ticket-group-1", "Ticket - Group (loss-policy=stop, initial)"),
        SchedulerTest("ticket-group-2", "Ticket - Group (loss-policy=stop, granted)"),
        SchedulerTest("ticket-group-3", "Ticket - Group (loss-policy-stop, revoked)"),
        SchedulerTest("ticket-group-4", "Ticket - Group (loss-policy=demote, initial)"),
        SchedulerTest("ticket-group-5", "Ticket - Group (loss-policy=demote, granted)"),
        SchedulerTest("ticket-group-6", "Ticket - Group (loss-policy=demote, revoked)"),
        SchedulerTest("ticket-group-7", "Ticket - Group (loss-policy=fence, initial)"),
        SchedulerTest("ticket-group-8", "Ticket - Group (loss-policy=fence, granted)"),
        SchedulerTest("ticket-group-9", "Ticket - Group (loss-policy=fence, revoked)"),
        SchedulerTest("ticket-group-10", "Ticket - Group (loss-policy=freeze, initial)"),
        SchedulerTest("ticket-group-11", "Ticket - Group (loss-policy=freeze, granted)"),
        SchedulerTest("ticket-group-12", "Ticket - Group (loss-policy=freeze, revoked)"),
        SchedulerTest("ticket-group-13", "Ticket - Group (loss-policy=stop, standby, granted)"),
        SchedulerTest("ticket-group-14", "Ticket - Group (loss-policy=stop, granted, standby)"),
        SchedulerTest("ticket-group-15", "Ticket - Group (loss-policy=stop, standby, revoked)"),
        SchedulerTest("ticket-group-16", "Ticket - Group (loss-policy=demote, standby, granted)"),
        SchedulerTest("ticket-group-17", "Ticket - Group (loss-policy=demote, granted, standby)"),
        SchedulerTest("ticket-group-18", "Ticket - Group (loss-policy=demote, standby, revoked)"),
        SchedulerTest("ticket-group-19", "Ticket - Group (loss-policy=fence, standby, granted)"),
        SchedulerTest("ticket-group-20", "Ticket - Group (loss-policy=fence, granted, standby)"),
        SchedulerTest("ticket-group-21", "Ticket - Group (loss-policy=fence, standby, revoked)"),
        SchedulerTest("ticket-group-22", "Ticket - Group (loss-policy=freeze, standby, granted)"),
        SchedulerTest("ticket-group-23", "Ticket - Group (loss-policy=freeze, granted, standby)"),
        SchedulerTest("ticket-group-24", "Ticket - Group (loss-policy=freeze, standby, revoked)"),
    ]),
    SchedulerTestGroup([
        SchedulerTest("ticket-clone-1", "Ticket - Clone (loss-policy=stop, initial)"),
        SchedulerTest("ticket-clone-2", "Ticket - Clone (loss-policy=stop, granted)"),
        SchedulerTest("ticket-clone-3", "Ticket - Clone (loss-policy-stop, revoked)"),
        SchedulerTest("ticket-clone-4", "Ticket - Clone (loss-policy=demote, initial)"),
        SchedulerTest("ticket-clone-5", "Ticket - Clone (loss-policy=demote, granted)"),
        SchedulerTest("ticket-clone-6", "Ticket - Clone (loss-policy=demote, revoked)"),
        SchedulerTest("ticket-clone-7", "Ticket - Clone (loss-policy=fence, initial)"),
        SchedulerTest("ticket-clone-8", "Ticket - Clone (loss-policy=fence, granted)"),
        SchedulerTest("ticket-clone-9", "Ticket - Clone (loss-policy=fence, revoked)"),
        SchedulerTest("ticket-clone-10", "Ticket - Clone (loss-policy=freeze, initial)"),
        SchedulerTest("ticket-clone-11", "Ticket - Clone (loss-policy=freeze, granted)"),
        SchedulerTest("ticket-clone-12", "Ticket - Clone (loss-policy=freeze, revoked)"),
        SchedulerTest("ticket-clone-13", "Ticket - Clone (loss-policy=stop, standby, granted)"),
        SchedulerTest("ticket-clone-14", "Ticket - Clone (loss-policy=stop, granted, standby)"),
        SchedulerTest("ticket-clone-15", "Ticket - Clone (loss-policy=stop, standby, revoked)"),
        SchedulerTest("ticket-clone-16", "Ticket - Clone (loss-policy=demote, standby, granted)"),
        SchedulerTest("ticket-clone-17", "Ticket - Clone (loss-policy=demote, granted, standby)"),
        SchedulerTest("ticket-clone-18", "Ticket - Clone (loss-policy=demote, standby, revoked)"),
        SchedulerTest("ticket-clone-19", "Ticket - Clone (loss-policy=fence, standby, granted)"),
        SchedulerTest("ticket-clone-20", "Ticket - Clone (loss-policy=fence, granted, standby)"),
        SchedulerTest("ticket-clone-21", "Ticket - Clone (loss-policy=fence, standby, revoked)"),
        SchedulerTest("ticket-clone-22", "Ticket - Clone (loss-policy=freeze, standby, granted)"),
        SchedulerTest("ticket-clone-23", "Ticket - Clone (loss-policy=freeze, granted, standby)"),
        SchedulerTest("ticket-clone-24", "Ticket - Clone (loss-policy=freeze, standby, revoked)"),
    ]),
    SchedulerTestGroup([
        SchedulerTest("ticket-promoted-1", "Ticket - Promoted (loss-policy=stop, initial)"),
        SchedulerTest("ticket-promoted-2", "Ticket - Promoted (loss-policy=stop, granted)"),
        SchedulerTest("ticket-promoted-3", "Ticket - Promoted (loss-policy-stop, revoked)"),
        SchedulerTest("ticket-promoted-4", "Ticket - Promoted (loss-policy=demote, initial)"),
        SchedulerTest("ticket-promoted-5", "Ticket - Promoted (loss-policy=demote, granted)"),
        SchedulerTest("ticket-promoted-6", "Ticket - Promoted (loss-policy=demote, revoked)"),
        SchedulerTest("ticket-promoted-7", "Ticket - Promoted (loss-policy=fence, initial)"),
        SchedulerTest("ticket-promoted-8", "Ticket - Promoted (loss-policy=fence, granted)"),
        SchedulerTest("ticket-promoted-9", "Ticket - Promoted (loss-policy=fence, revoked)"),
        SchedulerTest("ticket-promoted-10", "Ticket - Promoted (loss-policy=freeze, initial)"),
        SchedulerTest("ticket-promoted-11", "Ticket - Promoted (loss-policy=freeze, granted)"),
        SchedulerTest("ticket-promoted-12", "Ticket - Promoted (loss-policy=freeze, revoked)"),
        SchedulerTest("ticket-promoted-13", "Ticket - Promoted (loss-policy=stop, standby, granted)"),
        SchedulerTest("ticket-promoted-14", "Ticket - Promoted (loss-policy=stop, granted, standby)"),
        SchedulerTest("ticket-promoted-15", "Ticket - Promoted (loss-policy=stop, standby, revoked)"),
        SchedulerTest("ticket-promoted-16", "Ticket - Promoted (loss-policy=demote, standby, granted)"),
        SchedulerTest("ticket-promoted-17", "Ticket - Promoted (loss-policy=demote, granted, standby)"),
        SchedulerTest("ticket-promoted-18", "Ticket - Promoted (loss-policy=demote, standby, revoked)"),
        SchedulerTest("ticket-promoted-19", "Ticket - Promoted (loss-policy=fence, standby, granted)"),
        SchedulerTest("ticket-promoted-20", "Ticket - Promoted (loss-policy=fence, granted, standby)"),
        SchedulerTest("ticket-promoted-21", "Ticket - Promoted (loss-policy=fence, standby, revoked)"),
        SchedulerTest("ticket-promoted-22", "Ticket - Promoted (loss-policy=freeze, standby, granted)"),
        SchedulerTest("ticket-promoted-23", "Ticket - Promoted (loss-policy=freeze, granted, standby)"),
        SchedulerTest("ticket-promoted-24", "Ticket - Promoted (loss-policy=freeze, standby, revoked)"),
    ]),
    SchedulerTestGroup([
        SchedulerTest("ticket-rsc-sets-1", "Ticket - Resource sets (1 ticket, initial)"),
        SchedulerTest("ticket-rsc-sets-2", "Ticket - Resource sets (1 ticket, granted)"),
        SchedulerTest("ticket-rsc-sets-3", "Ticket - Resource sets (1 ticket, revoked)"),
        SchedulerTest("ticket-rsc-sets-4", "Ticket - Resource sets (2 tickets, initial)"),
        SchedulerTest("ticket-rsc-sets-5", "Ticket - Resource sets (2 tickets, granted)"),
        SchedulerTest("ticket-rsc-sets-6", "Ticket - Resource sets (2 tickets, granted)"),
        SchedulerTest("ticket-rsc-sets-7", "Ticket - Resource sets (2 tickets, revoked)"),
        SchedulerTest("ticket-rsc-sets-8", "Ticket - Resource sets (1 ticket, standby, granted)"),
        SchedulerTest("ticket-rsc-sets-9", "Ticket - Resource sets (1 ticket, granted, standby)"),
        SchedulerTest("ticket-rsc-sets-10", "Ticket - Resource sets (1 ticket, standby, revoked)"),
        SchedulerTest("ticket-rsc-sets-11", "Ticket - Resource sets (2 tickets, standby, granted)"),
        SchedulerTest("ticket-rsc-sets-12", "Ticket - Resource sets (2 tickets, standby, granted)"),
        SchedulerTest("ticket-rsc-sets-13", "Ticket - Resource sets (2 tickets, granted, standby)"),
        SchedulerTest("ticket-rsc-sets-14", "Ticket - Resource sets (2 tickets, standby, revoked)"),
        SchedulerTest("cluster-specific-params", "Cluster-specific instance attributes based on rules"),
        SchedulerTest("site-specific-params", "Site-specific instance attributes based on rules"),
    ]),
    SchedulerTestGroup([
        SchedulerTest("template-1", "Template - 1"),
        SchedulerTest("template-2", "Template - 2"),
        SchedulerTest("template-3", "Template - 3 (merge operations)"),
        SchedulerTest("template-coloc-1", "Template - Colocation 1"),
        SchedulerTest("template-coloc-2", "Template - Colocation 2"),
        SchedulerTest("template-coloc-3", "Template - Colocation 3"),
        SchedulerTest("template-order-1", "Template - Order 1"),
        SchedulerTest("template-order-2", "Template - Order 2"),
        SchedulerTest("template-order-3", "Template - Order 3"),
        SchedulerTest("template-ticket", "Template - Ticket"),
        SchedulerTest("template-rsc-sets-1", "Template - Resource Sets 1"),
        SchedulerTest("template-rsc-sets-2", "Template - Resource Sets 2"),
        SchedulerTest("template-rsc-sets-3", "Template - Resource Sets 3"),
        SchedulerTest("template-rsc-sets-4", "Template - Resource Sets 4"),
        SchedulerTest("template-clone-primitive", "Cloned primitive from template"),
        SchedulerTest("template-clone-group", "Cloned group from template"),
        SchedulerTest("location-sets-templates", "Resource sets and templates - Location"),
        SchedulerTest("tags-coloc-order-1", "Tags - Colocation and Order (Simple)"),
        SchedulerTest("tags-coloc-order-2", "Tags - Colocation and Order (Resource Sets with Templates)"),
        SchedulerTest("tags-location", "Tags - Location"),
        SchedulerTest("tags-ticket", "Tags - Ticket"),
    ]),
    SchedulerTestGroup([
        SchedulerTest("container-1", "Container - initial"),
        SchedulerTest("container-2", "Container - monitor failed"),
        SchedulerTest("container-3", "Container - stop failed"),
        SchedulerTest("container-4", "Container - reached migration-threshold"),
        SchedulerTest("container-group-1", "Container in group - initial"),
        SchedulerTest("container-group-2", "Container in group - monitor failed"),
        SchedulerTest("container-group-3", "Container in group - stop failed"),
        SchedulerTest("container-group-4", "Container in group - reached migration-threshold"),
        SchedulerTest("container-is-remote-node", "Place resource within container when container is remote-node"),
        SchedulerTest("bug-rh-1097457", "Kill user defined container/contents ordering"),
        SchedulerTest("bug-cl-5247", "Graph loop when recovering m/s resource in a container"),
        SchedulerTest("bundle-order-startup", "Bundle startup ordering"),
        SchedulerTest("bundle-order-partial-start",
                      "Bundle startup ordering when some dependencies are already running"),
        SchedulerTest("bundle-order-partial-start-2",
                      "Bundle startup ordering when some dependencies and the container are already running"),
        SchedulerTest("bundle-order-stop", "Bundle stop ordering"),
        SchedulerTest("bundle-order-partial-stop", "Bundle startup ordering when some dependencies are already stopped"),
        SchedulerTest("bundle-order-stop-on-remote", "Stop nested resource after bringing up the connection"),
        SchedulerTest("bundle-order-startup-clone", "Prevent startup because bundle isn't promoted"),
        SchedulerTest("bundle-order-startup-clone-2", "Bundle startup with clones"),
        SchedulerTest("bundle-order-stop-clone", "Stop bundle because clone is stopping"),
        SchedulerTest("bundle-interleave-start", "Interleave bundle starts"),
        SchedulerTest("bundle-interleave-promote", "Interleave bundle promotes"),
        SchedulerTest("bundle-nested-colocation", "Colocation of nested connection resources"),
        SchedulerTest("bundle-order-fencing",
                      "Order pseudo bundle fencing after parent node fencing if both are happening"),
        SchedulerTest("bundle-probe-order-1", "order 1"),
        SchedulerTest("bundle-probe-order-2", "order 2"),
        SchedulerTest("bundle-probe-order-3", "order 3"),
        SchedulerTest("bundle-probe-remotes", "Ensure remotes get probed too"),
        SchedulerTest("bundle-replicas-change", "Change bundle from 1 replica to multiple"),
        SchedulerTest("bundle-connection-with-container", "Don't move a container due to connection preferences"),
        SchedulerTest("nested-remote-recovery", "Recover bundle's container hosted on remote node"),
        SchedulerTest("bundle-promoted-location-1",
                      "Promotable bundle, positive location"),
        SchedulerTest("bundle-promoted-location-2",
                      "Promotable bundle, negative location"),
        SchedulerTest("bundle-promoted-location-3",
                      "Promotable bundle, positive location for promoted role"),
        SchedulerTest("bundle-promoted-location-4",
                      "Promotable bundle, negative location for promoted role"),
        SchedulerTest("bundle-promoted-location-5",
                      "Promotable bundle, positive location for unpromoted role"),
        SchedulerTest("bundle-promoted-location-6",
                      "Promotable bundle, negative location for unpromoted role"),
        SchedulerTest("bundle-promoted-colocation-1",
                      "Primary promoted bundle, dependent primitive (mandatory coloc)"),
        SchedulerTest("bundle-promoted-colocation-2",
                      "Primary promoted bundle, dependent primitive (optional coloc)"),
        SchedulerTest("bundle-promoted-colocation-3",
                      "Dependent promoted bundle, primary primitive (mandatory coloc)"),
        SchedulerTest("bundle-promoted-colocation-4",
                      "Dependent promoted bundle, primary primitive (optional coloc)"),
        SchedulerTest("bundle-promoted-colocation-5",
                      "Primary and dependent promoted bundle instances (mandatory coloc)"),
        SchedulerTest("bundle-promoted-colocation-6",
                      "Primary and dependent promoted bundle instances (optional coloc)"),
        SchedulerTest("bundle-promoted-anticolocation-1",
                      "Primary promoted bundle, dependent primitive (mandatory anti)"),
        SchedulerTest("bundle-promoted-anticolocation-2",
                      "Primary promoted bundle, dependent primitive (optional anti)"),
        SchedulerTest("bundle-promoted-anticolocation-3",
                      "Dependent promoted bundle, primary primitive (mandatory anti)"),
        SchedulerTest("bundle-promoted-anticolocation-4",
                      "Dependent promoted bundle, primary primitive (optional anti)"),
        SchedulerTest("bundle-promoted-anticolocation-5",
                      "Primary and dependent promoted bundle instances (mandatory anti)"),
        SchedulerTest("bundle-promoted-anticolocation-6",
                      "Primary and dependent promoted bundle instances (optional anti)"),
    ]),
    SchedulerTestGroup([
        SchedulerTest("whitebox-fail1", "Fail whitebox container rsc"),
        SchedulerTest("whitebox-fail2", "Fail cluster connection to guest node"),
        SchedulerTest("whitebox-fail3", "Failed containers should not run nested on remote nodes"),
        SchedulerTest("whitebox-start", "Start whitebox container with resources assigned to it"),
        SchedulerTest("whitebox-stop", "Stop whitebox container with resources assigned to it"),
        SchedulerTest("whitebox-move", "Move whitebox container with resources assigned to it"),
        SchedulerTest("whitebox-asymmetric", "Verify connection rsc opts-in based on container resource"),
        SchedulerTest("whitebox-ms-ordering", "Verify promote/demote can not occur before connection is established"),
        SchedulerTest("whitebox-ms-ordering-move", "Stop/Start cycle within a moving container"),
        SchedulerTest("whitebox-orphaned", "Properly shutdown orphaned whitebox container"),
        SchedulerTest("whitebox-orphan-ms", "Properly tear down orphan ms resources on remote-nodes"),
        SchedulerTest("whitebox-unexpectedly-running", "Recover container nodes the cluster did not start"),
        SchedulerTest("whitebox-migrate1", "Migrate both container and connection resource"),
        SchedulerTest("whitebox-imply-stop-on-fence",
                      "imply stop action on container node rsc when host node is fenced"),
        SchedulerTest("whitebox-nested-group", "Verify guest remote-node works nested in a group"),
        SchedulerTest("guest-node-host-dies", "Verify guest node is recovered if host goes away"),
        SchedulerTest("guest-node-cleanup", "Order guest node connection recovery after container probe"),
        SchedulerTest("guest-host-not-fenceable", "Actions on guest node are unrunnable if host is unclean and cannot be fenced"),
    ]),
    SchedulerTestGroup([
        SchedulerTest("remote-startup-probes", "Baremetal remote-node startup probes"),
        SchedulerTest("remote-startup", "Startup a newly discovered remote-nodes with no status"),
        SchedulerTest("remote-fence-unclean", "Fence unclean baremetal remote-node"),
        SchedulerTest("remote-fence-unclean2",
                      "Fence baremetal remote-node after cluster node fails and connection can not be recovered"),
        SchedulerTest("remote-fence-unclean-3", "Probe failed remote nodes (triggers fencing)"),
        SchedulerTest("remote-move", "Move remote-node connection resource"),
        SchedulerTest("remote-disable", "Disable a baremetal remote-node"),
        SchedulerTest("remote-probe-disable", "Probe then stop a baremetal remote-node"),
        SchedulerTest("remote-orphaned", "Properly shutdown orphaned connection resource"),
        SchedulerTest("remote-orphaned2",
                      "verify we can handle orphaned remote connections with active resources on the remote"),
        SchedulerTest("remote-recover", "Recover connection resource after cluster-node fails"),
        SchedulerTest("remote-stale-node-entry",
                      "Make sure we properly handle leftover remote-node entries in the node section"),
        SchedulerTest("remote-partial-migrate",
                      "Make sure partial migrations are handled before ops on the remote node"),
        SchedulerTest("remote-partial-migrate2",
                      "Make sure partial migration target is prefered for remote connection"),
        SchedulerTest("remote-recover-fail", "Make sure start failure causes fencing if rsc are active on remote"),
        SchedulerTest("remote-start-fail",
                      "Make sure a start failure does not result in fencing if no active resources are on remote"),
        SchedulerTest("remote-unclean2",
                      "Make monitor failure always results in fencing, even if no rsc are active on remote"),
        SchedulerTest("remote-fence-before-reconnect", "Fence before clearing recurring monitor failure"),
        SchedulerTest("remote-recovery", "Recover remote connections before attempting demotion"),
        SchedulerTest("remote-recover-connection", "Optimistically recovery of only the connection"),
        SchedulerTest("remote-recover-all", "Fencing when the connection has no home"),
        SchedulerTest("remote-recover-no-resources", "Fencing when the connection has no home and no active resources"),
        SchedulerTest("remote-recover-unknown",
                      "Fencing when the connection has no home and the remote has no operation history"),
        SchedulerTest("remote-reconnect-delay", "Waiting for remote reconnect interval to expire"),
        SchedulerTest("remote-connection-unrecoverable",
                      "Remote connection host must be fenced, with connection unrecoverable"),
        SchedulerTest("remote-connection-shutdown", "Remote connection shutdown"),
        SchedulerTest("cancel-behind-moving-remote",
                      "Route recurring monitor cancellations through original node of a moving remote connection"),
    ]),
    SchedulerTestGroup([
        SchedulerTest("resource-discovery", "Exercises resource-discovery location constraint option"),
        SchedulerTest("rsc-discovery-per-node", "Disable resource discovery per node"),
        SchedulerTest("shutdown-lock", "Ensure shutdown lock works properly"),
        SchedulerTest("shutdown-lock-expiration", "Ensure shutdown lock expiration works properly"),
    ]),
    SchedulerTestGroup([
        SchedulerTest("op-defaults", "Test op_defaults conditional expressions"),
        SchedulerTest("op-defaults-2", "Test op_defaults AND'ed conditional expressions"),
        SchedulerTest("op-defaults-3", "Test op_defaults precedence"),
        SchedulerTest("rsc-defaults", "Test rsc_defaults conditional expressions"),
        SchedulerTest("rsc-defaults-2", "Test rsc_defaults conditional expressions without type"),
    ]),
    SchedulerTestGroup([
        SchedulerTest("stop-all-resources", "Test stop-all-resources=true"),
    ]),
    SchedulerTestGroup([
        SchedulerTest("ocf_degraded-remap-ocf_ok", "Test degraded remapped to OK"),
        SchedulerTest("ocf_degraded_promoted-remap-ocf_ok", "Test degraded promoted remapped to OK"),
    ]),
]

TESTS_64BIT = [
    SchedulerTestGroup([
        SchedulerTest("year-2038", "Check handling of timestamps beyond 2038-01-19 03:14:08 UTC"),
    ]),
]


def is_executable(path):
    """Check whether a file at a given path is executable."""
    try:
        return os.stat(path)[stat.ST_MODE] & stat.S_IXUSR
    except OSError:
        return False


def diff(file1, file2, **kwargs):
    """Call diff on two files."""
    return subprocess.call(["diff", "-u", "-N", "--ignore-all-space",
                            "--ignore-blank-lines", file1, file2], **kwargs)


def sort_file(filename):
    """Sort a file alphabetically."""
    with io.open(filename, "rt", encoding="utf-8") as f:
        lines = sorted(f)

    with io.open(filename, "wt", encoding="utf-8") as f:
        f.writelines(lines)


def remove_files(filenames):
    """Remove a list of files."""
    for filename in filenames:
        try:
            os.remove(filename)
        except OSError:
            pass


def normalize(filename):
    """Remove text from a file that isn't important for comparison."""
    if not hasattr(normalize, "patterns"):
        normalize.patterns = [
            re.compile(r'crm_feature_set="[^"]*"'),
            re.compile(r'batch-limit="[0-9]*"')
        ]

    if not os.path.isfile(filename):
        return

    with io.open(filename, "rt", encoding="utf-8") as f:
        lines = f.readlines()

    with io.open(filename, "wt", encoding="utf-8") as f:
        for line in lines:
            for pattern in normalize.patterns:
                line = pattern.sub("", line)

            f.write(line)


def cat(filename, dest=sys.stdout):
    """Copy a file to a destination file descriptor."""
    with io.open(filename, "rt", encoding="utf-8") as f:
        shutil.copyfileobj(f, dest)


class CtsScheduler:
    """Regression tests for Pacemaker's scheduler."""

    def _parse_args(self, argv):
        """Parse command-line arguments."""
        parser = argparse.ArgumentParser(description="Regression tests for Pacemaker's scheduler")

        parser.add_argument('-V', '--verbose', action='count',
                            help='Display any differences from expected output')
        parser.add_argument('--run', metavar='TEST',
                            help=('Run only single specified test (any further '
                                  'arguments will be passed to crm_simulate)'))
        parser.add_argument('--update', action='store_true',
                            help='Update expected results with actual results')
        parser.add_argument('-b', '--binary', metavar='PATH',
                            help='Specify path to crm_simulate')
        parser.add_argument('-i', '--io-dir', metavar='PATH',
                            help='Specify path to regression test data directory')
        parser.add_argument('-o', '--out-dir', metavar='PATH',
                            help='Specify where intermediate and output files should go')
        parser.add_argument('-v', '--valgrind', action='store_true',
                            help='Run all commands under valgrind')
        parser.add_argument('--valgrind-dhat', action='store_true',
                            help='Run all commands under valgrind with heap analyzer')
        parser.add_argument('--valgrind-skip-output', action='store_true',
                            help='If running under valgrind, do not display output')
        parser.add_argument('--testcmd-options', metavar='OPTIONS', default='',
                            help='Additional options for command under test')

        # argparse can't handle "everything after --run TEST", so grab that
        self.single_test_args = []
        narg = 0
        for arg in argv:
            narg += 1
            if arg == '--run':
                (argv, self.single_test_args) = (argv[:narg + 1], argv[narg + 1:])
                break

        self.args = parser.parse_args(argv[1:])

    def _error(self, s):
        """Print an error message."""
        print(f"      * ERROR:   {s}")

    def _failed(self, s):
        """Print a failure message."""
        print(f"      * FAILED:  {s}")

    def _get_valgrind_cmd(self):
        """Return command arguments needed (or not) to run valgrind."""
        if self.args.valgrind:
            os.environ['G_SLICE'] = "always-malloc"
            return [
                "valgrind",
                "-q",
                "--gen-suppressions=all",
                "--time-stamp=yes",
                "--trace-children=no",
                "--show-reachable=no",
                "--leak-check=full",
                "--num-callers=20",
                f"--suppressions={self.test_home}/valgrind-pcmk.suppressions"
            ]

        if self.args.valgrind_dhat:
            os.environ['G_SLICE'] = "always-malloc"
            return [
                "valgrind",
                "--tool=exp-dhat",
                "--time-stamp=yes",
                "--trace-children=no",
                "--show-top-n=100",
                "--num-callers=4"
            ]

        return []

    def _get_simulator_cmd(self):
        """Locate the simulation binary."""
        if self.args.binary is None:
            # pylint: disable=protected-access
            self.args.binary = f"{BuildOptions._BUILD_DIR}/tools/crm_simulate"

            if not is_executable(self.args.binary):
                self.args.binary = f"{BuildOptions.SBIN_DIR}/crm_simulate"

        if not is_executable(self.args.binary):
            # @TODO it would be more pythonic to raise an exception
            self._error(f"Test binary {self.args.binary} not found")
            sys.exit(ExitStatus.NOT_INSTALLED)

        return [self.args.binary] + shlex.split(self.args.testcmd_options)

    def set_schema_env(self):
        """Ensure schema directory environment variable is set, if possible."""
        try:
            return os.environ['PCMK_schema_directory']
        except KeyError:
            # pylint: disable=protected-access
            for d in [os.path.join(BuildOptions._BUILD_DIR, "xml"),
                      BuildOptions.SCHEMA_DIR]:
                if not os.path.isdir(d):
                    continue

                os.environ['PCMK_schema_directory'] = d
                return d

            return None

    def __init__(self, argv=sys.argv):
        """Create a new CtsScheduler instance."""
        # Ensure all command output is in portable locale for comparison
        os.environ['LC_ALL'] = "C"

        self._parse_args(argv)

        # Where this executable lives
        self.test_home = os.path.dirname(os.path.realpath(argv[0]))

        # Where test data resides
        if self.args.io_dir is None:
            self.args.io_dir = os.path.join(self.test_home, "scheduler")

        self.xml_input_dir = os.path.join(self.args.io_dir, "xml")
        self.expected_dir = os.path.join(self.args.io_dir, "exp")
        self.dot_expected_dir = os.path.join(self.args.io_dir, "dot")
        self.scores_dir = os.path.join(self.args.io_dir, "scores")
        self.summary_dir = os.path.join(self.args.io_dir, "summary")
        self.stderr_expected_dir = os.path.join(self.args.io_dir, "stderr")

        # Create a temporary directory to store diff file
        self.failed_dir = tempfile.mkdtemp(prefix='cts-scheduler_')

        # Where to store generated files
        if self.args.out_dir is None:
            self.args.out_dir = self.args.io_dir
            self.failed_filename = os.path.join(self.failed_dir, "test-output.diff")
        else:
            self.failed_filename = os.path.join(self.args.out_dir, "test-output.diff")

        os.environ['CIB_shadow_dir'] = self.args.out_dir

        self.failed_file = None

        self.outfile_out_dir = os.path.join(self.args.out_dir, "out")
        self.dot_out_dir = os.path.join(self.args.out_dir, "dot")
        self.scores_out_dir = os.path.join(self.args.out_dir, "scores")
        self.summary_out_dir = os.path.join(self.args.out_dir, "summary")
        self.stderr_out_dir = os.path.join(self.args.out_dir, "stderr")
        self.valgrind_out_dir = os.path.join(self.args.out_dir, "valgrind")

        # Single test mode (if requested)
        try:
            # User can give test base name or file name of a test input
            self.args.run = os.path.splitext(os.path.basename(self.args.run))[0]
        except (AttributeError, TypeError):
            pass  # --run was not specified

        self.set_schema_env()

        # Arguments needed (or not) to run commands
        self.valgrind_args = self._get_valgrind_cmd()
        self.simulate_args = self._get_simulator_cmd()

        # Test counters
        self.num_failed = 0
        self.num_tests = 0

        # Ensure that the main output directory exists
        # We don't want to create it with os.makedirs below
        if not os.path.isdir(self.args.out_dir):
            self._error("Output directory missing; can't create output files")
            sys.exit(ExitStatus.CANTCREAT)

        # Create output subdirectories if they don't exist
        try:
            os.makedirs(self.outfile_out_dir, 0o755, True)
            os.makedirs(self.dot_out_dir, 0o755, True)
            os.makedirs(self.scores_out_dir, 0o755, True)
            os.makedirs(self.summary_out_dir, 0o755, True)
            os.makedirs(self.stderr_out_dir, 0o755, True)

            if self.valgrind_args:
                os.makedirs(self.valgrind_out_dir, 0o755, True)
        except OSError as ex:
            self._error(f"Unable to create output subdirectory: {ex}")
            remove_files([
                self.outfile_out_dir,
                self.dot_out_dir,
                self.scores_out_dir,
                self.summary_out_dir,
                self.stderr_out_dir,
            ])

            sys.exit(ExitStatus.CANTCREAT)

    def _compare_files(self, filename1, filename2):
        """Add any file differences to failed results."""
        if diff(filename1, filename2, stdout=subprocess.DEVNULL) != 0:
            diff(filename1, filename2, stdout=self.failed_file, stderr=subprocess.DEVNULL)
            self.failed_file.write("\n")
            return True

        return False

    def _file_missing(self, path):
        """Return True if path does not exist or is empty."""
        return not os.path.isfile(path) or os.path.getsize(path) == 0

    def run_one(self, test_name, test_desc, test_args):
        """Run one scheduler test."""
        # pylint: disable=too-many-locals
        print(f"  Test {f'{test_name}:':41} {test_desc}")

        did_fail = False
        self.num_tests += 1

        # Test inputs
        input_filename = os.path.join(self.xml_input_dir, f"{test_name}.xml")
        expected_filename = os.path.join(self.expected_dir, f"{test_name}.exp")
        dot_expected_filename = os.path.join(self.dot_expected_dir, f"{test_name}.dot")
        scores_filename = os.path.join(self.scores_dir, f"{test_name}.scores")
        summary_filename = os.path.join(self.summary_dir, f"{test_name}.summary")
        stderr_expected_filename = os.path.join(self.stderr_expected_dir, f"{test_name}.stderr")

        # (Intermediate) test outputs
        output_filename = os.path.join(self.outfile_out_dir, f"{test_name}.out")
        dot_output_filename = os.path.join(self.dot_out_dir, f"{test_name}.dot.pe")
        score_output_filename = os.path.join(self.scores_out_dir, f"{test_name}.scores.pe")
        summary_output_filename = os.path.join(self.summary_out_dir, f"{test_name}.summary.pe")
        stderr_output_filename = os.path.join(self.stderr_out_dir, f"{test_name}.stderr.pe")
        valgrind_output_filename = os.path.join(self.valgrind_out_dir, f"{test_name}.valgrind")

        # Common arguments for running test
        test_cmd = []
        if self.valgrind_args:
            test_cmd = self.valgrind_args + [f"--log-file={valgrind_output_filename}"]

        test_cmd += self.simulate_args

        # @TODO It would be more pythonic to raise exceptions for errors,
        # then perhaps it would be nice to make a single-test class

        # Ensure necessary test inputs exist
        if not os.path.isfile(input_filename):
            self._error("No input")
            self.num_failed += 1
            return ExitStatus.NOINPUT

        if not self.args.update and not os.path.isfile(expected_filename):
            self._error("no stored output")
            return ExitStatus.NOINPUT

        # Run simulation to generate summary output
        test_cmd_full = test_cmd + ['-x', input_filename, '-S'] + test_args
        if self.args.run:  # Single test mode
            print(" ".join(test_cmd_full))

<<<<<<< HEAD
        with io.open(summary_output_filename, "wt") as f:
=======
        with io.open(summary_output_filename, "wt", encoding="utf-8") as f:
>>>>>>> 2b217949
            subprocess.run(test_cmd_full, stdout=f, stderr=subprocess.STDOUT,
                           env=os.environ, check=False)

        if self.args.run:
            cat(summary_output_filename)

        # Re-run simulation to generate dot, graph, and scores
        test_cmd_full = test_cmd + ['-x', input_filename,
                                    '-D', dot_output_filename,
                                    '-G', output_filename,
                                    '-sSQ'] + test_args

        with io.open(stderr_output_filename, "wt", encoding="utf-8") as f_stderr, \
             io.open(score_output_filename, "wt", encoding="utf-8") as f_score:
            rc = subprocess.call(test_cmd_full, stdout=f_score, stderr=f_stderr, env=os.environ)

        # Check for test command failure
        if rc != ExitStatus.OK:
            self._failed(f"Test returned: {rc}")
            did_fail = True
            print(" ".join(test_cmd_full))

        # Check for valgrind errors
        if self.valgrind_args and not self.args.valgrind_skip_output:
            if os.path.getsize(valgrind_output_filename) > 0:
                self._failed("Valgrind reported errors")
                did_fail = True
                cat(valgrind_output_filename)

            remove_files([valgrind_output_filename])

        # Check for core dump
        if os.path.isfile("core"):
            self._failed(f"Core-file detected: core.{test_name}")
            did_fail = True
            os.rename("core", f"{self.test_home}/core.{test_name}")

        # Check any stderr output
        if os.path.isfile(stderr_expected_filename):
            if self._compare_files(stderr_expected_filename, stderr_output_filename):
                self._failed("stderr changed")
                did_fail = True
        elif os.path.getsize(stderr_output_filename) > 0:
            self._failed("Output was written to stderr")
            did_fail = True
            cat(stderr_output_filename)

        remove_files([stderr_output_filename])

        # Check whether output graph exists, and normalize it
        if self._file_missing(output_filename):
            self._error("No graph produced")
            did_fail = True
            self.num_failed += 1
            remove_files([output_filename])
            return ExitStatus.ERROR

        normalize(output_filename)

        # Check whether dot output exists, and sort it
        if self._file_missing(dot_output_filename):
            self._error("No dot-file summary produced")
            did_fail = True
            self.num_failed += 1
            remove_files([dot_output_filename, output_filename])
            return ExitStatus.ERROR

        with io.open(dot_output_filename, "rt", encoding="utf-8") as f:
            first_line = f.readline()  # "digraph" line with opening brace
            lines = f.readlines()
            last_line = lines[-1]  # closing brace
            del lines[-1]
            lines = sorted(set(lines))  # unique sort

        with io.open(dot_output_filename, "wt", encoding="utf-8") as f:
            f.write(first_line)
            f.writelines(lines)
            f.write(last_line)

        # Check whether score output exists, and sort it
        if self._file_missing(score_output_filename):
            self._error("No allocation scores produced")
            did_fail = True
            self.num_failed += 1
            remove_files([score_output_filename, output_filename])
            return ExitStatus.ERROR

        sort_file(score_output_filename)

        if self.args.update:
            shutil.copyfile(output_filename, expected_filename)
            shutil.copyfile(dot_output_filename, dot_expected_filename)
            shutil.copyfile(score_output_filename, scores_filename)
            shutil.copyfile(summary_output_filename, summary_filename)
            print("  Updated expected outputs")

        if self._compare_files(summary_filename, summary_output_filename):
            self._failed("summary changed")
            did_fail = True

        if self._compare_files(dot_expected_filename, dot_output_filename):
            self._failed("dot-file summary changed")
            did_fail = True
        else:
            remove_files([dot_output_filename])

        if self._compare_files(expected_filename, output_filename):
            self._failed("xml-file changed")
            did_fail = True

        if self._compare_files(scores_filename, score_output_filename):
            self._failed("scores-file changed")
            did_fail = True

        remove_files([output_filename,
                      dot_output_filename,
                      score_output_filename,
                      summary_output_filename])

        if did_fail:
            self.num_failed += 1
            return ExitStatus.ERROR

        return ExitStatus.OK

    def run_all(self):
        """Run all defined tests."""
        if platform.architecture()[0] == "64bit":
            TESTS.extend(TESTS_64BIT)

        for group in TESTS:
            for test in group.tests:
                self.run_one(test.name, test.desc, test.args)

            print()

    def _print_summary(self):
        """Print a summary of parameters for this test run."""
        print(f"Test home is:\t{self.test_home}")
        print(f"Test binary is:\t{self.args.binary}")

        if 'PCMK_schema_directory' in os.environ:
            print(f"Schema home is:\t{os.environ['PCMK_schema_directory']}")

        if self.valgrind_args:
            print("Activating memory testing with valgrind")

        print()

    def _test_results(self):
        """Report test results."""
        if self.num_failed == 0:
            shutil.rmtree(self.failed_dir)
            return ExitStatus.OK

        if self._file_missing(self.failed_filename):
            self._error(f"{self.num_failed} (of {self.num_tests}) tests failed (no diff results)")
            if os.path.isfile(self.failed_filename):
                shutil.rmtree(self.failed_dir)
        elif self.args.verbose:
            self._error(f"Results of {self.num_failed} failed tests (out of {self.num_tests}):")
            cat(self.failed_filename)
        else:
            self._error(f"Results of {self.num_failed} failed tests (out of {self.num_tests}) "
                        f"are in {self.failed_filename}")
            self._error("Use -V to display them after running the tests")

        return ExitStatus.ERROR

    def find_test(self, name):
        """Return the SchedulerTest object with the given name."""
        if platform.architecture()[0] == "64bit":
            TESTS.extend(TESTS_64BIT)

        for group in TESTS:
            for test in group.tests:
                if test.name == name:
                    return test

        return None

    def run(self):
        """Run test(s) as specified."""
        # Check for pre-existing core so we don't think it's from us
        if os.path.exists("core"):
            self._failed(f"Can't run with core already present in {self.test_home}")
            return ExitStatus.OSFILE

        self._print_summary()

        # Zero out the error log
        # pylint: disable=consider-using-with
        self.failed_file = io.open(self.failed_filename, "wt", encoding="utf-8")

        if self.args.run is None:
            print(f"Performing the following tests from {self.args.io_dir}")
            print()
            self.run_all()
            print()
            self.failed_file.close()
            rc = self._test_results()
        else:
            # Find the test we were asked to run
            test = self.find_test(self.args.run)

            if test is None:
                print(f"No test named {self.args.run}")
                return ExitStatus.INVALID_PARAM

            # If no arguments were given on the command line, default to the ones
            # contained in the test
            if self.single_test_args:
                args = self.single_test_args
            else:
                args = test.args

            rc = self.run_one(test.name, test.desc, args)
            self.failed_file.close()

            if self.num_failed > 0:
                print(f"\nFailures:\nThese have also been written to: {self.failed_filename}\n")
                cat(self.failed_filename)
                shutil.rmtree(self.failed_dir)

        return rc


if __name__ == "__main__":
    sys.exit(CtsScheduler().run())

# vim: set filetype=python expandtab tabstop=4 softtabstop=4 shiftwidth=4 textwidth=120:<|MERGE_RESOLUTION|>--- conflicted
+++ resolved
@@ -1503,11 +1503,7 @@
         if self.args.run:  # Single test mode
             print(" ".join(test_cmd_full))
 
-<<<<<<< HEAD
-        with io.open(summary_output_filename, "wt") as f:
-=======
         with io.open(summary_output_filename, "wt", encoding="utf-8") as f:
->>>>>>> 2b217949
             subprocess.run(test_cmd_full, stdout=f, stderr=subprocess.STDOUT,
                            env=os.environ, check=False)
 
