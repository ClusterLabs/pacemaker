--- conflicted
+++ resolved
@@ -117,11 +117,8 @@
     char *token;
 
     /* TLS only */
-<<<<<<< HEAD
-=======
 
     // Must be created by pcmk__new_tls_session()
->>>>>>> 2b217949
     gnutls_session_t tls_session;
 };
 
