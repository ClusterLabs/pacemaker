--- conflicted
+++ resolved
@@ -1101,13 +1101,9 @@
         }
     }
 
-<<<<<<< HEAD
     id++;
     CRM_LOG_ASSERT(id != 0); /* Crude wrap-around detection */
-    rc = crm_ipc_prepare(id, message, &iov);
-=======
-    rc = crm_ipc_prepare(++id, message, &iov, ipc_buffer_max);
->>>>>>> 6a5e863b
+    rc = crm_ipc_prepare(id, message, &iov, ipc_buffer_max);
     if(rc < 0) {
         return rc;
     }
