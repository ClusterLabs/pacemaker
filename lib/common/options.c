/*
 * Copyright 2004-2022 the Pacemaker project contributors
 *
 * The version control history for this file may have further details.
 *
 * This source code is licensed under the GNU Lesser General Public License
 * version 2.1 or later (LGPLv2.1+) WITHOUT ANY WARRANTY.
 */

#ifndef _GNU_SOURCE
#  define _GNU_SOURCE
#endif

#include <crm_internal.h>

#include <stdio.h>
#include <string.h>
#include <stdlib.h>
#include <sys/types.h>
#include <sys/stat.h>

#ifdef HAVE_GETOPT_H
#  include <getopt.h>
#endif

#include <crm/crm.h>


/*
 * Command-line option handling
 */

static char *crm_short_options = NULL;
static pcmk__cli_option_t *crm_long_options = NULL;
static const char *crm_app_description = NULL;
static const char *crm_app_usage = NULL;

void
pcmk__cli_option_cleanup()
{
    free(crm_short_options);
    crm_short_options = NULL;
}

static struct option *
create_long_opts(pcmk__cli_option_t *long_options)
{
    struct option *long_opts = NULL;

#ifdef HAVE_GETOPT_H
    int index = 0, lpc = 0;

    /*
     * A previous, possibly poor, choice of '?' as the short form of --help
     * means that getopt_long() returns '?' for both --help and for "unknown option"
     *
     * This dummy entry allows us to differentiate between the two in
     * pcmk__next_cli_option() and exit with the correct error code.
     */
    long_opts = pcmk__realloc(long_opts, (index + 1) * sizeof(struct option));
    long_opts[index].name = "__dummmy__";
    long_opts[index].has_arg = 0;
    long_opts[index].flag = 0;
    long_opts[index].val = '_';
    index++;

    // cppcheck seems not to understand the abort-logic in pcmk__realloc
    // cppcheck-suppress memleak
    for (lpc = 0; long_options[lpc].name != NULL; lpc++) {
        if (long_options[lpc].name[0] == '-') {
            continue;
        }

        long_opts = pcmk__realloc(long_opts, (index + 1) * sizeof(struct option));
        /*fprintf(stderr, "Creating %d %s = %c\n", index,
         * long_options[lpc].name, long_options[lpc].val);      */
        long_opts[index].name = long_options[lpc].name;
        long_opts[index].has_arg = long_options[lpc].has_arg;
        long_opts[index].flag = long_options[lpc].flag;
        long_opts[index].val = long_options[lpc].val;
        index++;
    }

    /* Now create the list terminator */
    long_opts = pcmk__realloc(long_opts, (index + 1) * sizeof(struct option));
    long_opts[index].name = NULL;
    long_opts[index].has_arg = 0;
    long_opts[index].flag = 0;
    long_opts[index].val = 0;
#endif

    return long_opts;
}

/*!
 * \internal
 * \brief Define the command-line options a daemon or tool accepts
 *
 * \param[in] short_options  getopt(3)-style short option list
 * \param[in] app_usage      summary of how command is invoked (for help)
 * \param[in] long_options   definition of options accepted
 * \param[in] app_desc       brief command description (for help)
 */
void
pcmk__set_cli_options(const char *short_options, const char *app_usage,
                      pcmk__cli_option_t *long_options, const char *app_desc)
{
    if (short_options) {
        crm_short_options = strdup(short_options);

    } else if (long_options) {
        int lpc = 0;
        int opt_string_len = 0;
        char *local_short_options = NULL;

        for (lpc = 0; long_options[lpc].name != NULL; lpc++) {
            if (long_options[lpc].val && long_options[lpc].val != '-' && long_options[lpc].val < UCHAR_MAX) {
                local_short_options = pcmk__realloc(local_short_options,
                                                    opt_string_len + 4);
                local_short_options[opt_string_len++] = long_options[lpc].val;
                /* getopt(3) says: Two colons mean an option takes an optional arg; */
                if (long_options[lpc].has_arg == optional_argument) {
                    local_short_options[opt_string_len++] = ':';
                }
                if (long_options[lpc].has_arg >= required_argument) {
                    local_short_options[opt_string_len++] = ':';
                }
                local_short_options[opt_string_len] = 0;
            }
        }
        crm_short_options = local_short_options;
        crm_trace("Generated short option string: '%s'", local_short_options);
    }

    if (long_options) {
        crm_long_options = long_options;
    }
    if (app_desc) {
        crm_app_description = app_desc;
    }
    if (app_usage) {
        crm_app_usage = app_usage;
    }
}

int
pcmk__next_cli_option(int argc, char **argv, int *index, const char **longname)
{
#ifdef HAVE_GETOPT_H
    static struct option *long_opts = NULL;

    if (long_opts == NULL && crm_long_options) {
        long_opts = create_long_opts(crm_long_options);
    }

    *index = 0;
    if (long_opts) {
        int flag = getopt_long(argc, argv, crm_short_options, long_opts, index);

        switch (flag) {
            case 0:
                if (long_opts[*index].val) {
                    return long_opts[*index].val;
                } else if (longname) {
                    *longname = long_opts[*index].name;
                } else {
                    crm_notice("Unhandled option --%s", long_opts[*index].name);
                    return flag;
                }
            case -1:           /* End of option processing */
                break;
            case ':':
                crm_trace("Missing argument");
                pcmk__cli_help('?', CRM_EX_USAGE);
                break;
            case '?':
                pcmk__cli_help('?', (*index? CRM_EX_OK : CRM_EX_USAGE));
                break;
        }
        return flag;
    }
#endif

    if (crm_short_options) {
        return getopt(argc, argv, crm_short_options);
    }

    return -1;
}

void
pcmk__cli_help(char cmd, crm_exit_t exit_code)
{
    int i = 0;
    FILE *stream = (exit_code ? stderr : stdout);

    if (cmd == 'v' || cmd == '$') {
        fprintf(stream, "Pacemaker %s\n", PACEMAKER_VERSION);
        fprintf(stream, "Written by Andrew Beekhof\n");
        goto out;
    }

    if (cmd == '!') {
        fprintf(stream, "Pacemaker %s (Build: %s): %s\n", PACEMAKER_VERSION, BUILD_VERSION, CRM_FEATURES);
        goto out;
    }

    fprintf(stream, "%s - %s\n", crm_system_name, crm_app_description);

    if (crm_app_usage) {
        fprintf(stream, "Usage: %s %s\n", crm_system_name, crm_app_usage);
    }

    if (crm_long_options) {
        fprintf(stream, "Options:\n");
        for (i = 0; crm_long_options[i].name != NULL; i++) {
            if (crm_long_options[i].flags & pcmk__option_hidden) {

            } else if (crm_long_options[i].flags & pcmk__option_paragraph) {
                fprintf(stream, "%s\n\n", crm_long_options[i].desc);

            } else if (crm_long_options[i].flags & pcmk__option_example) {
                fprintf(stream, "\t#%s\n\n", crm_long_options[i].desc);

            } else if (crm_long_options[i].val == '-' && crm_long_options[i].desc) {
                fprintf(stream, "%s\n", crm_long_options[i].desc);

            } else {
                /* is val printable as char ? */
                if (crm_long_options[i].val && crm_long_options[i].val <= UCHAR_MAX) {
                    fprintf(stream, " -%c,", crm_long_options[i].val);
                } else {
                    fputs("    ", stream);
                }
                fprintf(stream, " --%s%s\t%s\n", crm_long_options[i].name,
                        crm_long_options[i].has_arg == optional_argument ? "[=value]" :
                        crm_long_options[i].has_arg == required_argument ? "=value" : "",
                        crm_long_options[i].desc ? crm_long_options[i].desc : "");
            }
        }

    } else if (crm_short_options) {
        fprintf(stream, "Usage: %s - %s\n", crm_system_name, crm_app_description);
        for (i = 0; crm_short_options[i] != 0; i++) {
            int has_arg = no_argument /* 0 */;

            if (crm_short_options[i + 1] == ':') {
                if (crm_short_options[i + 2] == ':')
                    has_arg = optional_argument /* 2 */;
                else
                    has_arg = required_argument /* 1 */;
            }

            fprintf(stream, " -%c %s\n", crm_short_options[i],
                    has_arg == optional_argument ? "[value]" :
                    has_arg == required_argument ? "{value}" : "");
            i += has_arg;
        }
    }

    fprintf(stream, "\nReport bugs to %s\n", PACKAGE_BUGREPORT);

  out:
    crm_exit(exit_code);
    while(1); // above does not return
}


/*
 * Environment variable option handling
 */

/*!
 * \internal
 * \brief Get the value of a Pacemaker environment variable option
 *
 * If an environment variable option is set, with either a PCMK_ or (for
 * backward compatibility) HA_ prefix, log and return the value.
 *
 * \param[in] option  Environment variable name (without prefix)
 *
 * \return Value of environment variable option
 */
const char *
pcmk__env_option(const char *option)
{
    char env_name[NAME_MAX];
    const char *value = NULL;

    snprintf(env_name, NAME_MAX, "PCMK_%s", option);
    value = getenv(env_name);
    if (value != NULL) {
        crm_trace("Found %s = %s", env_name, value);
        return value;
    }

    snprintf(env_name, NAME_MAX, "HA_%s", option);
    value = getenv(env_name);
    if (value != NULL) {
        crm_trace("Found %s = %s", env_name, value);
        return value;
    }

    crm_trace("Nothing found for %s", option);
    return NULL;
}

/*!
 * \brief Set or unset a Pacemaker environment variable option
 *
 * Set an environment variable option with both a PCMK_ and (for
 * backward compatibility) HA_ prefix.
 *
 * \param[in] option  Environment variable name (without prefix)
 * \param[in] value   New value (or NULL to unset)
 */
void
pcmk__set_env_option(const char *option, const char *value)
{
    char env_name[NAME_MAX];

    snprintf(env_name, NAME_MAX, "PCMK_%s", option);
    if (value) {
        crm_trace("Setting %s to %s", env_name, value);
        setenv(env_name, value, 1);
    } else {
        crm_trace("Unsetting %s", env_name);
        unsetenv(env_name);
    }

    snprintf(env_name, NAME_MAX, "HA_%s", option);
    if (value) {
        crm_trace("Setting %s to %s", env_name, value);
        setenv(env_name, value, 1);
    } else {
        crm_trace("Unsetting %s", env_name);
        unsetenv(env_name);
    }
}

/*!
 * \internal
 * \brief Check whether Pacemaker environment variable option is enabled
 *
 * Given a Pacemaker environment variable option that can either be boolean
 * or a list of daemon names, return true if the option is enabled for a given
 * daemon.
 *
 * \param[in] daemon   Daemon name
 * \param[in] option   Pacemaker environment variable name
 *
 * \return true if variable is enabled for daemon, otherwise false
 */
bool
pcmk__env_option_enabled(const char *daemon, const char *option)
{
    const char *value = pcmk__env_option(option);

    return (value != NULL) && (crm_is_true(value) || strstr(value, daemon));
}


/*
 * Cluster option handling
 */

bool
pcmk__valid_interval_spec(const char *value)
{
    (void) crm_parse_interval_spec(value);
    return errno == 0;
}

bool
pcmk__valid_boolean(const char *value)
{
    int tmp;

    return crm_str_to_boolean(value, &tmp) == 1;
}

bool
pcmk__valid_number(const char *value)
{
    if (value == NULL) {
        return false;

    } else if (pcmk_str_is_minus_infinity(value) ||
               pcmk_str_is_infinity(value)) {
        return true;
    }

    return pcmk__scan_ll(value, NULL, 0LL) == pcmk_rc_ok;
}

bool
pcmk__valid_positive_number(const char *value)
{
    long long num = 0LL;

    return pcmk_str_is_infinity(value)
           || ((pcmk__scan_ll(value, &num, 0LL) == pcmk_rc_ok) && (num > 0));
}

bool
pcmk__valid_quorum(const char *value)
{
    return pcmk__strcase_any_of(value, "stop", "freeze", "ignore", "demote", "suicide", NULL);
}

bool
pcmk__valid_script(const char *value)
{
    struct stat st;

    if (pcmk__str_eq(value, "/dev/null", pcmk__str_casei)) {
        return true;
    }

    if (stat(value, &st) != 0) {
        crm_err("Script %s does not exist", value);
        return false;
    }

    if (S_ISREG(st.st_mode) == 0) {
        crm_err("Script %s is not a regular file", value);
        return false;
    }

    if ((st.st_mode & (S_IXUSR | S_IXGRP)) == 0) {
        crm_err("Script %s is not executable", value);
        return false;
    }

    return true;
}

bool
pcmk__valid_percentage(const char *value)
{
    char *end = NULL;
    long number = strtol(value, &end, 10);

    if (end && (end[0] != '%')) {
        return false;
    }
    return number >= 0;
}

/*!
 * \internal
 * \brief Check a table of configured options for a particular option
 *
 * \param[in] options    Name/value pairs for configured options
 * \param[in] validate   If not NULL, validator function for option value
 * \param[in] name       Option name to look for
 * \param[in] old_name   Alternative option name to look for
 * \param[in] def_value  Default to use if option not configured
 *
 * \return Option value (from supplied options table or default value)
 */
static const char *
cluster_option_value(GHashTable *options, bool (*validate)(const char *),
                     const char *name, const char *old_name,
                     const char *def_value)
{
    const char *value = NULL;
    char *new_value = NULL;

    CRM_ASSERT(name != NULL);

    if (options) {
        value = g_hash_table_lookup(options, name);

        if ((value == NULL) && old_name) {
            value = g_hash_table_lookup(options, old_name);
            if (value != NULL) {
                pcmk__config_warn("Support for legacy name '%s' for cluster "
                                  "option '%s' is deprecated and will be "
                                  "removed in a future release",
                                  old_name, name);

                // Inserting copy with current name ensures we only warn once
                new_value = strdup(value);
                g_hash_table_insert(options, strdup(name), new_value);
                value = new_value;
            }
        }

        if (value && validate && (validate(value) == FALSE)) {
            pcmk__config_err("Using default value for cluster option '%s' "
                             "because '%s' is invalid", name, value);
            value = NULL;
        }

        if (value) {
            return value;
        }
    }

    // No value found, use default
    value = def_value;

    if (value == NULL) {
        crm_trace("No value or default provided for cluster option '%s'",
                  name);
        return NULL;
    }

    if (validate) {
        CRM_CHECK(validate(value) != FALSE,
                  crm_err("Bug: default value for cluster option '%s' is invalid", name);
                  return NULL);
    }

    crm_trace("Using default value '%s' for cluster option '%s'",
              value, name);
    if (options) {
        new_value = strdup(value);
        g_hash_table_insert(options, strdup(name), new_value);
        value = new_value;
    }
    return value;
}

/*!
 * \internal
 * \brief Get the value of a cluster option
 *
 * \param[in] options      Name/value pairs for configured options
 * \param[in] option_list  Possible cluster options
 * \param[in] name         (Primary) option name to look for
 *
 * \return Option value
 */
const char *
pcmk__cluster_option(GHashTable *options, pcmk__cluster_option_t *option_list,
                     int len, const char *name)
{
    const char *value = NULL;

    for (int lpc = 0; lpc < len; lpc++) {
        if (pcmk__str_eq(name, option_list[lpc].name, pcmk__str_casei)) {
            value = cluster_option_value(options, option_list[lpc].is_valid,
                                         option_list[lpc].name,
                                         option_list[lpc].alt_name,
                                         option_list[lpc].default_value);
            return value;
        }
    }
    CRM_CHECK(FALSE, crm_err("Bug: looking for unknown option '%s'", name));
    return NULL;
}

char *
pcmk__format_option_metadata(const char *name, const char *desc_short,
                             const char *desc_long,
                             pcmk__cluster_option_t *option_list, int len)
{
    char *escaped_long = NULL;
    char *escaped_short = NULL;
    char *retval;
    /* big enough to hold "pacemaker-schedulerd metadata" output */
    GString *s = g_string_sized_new(13000);
    int lpc = 0;

    escaped_long = crm_xml_escape(desc_long);
    escaped_short = crm_xml_escape(desc_short);

    g_string_append_printf(s, "<?xml version=\"1.0\"?>"
                              "<!DOCTYPE resource-agent SYSTEM \"ra-api-1.dtd\">\n"
                              "<resource-agent name=\"%s\">\n"
                              "  <version>%s</version>\n"
                              "  <longdesc lang=\"en\">%s</longdesc>\n"
                              "  <shortdesc lang=\"en\">%s</shortdesc>\n"
                              "  <parameters>\n",
                              name, PCMK_OCF_VERSION, escaped_long, escaped_short);
    free(escaped_long);
    free(escaped_short);

    for (lpc = 0; lpc < len; lpc++) {
        if ((option_list[lpc].description_long == NULL)
            && (option_list[lpc].description_short == NULL)) {
            continue;
        }

        escaped_long = crm_xml_escape(option_list[lpc].description_long?
                                         option_list[lpc].description_long :
                                          option_list[lpc].description_short);
        escaped_short = crm_xml_escape(option_list[lpc].description_short);

        g_string_append_printf(s, "    <parameter name=\"%s\">\n"
                                  "      <longdesc lang=\"en\">%s%s%s</longdesc>\n"
                                  "      <shortdesc lang=\"en\">%s</shortdesc>\n",
                                  option_list[lpc].name,
<<<<<<< HEAD
                                  _(option_list[lpc].description_short),
                                  option_list[lpc].description_long?
                                     _(option_list[lpc].description_long) :
                                     _(option_list[lpc].description_short),
=======
                                  escaped_long,
>>>>>>> c0ac153b
                                  (option_list[lpc].values? "  Allowed values: " : ""),
                                  (option_list[lpc].values? option_list[lpc].values : ""),
                                  escaped_short);
        free(escaped_long);
        free(escaped_short);

        if (option_list[lpc].values && !strcmp(option_list[lpc].type, "select")) {
            char *str = strdup(option_list[lpc].values);
            char delim[] = ", ";
            char *ptr = strtok(str, delim);

            g_string_append_printf(s, "      <content type=\"%s\" default=\"%s\">\n",
                                   option_list[lpc].type,
                                   option_list[lpc].default_value);

            while (ptr != NULL) {
                g_string_append_printf(s, "        <option value=\"%s\" />\n", ptr);
                ptr = strtok(NULL, delim);
            }

            g_string_append_printf(s, "      </content>\n");
            free(str);

        } else {
            g_string_append_printf(s, "      <content type=\"%s\" default=\"%s\"/>\n",
                                   option_list[lpc].type,
                                   option_list[lpc].default_value
            );
        }

        g_string_append_printf(s, "    </parameter>\n");
    }
    g_string_append_printf(s, "  </parameters>\n</resource-agent>\n");

    retval = s->str;
    g_string_free(s, FALSE);
    return retval;
}

void
pcmk__validate_cluster_options(GHashTable *options,
                               pcmk__cluster_option_t *option_list, int len)
{
    for (int lpc = 0; lpc < len; lpc++) {
        cluster_option_value(options, option_list[lpc].is_valid,
                             option_list[lpc].name,
                             option_list[lpc].alt_name,
                             option_list[lpc].default_value);
    }
}<|MERGE_RESOLUTION|>--- conflicted
+++ resolved
@@ -585,22 +585,15 @@
         }
 
         escaped_long = crm_xml_escape(option_list[lpc].description_long?
-                                         option_list[lpc].description_long :
-                                          option_list[lpc].description_short);
-        escaped_short = crm_xml_escape(option_list[lpc].description_short);
+                                         _(option_list[lpc].description_long) :
+                                          _(option_list[lpc].description_short));
+        escaped_short = crm_xml_escape(_(option_list[lpc].description_short));
 
         g_string_append_printf(s, "    <parameter name=\"%s\">\n"
                                   "      <longdesc lang=\"en\">%s%s%s</longdesc>\n"
                                   "      <shortdesc lang=\"en\">%s</shortdesc>\n",
                                   option_list[lpc].name,
-<<<<<<< HEAD
-                                  _(option_list[lpc].description_short),
-                                  option_list[lpc].description_long?
-                                     _(option_list[lpc].description_long) :
-                                     _(option_list[lpc].description_short),
-=======
                                   escaped_long,
->>>>>>> c0ac153b
                                   (option_list[lpc].values? "  Allowed values: " : ""),
                                   (option_list[lpc].values? option_list[lpc].values : ""),
                                   escaped_short);
