/*
 * Copyright 2008-2025 the Pacemaker project contributors
 *
 * The version control history for this file may have further details.
 *
 * This source code is licensed under the GNU Lesser General Public License
 * version 2.1 or later (LGPLv2.1+) WITHOUT ANY WARRANTY.
 */

#include <crm_internal.h>
#include <crm/crm.h>

#include <sys/param.h>
#include <stdio.h>
#include <sys/types.h>
#include <sys/stat.h>
#include <unistd.h>
#include <sys/socket.h>
#include <arpa/inet.h>
#include <netinet/in.h>
#include <netinet/ip.h>
#include <netinet/tcp.h>
#include <netdb.h>
#include <stdlib.h>
#include <errno.h>
#include <inttypes.h>   // PRIx32

#include <glib.h>
#include <bzlib.h>

#include <crm/common/ipc_internal.h>
#include <crm/common/xml.h>
#include <crm/common/mainloop.h>
#include <crm/common/remote_internal.h>
#include <crm/common/tls_internal.h>

#include <gnutls/gnutls.h>

/* Swab macros from linux/swab.h */
#ifdef HAVE_LINUX_SWAB_H
#  include <linux/swab.h>
#else
/*
 * casts are necessary for constants, because we never know how for sure
 * how U/UL/ULL map to __u16, __u32, __u64. At least not in a portable way.
 */
#define __swab16(x) ((uint16_t)(                                      \
        (((uint16_t)(x) & (uint16_t)0x00ffU) << 8) |                  \
        (((uint16_t)(x) & (uint16_t)0xff00U) >> 8)))

#define __swab32(x) ((uint32_t)(                                      \
        (((uint32_t)(x) & (uint32_t)0x000000ffUL) << 24) |            \
        (((uint32_t)(x) & (uint32_t)0x0000ff00UL) <<  8) |            \
        (((uint32_t)(x) & (uint32_t)0x00ff0000UL) >>  8) |            \
        (((uint32_t)(x) & (uint32_t)0xff000000UL) >> 24)))

#define __swab64(x) ((uint64_t)(                                      \
        (((uint64_t)(x) & (uint64_t)0x00000000000000ffULL) << 56) |   \
        (((uint64_t)(x) & (uint64_t)0x000000000000ff00ULL) << 40) |   \
        (((uint64_t)(x) & (uint64_t)0x0000000000ff0000ULL) << 24) |   \
        (((uint64_t)(x) & (uint64_t)0x00000000ff000000ULL) <<  8) |   \
        (((uint64_t)(x) & (uint64_t)0x000000ff00000000ULL) >>  8) |   \
        (((uint64_t)(x) & (uint64_t)0x0000ff0000000000ULL) >> 24) |   \
        (((uint64_t)(x) & (uint64_t)0x00ff000000000000ULL) >> 40) |   \
        (((uint64_t)(x) & (uint64_t)0xff00000000000000ULL) >> 56)))
#endif

#define REMOTE_MSG_VERSION 1
#define ENDIAN_LOCAL 0xBADADBBD

struct remote_header_v0 {
    uint32_t endian;    /* Detect messages from hosts with different endian-ness */
    uint32_t version;
    uint64_t id;
    uint64_t flags;
    uint32_t size_total;
    uint32_t payload_offset;
    uint32_t payload_compressed;
    uint32_t payload_uncompressed;

        /* New fields get added here */

} __attribute__ ((packed));

/*!
 * \internal
 * \brief Retrieve remote message header, in local endianness
 *
 * Return a pointer to the header portion of a remote connection's message
 * buffer, converting the header to local endianness if needed.
 *
 * \param[in,out] remote  Remote connection with new message
 *
 * \return Pointer to message header, localized if necessary
 */
static struct remote_header_v0 *
localized_remote_header(pcmk__remote_t *remote)
{
    struct remote_header_v0 *header = (struct remote_header_v0 *)remote->buffer;
    if(remote->buffer_offset < sizeof(struct remote_header_v0)) {
        return NULL;

    } else if(header->endian != ENDIAN_LOCAL) {
        uint32_t endian = __swab32(header->endian);

        CRM_LOG_ASSERT(endian == ENDIAN_LOCAL);
        if(endian != ENDIAN_LOCAL) {
            crm_err("Invalid message detected, endian mismatch: %" PRIx32
                    " is neither %" PRIx32 " nor the swab'd %" PRIx32,
                    ENDIAN_LOCAL, header->endian, endian);
            return NULL;
        }

        header->id = __swab64(header->id);
        header->flags = __swab64(header->flags);
        header->endian = __swab32(header->endian);

        header->version = __swab32(header->version);
        header->size_total = __swab32(header->size_total);
        header->payload_offset = __swab32(header->payload_offset);
        header->payload_compressed = __swab32(header->payload_compressed);
        header->payload_uncompressed = __swab32(header->payload_uncompressed);
    }

    return header;
}

// \return Standard Pacemaker return code
static int
send_tls(gnutls_session_t session, struct iovec *iov)
{
    const char *unsent = iov->iov_base;
    size_t unsent_len = iov->iov_len;
    ssize_t gnutls_rc;

    if (unsent == NULL) {
        return EINVAL;
    }

    crm_trace("Sending TLS message of %zu bytes", unsent_len);

    while (true) {
        gnutls_rc = gnutls_record_send(session, unsent, unsent_len);

        if (gnutls_rc == GNUTLS_E_INTERRUPTED || gnutls_rc == GNUTLS_E_AGAIN) {
            crm_trace("Retrying to send %zu bytes remaining", unsent_len);

        } else if (gnutls_rc < 0) {
            // Caller can log as error if necessary
            crm_info("TLS connection terminated: %s " QB_XS " rc=%zd",
                     gnutls_strerror((int) gnutls_rc), gnutls_rc);
            return ECONNABORTED;

        } else if (gnutls_rc < unsent_len) {
            crm_trace("Sent %zd of %zu bytes remaining", gnutls_rc, unsent_len);
            unsent_len -= gnutls_rc;
            unsent += gnutls_rc;
        } else {
            crm_trace("Sent all %zd bytes remaining", gnutls_rc);
            break;
        }
    }
    return pcmk_rc_ok;
}

// \return Standard Pacemaker return code
static int
send_plaintext(int sock, struct iovec *iov)
{
    const char *unsent = iov->iov_base;
    size_t unsent_len = iov->iov_len;

    if (unsent == NULL) {
        return EINVAL;
    }

    crm_debug("Sending plaintext message of %zu bytes to socket %d",
              unsent_len, sock);
    while (true) {
        ssize_t write_rc = write(sock, unsent, unsent_len);

        if (write_rc < 0) {
            int rc = errno;

            if ((rc == EINTR) || (rc == EAGAIN) || (rc == EWOULDBLOCK)) {
                crm_trace("Retrying to send %zu bytes remaining to socket %d",
                          unsent_len, sock);
                continue;
            }

            // Caller can log as error if necessary
            crm_info("Could not send message: %s " QB_XS " rc=%d socket=%d",
                     pcmk_rc_str(rc), rc, sock);
            return rc;

        } else if (write_rc < unsent_len) {
            crm_trace("Sent %zd of %zu bytes remaining", write_rc, unsent_len);
            unsent += write_rc;
            unsent_len -= write_rc;

        } else {
            crm_trace("Sent all %zd bytes remaining: %.100s",
                      write_rc, (char *) (iov->iov_base));
            return pcmk_rc_ok;
        }
    }
}

// \return Standard Pacemaker return code
static int
remote_send_iovs(pcmk__remote_t *remote, struct iovec *iov, int iovs)
{
    int rc = pcmk_rc_ok;

    for (int lpc = 0; (lpc < iovs) && (rc == pcmk_rc_ok); lpc++) {
        if (remote->tls_session) {
            rc = send_tls(remote->tls_session, &(iov[lpc]));
            continue;
        }
        if (remote->tcp_socket >= 0) {
            rc = send_plaintext(remote->tcp_socket, &(iov[lpc]));
        } else {
            rc = ESOCKTNOSUPPORT;
        }
    }
    return rc;
}

/*!
 * \internal
 * \brief Send an XML message over a Pacemaker Remote connection
 *
 * \param[in,out] remote  Pacemaker Remote connection to use
 * \param[in]     msg     XML to send
 *
 * \return Standard Pacemaker return code
 */
int
pcmk__remote_send_xml(pcmk__remote_t *remote, const xmlNode *msg)
{
    int rc = pcmk_rc_ok;
    static uint64_t id = 0;
    GString *xml_text = NULL;

    struct iovec iov[2];
    struct remote_header_v0 *header;

    CRM_CHECK((remote != NULL) && (msg != NULL), return EINVAL);

    xml_text = g_string_sized_new(1024);
    pcmk__xml_string(msg, 0, xml_text, 0);
    CRM_CHECK(xml_text->len > 0,
              g_string_free(xml_text, TRUE); return EINVAL);

    header = pcmk__assert_alloc(1, sizeof(struct remote_header_v0));

    iov[0].iov_base = header;
    iov[0].iov_len = sizeof(struct remote_header_v0);

    iov[1].iov_len = 1 + xml_text->len;
    iov[1].iov_base = g_string_free(xml_text, FALSE);

    id++;
    header->id = id;
    header->endian = ENDIAN_LOCAL;
    header->version = REMOTE_MSG_VERSION;
    header->payload_offset = iov[0].iov_len;
    header->payload_uncompressed = iov[1].iov_len;
    header->size_total = iov[0].iov_len + iov[1].iov_len;

    rc = remote_send_iovs(remote, iov, 2);
    if (rc != pcmk_rc_ok) {
        crm_err("Could not send remote message: %s " QB_XS " rc=%d",
                pcmk_rc_str(rc), rc);
    }

    free(iov[0].iov_base);
    g_free((gchar *) iov[1].iov_base);
    return rc;
}

/*!
 * \internal
 * \brief Obtain the XML from the currently buffered remote connection message
 *
 * \param[in,out] remote  Remote connection possibly with message available
 *
 * \return Newly allocated XML object corresponding to message data, or NULL
 * \note This effectively removes the message from the connection buffer.
 */
xmlNode *
pcmk__remote_message_xml(pcmk__remote_t *remote)
{
    xmlNode *xml = NULL;
    struct remote_header_v0 *header = localized_remote_header(remote);

    if (header == NULL) {
        return NULL;
    }

    /* Support compression on the receiving end now, in case we ever want to add it later */
    if (header->payload_compressed) {
        int rc = 0;
        unsigned int size_u = 1 + header->payload_uncompressed;
        char *uncompressed =
            pcmk__assert_alloc(1, header->payload_offset + size_u);

        crm_trace("Decompressing message data %d bytes into %d bytes",
                 header->payload_compressed, size_u);

        rc = BZ2_bzBuffToBuffDecompress(uncompressed + header->payload_offset, &size_u,
                                        remote->buffer + header->payload_offset,
                                        header->payload_compressed, 1, 0);
        rc = pcmk__bzlib2rc(rc);

        if (rc != pcmk_rc_ok && header->version > REMOTE_MSG_VERSION) {
            crm_warn("Couldn't decompress v%d message, we only understand v%d",
                     header->version, REMOTE_MSG_VERSION);
            free(uncompressed);
            return NULL;

        } else if (rc != pcmk_rc_ok) {
            crm_err("Decompression failed: %s " QB_XS " rc=%d",
                    pcmk_rc_str(rc), rc);
            free(uncompressed);
            return NULL;
        }

        pcmk__assert(size_u == header->payload_uncompressed);

        memcpy(uncompressed, remote->buffer, header->payload_offset);       /* Preserve the header */
        remote->buffer_size = header->payload_offset + size_u;

        free(remote->buffer);
        remote->buffer = uncompressed;
        header = localized_remote_header(remote);
    }

    /* take ownership of the buffer */
    remote->buffer_offset = 0;

    CRM_LOG_ASSERT(remote->buffer[sizeof(struct remote_header_v0) + header->payload_uncompressed - 1] == 0);

    xml = pcmk__xml_parse(remote->buffer + header->payload_offset);
    if (xml == NULL && header->version > REMOTE_MSG_VERSION) {
        crm_warn("Couldn't parse v%d message, we only understand v%d",
                 header->version, REMOTE_MSG_VERSION);

    } else if (xml == NULL) {
        crm_err("Couldn't parse: '%.120s'", remote->buffer + header->payload_offset);
    }

    crm_log_xml_trace(xml, "[remote msg]");
    return xml;
}

static int
get_remote_socket(const pcmk__remote_t *remote)
{
<<<<<<< HEAD
    if (remote->tls_session) {
        void *sock_ptr = gnutls_transport_get_ptr(remote->tls_session);

        return GPOINTER_TO_INT(sock_ptr);
=======
    if (remote->tls_session != NULL) {
        return pcmk__tls_get_client_sock(remote);
>>>>>>> 2b217949
    }
    if (remote->tcp_socket >= 0) {
        return remote->tcp_socket;
    }
    crm_err("Remote connection type undetermined (bug?)");
    return -1;
}

/*!
 * \internal
 * \brief Wait for a remote session to have data to read
 *
 * \param[in] remote      Connection to check
 * \param[in] timeout_ms  Maximum time (in ms) to wait
 *
 * \return Standard Pacemaker return code (of particular interest, pcmk_rc_ok if
 *         there is data ready to be read, and ETIME if there is no data within
 *         the specified timeout)
 */
int
pcmk__remote_ready(const pcmk__remote_t *remote, int timeout_ms)
{
    struct pollfd fds = { 0, };
    int sock = -1;
    int rc = 0;
    time_t start;
    int timeout = timeout_ms;

    sock = get_remote_socket(remote);
    if (sock < 0) {
        crm_trace("No longer connected");
        return ENOTCONN;
    }

    start = time(NULL);
    errno = 0;
    do {
        fds.fd = sock;
        fds.events = POLLIN;

        /* If we got an EINTR while polling, and we have a
         * specific timeout we are trying to honor, attempt
         * to adjust the timeout to the closest second. */
        if (errno == EINTR && (timeout > 0)) {
            timeout = timeout_ms - ((time(NULL) - start) * 1000);
            if (timeout < 1000) {
                timeout = 1000;
            }
        }

        rc = poll(&fds, 1, timeout);
    } while (rc < 0 && errno == EINTR);

    if (rc < 0) {
        return errno;
    }
    return (rc == 0)? ETIME : pcmk_rc_ok;
}

/*!
 * \internal
 * \brief Read bytes from non-blocking remote connection
 *
 * \param[in,out] remote  Remote connection to read
 *
 * \return Standard Pacemaker return code (of particular interest, pcmk_rc_ok if
 *         a full message has been received, or EAGAIN for a partial message)
 * \note Use only with non-blocking sockets after polling the socket.
 * \note This function will return when the socket read buffer is empty or an
 *       error is encountered.
 */
int
pcmk__read_available_remote_data(pcmk__remote_t *remote)
{
    int rc = pcmk_rc_ok;
    size_t read_len = sizeof(struct remote_header_v0);
    struct remote_header_v0 *header = localized_remote_header(remote);
    ssize_t read_rc;

    if(header) {
        /* Stop at the end of the current message */
        read_len = header->size_total;
    }

    /* automatically grow the buffer when needed */
    if(remote->buffer_size < read_len) {
        remote->buffer_size = 2 * read_len;
        crm_trace("Expanding buffer to %zu bytes", remote->buffer_size);
        remote->buffer = pcmk__realloc(remote->buffer, remote->buffer_size + 1);
    }

    if (remote->tls_session) {
        read_rc = gnutls_record_recv(remote->tls_session,
                                     remote->buffer + remote->buffer_offset,
                                     remote->buffer_size - remote->buffer_offset);
        if (read_rc == GNUTLS_E_INTERRUPTED) {
            rc = EINTR;
        } else if (read_rc == GNUTLS_E_AGAIN) {
            rc = EAGAIN;
        } else if (read_rc < 0) {
            crm_debug("TLS receive failed: %s (%zd)",
                      gnutls_strerror((int) read_rc), read_rc);
            rc = EIO;
        }
    } else if (remote->tcp_socket >= 0) {
        read_rc = read(remote->tcp_socket,
                       remote->buffer + remote->buffer_offset,
                       remote->buffer_size - remote->buffer_offset);
        if (read_rc < 0) {
            rc = errno;
        }
    } else {
        crm_err("Remote connection type undetermined (bug?)");
        return ESOCKTNOSUPPORT;
    }

    /* process any errors. */
    if (read_rc > 0) {
        remote->buffer_offset += read_rc;
        /* always null terminate buffer, the +1 to alloc always allows for this. */
        remote->buffer[remote->buffer_offset] = '\0';
        crm_trace("Received %zd more bytes (%zu total)",
                  read_rc, remote->buffer_offset);

    } else if (read_rc == 0) {
        crm_debug("End of remote data encountered after %zu bytes",
                  remote->buffer_offset);
        return ENOTCONN;

    } else if ((rc == EINTR) || (rc == EAGAIN) || (rc == EWOULDBLOCK)) {
        crm_trace("No data available for non-blocking remote read: %s (%d)",
                  pcmk_rc_str(rc), rc);

    } else {
        crm_debug("Error receiving remote data after %zu bytes: %s (%d)",
                  remote->buffer_offset, pcmk_rc_str(rc), rc);
        return ENOTCONN;
    }

    header = localized_remote_header(remote);
    if(header) {
        if(remote->buffer_offset < header->size_total) {
            crm_trace("Read partial remote message (%zu of %" PRIu32 " bytes)",
                      remote->buffer_offset, header->size_total);
        } else {
            crm_trace("Read full remote message of %zu bytes",
                      remote->buffer_offset);
            return pcmk_rc_ok;
        }
    }

    return EAGAIN;
}

/*!
 * \internal
 * \brief Read one message from a remote connection
 *
 * \param[in,out] remote      Remote connection to read
 * \param[in]     timeout_ms  Fail if message not read in this many milliseconds
 *                            (10s will be used if 0, and 60s if negative)
 *
 * \return Standard Pacemaker return code
 */
int
pcmk__read_remote_message(pcmk__remote_t *remote, int timeout_ms)
{
    int rc = pcmk_rc_ok;
    time_t start = time(NULL);
    int remaining_timeout = 0;

    if (timeout_ms == 0) {
        timeout_ms = 10000;
    } else if (timeout_ms < 0) {
        timeout_ms = 60000;
    }

    remaining_timeout = timeout_ms;
    while (remaining_timeout > 0) {

        crm_trace("Waiting for remote data (%d ms of %d ms timeout remaining)",
                  remaining_timeout, timeout_ms);
        rc = pcmk__remote_ready(remote, remaining_timeout);

        if (rc == ETIME) {
            crm_err("Timed out (%d ms) while waiting for remote data",
                    remaining_timeout);
            return rc;

        } else if (rc != pcmk_rc_ok) {
            crm_debug("Wait for remote data aborted (will retry): %s "
                      QB_XS " rc=%d", pcmk_rc_str(rc), rc);

        } else {
            rc = pcmk__read_available_remote_data(remote);
            if (rc == pcmk_rc_ok) {
                return rc;
            } else if (rc == EAGAIN) {
                crm_trace("Waiting for more remote data");
            } else {
                crm_debug("Could not receive remote data: %s " QB_XS " rc=%d",
                          pcmk_rc_str(rc), rc);
            }
        }

        // Don't waste time retrying after fatal errors
        if ((rc == ENOTCONN) || (rc == ESOCKTNOSUPPORT)) {
            return rc;
        }

        remaining_timeout = timeout_ms - ((time(NULL) - start) * 1000);
    }
    return ETIME;
}

struct tcp_async_cb_data {
    int sock;
    int timeout_ms;
    time_t start;
    void *userdata;
    void (*callback) (void *userdata, int rc, int sock);
};

// \return TRUE if timer should be rescheduled, FALSE otherwise
static gboolean
check_connect_finished(gpointer userdata)
{
    struct tcp_async_cb_data *cb_data = userdata;
    int rc;

    fd_set rset, wset;
    struct timeval ts = { 0, };

    if (cb_data->start == 0) {
        // Last connect() returned success immediately
        rc = pcmk_rc_ok;
        goto dispatch_done;
    }

    // If the socket is ready for reading or writing, the connect succeeded
    FD_ZERO(&rset);
    FD_SET(cb_data->sock, &rset);
    wset = rset;
    rc = select(cb_data->sock + 1, &rset, &wset, NULL, &ts);

    if (rc < 0) { // select() error
        rc = errno;
        if ((rc == EINTR) || (rc == EAGAIN)) {
            if ((time(NULL) - cb_data->start) < pcmk__timeout_ms2s(cb_data->timeout_ms)) {
                return TRUE; // There is time left, so reschedule timer
            } else {
                rc = ETIMEDOUT;
            }
        }
        crm_trace("Could not check socket %d for connection success: %s (%d)",
                  cb_data->sock, pcmk_rc_str(rc), rc);

    } else if (rc == 0) { // select() timeout
        if ((time(NULL) - cb_data->start) < pcmk__timeout_ms2s(cb_data->timeout_ms)) {
            return TRUE; // There is time left, so reschedule timer
        }
        crm_debug("Timed out while waiting for socket %d connection success",
                  cb_data->sock);
        rc = ETIMEDOUT;

    // select() returned number of file descriptors that are ready

    } else if (FD_ISSET(cb_data->sock, &rset)
               || FD_ISSET(cb_data->sock, &wset)) {

        // The socket is ready; check it for connection errors
        int error = 0;
        socklen_t len = sizeof(error);

        if (getsockopt(cb_data->sock, SOL_SOCKET, SO_ERROR, &error, &len) < 0) {
            rc = errno;
            crm_trace("Couldn't check socket %d for connection errors: %s (%d)",
                      cb_data->sock, pcmk_rc_str(rc), rc);
        } else if (error != 0) {
            rc = error;
            crm_trace("Socket %d connected with error: %s (%d)",
                      cb_data->sock, pcmk_rc_str(rc), rc);
        } else {
            rc = pcmk_rc_ok;
        }

    } else { // Should not be possible
        crm_trace("select() succeeded, but socket %d not in resulting "
                  "read/write sets", cb_data->sock);
        rc = EAGAIN;
    }

  dispatch_done:
    if (rc == pcmk_rc_ok) {
        crm_trace("Socket %d is connected", cb_data->sock);
    } else {
        close(cb_data->sock);
        cb_data->sock = -1;
    }

    if (cb_data->callback) {
        cb_data->callback(cb_data->userdata, rc, cb_data->sock);
    }
    free(cb_data);
    return FALSE; // Do not reschedule timer
}

/*!
 * \internal
 * \brief Attempt to connect socket, calling callback when done
 *
 * Set a given socket non-blocking, then attempt to connect to it,
 * retrying periodically until success or a timeout is reached.
 * Call a caller-supplied callback function when completed.
 *
 * \param[in]  sock        Newly created socket
 * \param[in]  addr        Socket address information for connect
 * \param[in]  addrlen     Size of socket address information in bytes
 * \param[in]  timeout_ms  Fail if not connected within this much time
 * \param[out] timer_id    If not NULL, store retry timer ID here
 * \param[in]  userdata    User data to pass to callback
 * \param[in]  callback    Function to call when connection attempt completes
 *
 * \return Standard Pacemaker return code
 */
static int
connect_socket_retry(int sock, const struct sockaddr *addr, socklen_t addrlen,
                     int timeout_ms, int *timer_id, void *userdata,
                     void (*callback) (void *userdata, int rc, int sock))
{
    int rc = 0;
    int interval = 500;
    int timer;
    struct tcp_async_cb_data *cb_data = NULL;

    rc = pcmk__set_nonblocking(sock);
    if (rc != pcmk_rc_ok) {
        crm_warn("Could not set socket non-blocking: %s " QB_XS " rc=%d",
                 pcmk_rc_str(rc), rc);
        return rc;
    }

    rc = connect(sock, addr, addrlen);
    if (rc < 0) {
        rc = errno;
        switch (rc) {
            case EINTR:
            case EINPROGRESS:
            case EAGAIN:
                break;

            default:
                crm_warn("Could not connect socket: %s " QB_XS " rc=%d",
                         pcmk_rc_str(rc), rc);
                return rc;
        }
    }

    cb_data = pcmk__assert_alloc(1, sizeof(struct tcp_async_cb_data));
    cb_data->userdata = userdata;
    cb_data->callback = callback;
    cb_data->sock = sock;
    cb_data->timeout_ms = timeout_ms;

    if (rc == 0) {
        /* The connect was successful immediately, we still return to mainloop
         * and let this callback get called later. This avoids the user of this api
         * to have to account for the fact the callback could be invoked within this
         * function before returning. */
        cb_data->start = 0;
        interval = 1;
    } else {
        cb_data->start = time(NULL);
    }

    /* This timer function does a non-blocking poll on the socket to see if we
     * can use it. Once we can, the connect has completed. This method allows us
     * to connect without blocking the mainloop.
     *
     * @TODO Use a mainloop fd callback for this instead of polling. Something
     *       about the way mainloop is currently polling prevents this from
     *       working at the moment though. (See connect(2) regarding EINPROGRESS
     *       for possible new handling needed.)
     */
    crm_trace("Scheduling check in %dms for whether connect to fd %d finished",
              interval, sock);
    timer = pcmk__create_timer(interval, check_connect_finished, cb_data);
    if (timer_id) {
        *timer_id = timer;
    }

    return pcmk_rc_ok;
}

/*!
 * \internal
 * \brief Attempt once to connect socket and set it non-blocking
 *
 * \param[in]  sock        Newly created socket
 * \param[in]  addr        Socket address information for connect
 * \param[in]  addrlen     Size of socket address information in bytes
 *
 * \return Standard Pacemaker return code
 */
static int
connect_socket_once(int sock, const struct sockaddr *addr, socklen_t addrlen)
{
    int rc = connect(sock, addr, addrlen);

    if (rc < 0) {
        rc = errno;
        crm_warn("Could not connect socket: %s " QB_XS " rc=%d",
                 pcmk_rc_str(rc), rc);
        return rc;
    }

    rc = pcmk__set_nonblocking(sock);
    if (rc != pcmk_rc_ok) {
        crm_warn("Could not set socket non-blocking: %s " QB_XS " rc=%d",
                 pcmk_rc_str(rc), rc);
        return rc;
    }

    return pcmk_ok;
}

/*!
 * \internal
 * \brief Connect to server at specified TCP port
 *
 * \param[in]  host        Name of server to connect to
 * \param[in]  port        Server port to connect to
 * \param[in]  timeout_ms  If asynchronous, fail if not connected in this time
 * \param[out] timer_id    If asynchronous and this is non-NULL, retry timer ID
 *                         will be put here (for ease of cancelling by caller)
 * \param[out] sock_fd     Where to store socket file descriptor
 * \param[in]  userdata    If asynchronous, data to pass to callback
 * \param[in]  callback    If NULL, attempt a single synchronous connection,
 *                         otherwise retry asynchronously then call this
 *
 * \return Standard Pacemaker return code
 */
int
pcmk__connect_remote(const char *host, int port, int timeout, int *timer_id,
                     int *sock_fd, void *userdata,
                     void (*callback) (void *userdata, int rc, int sock))
{
    char buffer[INET6_ADDRSTRLEN];
    struct addrinfo *res = NULL;
    struct addrinfo *rp = NULL;
    struct addrinfo hints;
    const char *server = host;
    int rc;
    int sock = -1;

    CRM_CHECK((host != NULL) && (sock_fd != NULL), return EINVAL);

    // Get host's IP address(es)
    memset(&hints, 0, sizeof(struct addrinfo));
    hints.ai_family = AF_UNSPEC;        /* Allow IPv4 or IPv6 */
    hints.ai_socktype = SOCK_STREAM;
    hints.ai_flags = AI_CANONNAME;

    rc = getaddrinfo(server, NULL, &hints, &res);
    rc = pcmk__gaierror2rc(rc);

    if (rc != pcmk_rc_ok) {
        crm_err("Unable to get IP address info for %s: %s",
                server, pcmk_rc_str(rc));
        goto async_cleanup;
    }

    if (!res || !res->ai_addr) {
        crm_err("Unable to get IP address info for %s: no result", server);
        rc = ENOTCONN;
        goto async_cleanup;
    }

    // getaddrinfo() returns a list of host's addresses, try them in order
    for (rp = res; rp != NULL; rp = rp->ai_next) {
        struct sockaddr *addr = rp->ai_addr;

        if (!addr) {
            continue;
        }

        if (rp->ai_canonname) {
            server = res->ai_canonname;
        }
        crm_debug("Got canonical name %s for %s", server, host);

        sock = socket(rp->ai_family, SOCK_STREAM, IPPROTO_TCP);
        if (sock == -1) {
            rc = errno;
            crm_warn("Could not create socket for remote connection to %s:%d: "
                     "%s " QB_XS " rc=%d", server, port, pcmk_rc_str(rc), rc);
            continue;
        }

        /* Set port appropriately for address family */
        /* (void*) casts avoid false-positive compiler alignment warnings */
        if (addr->sa_family == AF_INET6) {
            ((struct sockaddr_in6 *)(void*)addr)->sin6_port = htons(port);
        } else {
            ((struct sockaddr_in *)(void*)addr)->sin_port = htons(port);
        }

        memset(buffer, 0, PCMK__NELEM(buffer));
        pcmk__sockaddr2str(addr, buffer);
        crm_info("Attempting remote connection to %s:%d", buffer, port);

        if (callback) {
            if (connect_socket_retry(sock, rp->ai_addr, rp->ai_addrlen, timeout,
                                     timer_id, userdata, callback) == pcmk_rc_ok) {
                goto async_cleanup; /* Success for now, we'll hear back later in the callback */
            }

        } else if (connect_socket_once(sock, rp->ai_addr,
                                       rp->ai_addrlen) == pcmk_rc_ok) {
            break;          /* Success */
        }

        // Connect failed
        close(sock);
        sock = -1;
        rc = ENOTCONN;
    }

async_cleanup:

    if (res) {
        freeaddrinfo(res);
    }
    *sock_fd = sock;
    return rc;
}

/*!
 * \internal
 * \brief Convert an IP address (IPv4 or IPv6) to a string for logging
 *
 * \param[in]  sa  Socket address for IP
 * \param[out] s   Storage for at least INET6_ADDRSTRLEN bytes
 *
 * \note sa The socket address can be a pointer to struct sockaddr_in (IPv4),
 *          struct sockaddr_in6 (IPv6) or struct sockaddr_storage (either),
 *          as long as its sa_family member is set correctly.
 */
void
pcmk__sockaddr2str(const void *sa, char *s)
{
    switch (((const struct sockaddr *) sa)->sa_family) {
        case AF_INET:
            inet_ntop(AF_INET, &(((const struct sockaddr_in *) sa)->sin_addr),
                      s, INET6_ADDRSTRLEN);
            break;

        case AF_INET6:
            inet_ntop(AF_INET6,
                      &(((const struct sockaddr_in6 *) sa)->sin6_addr),
                      s, INET6_ADDRSTRLEN);
            break;

        default:
            strcpy(s, "<invalid>");
    }
}

/*!
 * \internal
 * \brief Accept a client connection on a remote server socket
 *
 * \param[in]  ssock  Server socket file descriptor being listened on
 * \param[out] csock  Where to put new client socket's file descriptor
 *
 * \return Standard Pacemaker return code
 */
int
pcmk__accept_remote_connection(int ssock, int *csock)
{
    int rc;
    struct sockaddr_storage addr;
    socklen_t laddr = sizeof(addr);
    char addr_str[INET6_ADDRSTRLEN];
#ifdef TCP_USER_TIMEOUT
    long sbd_timeout = 0;
#endif

    /* accept the connection */
    memset(&addr, 0, sizeof(addr));
    *csock = accept(ssock, (struct sockaddr *)&addr, &laddr);
    if (*csock == -1) {
        rc = errno;
        crm_err("Could not accept remote client connection: %s "
                QB_XS " rc=%d", pcmk_rc_str(rc), rc);
        return rc;
    }
    pcmk__sockaddr2str(&addr, addr_str);
    crm_info("Accepted new remote client connection from %s", addr_str);

    rc = pcmk__set_nonblocking(*csock);
    if (rc != pcmk_rc_ok) {
        crm_err("Could not set socket non-blocking: %s " QB_XS " rc=%d",
                pcmk_rc_str(rc), rc);
        close(*csock);
        *csock = -1;
        return rc;
    }

#ifdef TCP_USER_TIMEOUT
    sbd_timeout = pcmk__get_sbd_watchdog_timeout();
    if (sbd_timeout > 0) {
        // Time to fail and retry before watchdog
        long half = sbd_timeout / 2;
        unsigned int optval = (half <= UINT_MAX)? half : UINT_MAX;

        rc = setsockopt(*csock, SOL_TCP, TCP_USER_TIMEOUT,
                        &optval, sizeof(optval));
        if (rc < 0) {
            rc = errno;
            crm_err("Could not set TCP timeout to %d ms on remote connection: "
                    "%s " QB_XS " rc=%d", optval, pcmk_rc_str(rc), rc);
            close(*csock);
            *csock = -1;
            return rc;
        }
    }
#endif

    return rc;
}

/*!
 * \brief Get the default remote connection TCP port on this host
 *
 * \return Remote connection TCP port number
 */
int
crm_default_remote_port(void)
{
    static int port = 0;

    if (port == 0) {
        const char *env = pcmk__env_option(PCMK__ENV_REMOTE_PORT);

        if (env) {
            errno = 0;
            port = strtol(env, NULL, 10);
            if (errno || (port < 1) || (port > 65535)) {
                crm_warn("Environment variable PCMK_" PCMK__ENV_REMOTE_PORT
                         " has invalid value '%s', using %d instead",
                         env, DEFAULT_REMOTE_PORT);
                port = DEFAULT_REMOTE_PORT;
            }
        } else {
            port = DEFAULT_REMOTE_PORT;
        }
    }
    return port;
}<|MERGE_RESOLUTION|>--- conflicted
+++ resolved
@@ -357,15 +357,8 @@
 static int
 get_remote_socket(const pcmk__remote_t *remote)
 {
-<<<<<<< HEAD
-    if (remote->tls_session) {
-        void *sock_ptr = gnutls_transport_get_ptr(remote->tls_session);
-
-        return GPOINTER_TO_INT(sock_ptr);
-=======
     if (remote->tls_session != NULL) {
         return pcmk__tls_get_client_sock(remote);
->>>>>>> 2b217949
     }
     if (remote->tcp_socket >= 0) {
         return remote->tcp_socket;
