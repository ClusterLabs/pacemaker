--- conflicted
+++ resolved
@@ -1522,8 +1522,6 @@
     }
 }
 
-<<<<<<< HEAD
-=======
 /*!
  * \internal
  * \brief Mark changes between two XML trees
@@ -1633,7 +1631,6 @@
     }
 }
 
->>>>>>> 2b217949
 char *
 pcmk__xml_artefact_root(enum pcmk__xml_artefact_ns ns)
 {
