/*
 * Copyright 2008-2025 the Pacemaker project contributors
 *
 * The version control history for this file may have further details.
 *
 * This source code is licensed under the GNU Lesser General Public License
 * version 2.1 or later (LGPLv2.1+) WITHOUT ANY WARRANTY.
 */

#include <crm_internal.h>

#include <unistd.h>
#include <stdlib.h>
#include <stdio.h>
#include <stdarg.h>
#include <string.h>
#include <netdb.h>
#include <termios.h>
#include <sys/socket.h>

#include <glib.h>

#include <crm/crm.h>
#include <crm/cib/internal.h>
#include <crm/common/ipc_internal.h>
#include <crm/common/mainloop.h>
#include <crm/common/xml.h>
#include <crm/common/remote_internal.h>
#include <crm/common/tls_internal.h>
#include <crm/common/output_internal.h>

#include <gnutls/gnutls.h>

// GnuTLS handshake timeout in seconds
#define TLS_HANDSHAKE_TIMEOUT 5

static pcmk__tls_t *tls = NULL;

#include <arpa/inet.h>

typedef struct cib_remote_opaque_s {
    int port;
    char *server;
    char *user;
    char *passwd;
    gboolean encrypted;
    pcmk__remote_t command;
    pcmk__remote_t callback;
    pcmk__output_t *out;
    time_t start_time;
    int timeout_sec;
} cib_remote_opaque_t;

static int
cib_remote_perform_op(cib_t *cib, const char *op, const char *host,
                      const char *section, xmlNode *data,
                      xmlNode **output_data, int call_options,
                      const char *user_name)
{
    int rc;
    int remaining_time = 0;
    time_t start_time;

    xmlNode *op_msg = NULL;
    xmlNode *op_reply = NULL;

    cib_remote_opaque_t *private = cib->variant_opaque;

    if (cib->state == cib_disconnected) {
        return -ENOTCONN;
    }

    if (output_data != NULL) {
        *output_data = NULL;
    }

    if (op == NULL) {
        crm_err("No operation specified");
        return -EINVAL;
    }

    rc = cib__create_op(cib, op, host, section, data, call_options, user_name,
                        NULL, &op_msg);
    if (rc != pcmk_ok) {
        return rc;
    }

    if (pcmk_is_set(call_options, cib_transaction)) {
        rc = cib__extend_transaction(cib, op_msg);
        pcmk__xml_free(op_msg);
        return rc;
    }

    crm_trace("Sending %s message to the CIB manager", op);
    if (!(call_options & cib_sync_call)) {
        pcmk__remote_send_xml(&private->callback, op_msg);
    } else {
        pcmk__remote_send_xml(&private->command, op_msg);
    }
    pcmk__xml_free(op_msg);

    if ((call_options & cib_discard_reply)) {
        crm_trace("Discarding reply");
        return pcmk_ok;

    } else if (!(call_options & cib_sync_call)) {
        return cib->call_id;
    }

    crm_trace("Waiting for a synchronous reply");

    start_time = time(NULL);
    remaining_time = cib->call_timeout ? cib->call_timeout : 60;

    rc = pcmk_rc_ok;
    while (remaining_time > 0 && (rc != ENOTCONN)) {
        int reply_id = -1;
        int msg_id = cib->call_id;

        rc = pcmk__read_remote_message(&private->command,
                                       remaining_time * 1000);
        op_reply = pcmk__remote_message_xml(&private->command);

        if (!op_reply) {
            break;
        }

        crm_element_value_int(op_reply, PCMK__XA_CIB_CALLID, &reply_id);

        if (reply_id == msg_id) {
            break;

        } else if (reply_id < msg_id) {
            crm_debug("Received old reply: %d (wanted %d)", reply_id, msg_id);
            crm_log_xml_trace(op_reply, "Old reply");

        } else if ((reply_id - 10000) > msg_id) {
            /* wrap-around case */
            crm_debug("Received old reply: %d (wanted %d)", reply_id, msg_id);
            crm_log_xml_trace(op_reply, "Old reply");
        } else {
            crm_err("Received a __future__ reply:" " %d (wanted %d)", reply_id, msg_id);
        }

        pcmk__xml_free(op_reply);
        op_reply = NULL;

        /* wasn't the right reply, try and read some more */
        remaining_time = time(NULL) - start_time;
    }

    if (rc == ENOTCONN) {
        crm_err("Disconnected while waiting for reply.");
        return -ENOTCONN;
    } else if (op_reply == NULL) {
        crm_err("No reply message - empty");
        return -ENOMSG;
    }

    crm_trace("Synchronous reply received");

    /* Start processing the reply... */
    if (crm_element_value_int(op_reply, PCMK__XA_CIB_RC, &rc) != 0) {
        rc = -EPROTO;
    }

    if (rc == -pcmk_err_diff_resync) {
        /* This is an internal value that clients do not and should not care about */
        rc = pcmk_ok;
    }

    if (rc == pcmk_ok || rc == -EPERM) {
        crm_log_xml_debug(op_reply, "passed");

    } else {
        crm_err("Call failed: %s", pcmk_strerror(rc));
        crm_log_xml_warn(op_reply, "failed");
    }

    if (output_data == NULL) {
        /* do nothing more */

    } else if (!(call_options & cib_discard_reply)) {
        xmlNode *wrapper = pcmk__xe_first_child(op_reply, PCMK__XE_CIB_CALLDATA,
                                                NULL, NULL);
        xmlNode *tmp = pcmk__xe_first_child(wrapper, NULL, NULL, NULL);

        if (tmp == NULL) {
            crm_trace("No output in reply to \"%s\" command %d", op, cib->call_id - 1);
        } else {
            *output_data = pcmk__xml_copy(NULL, tmp);
        }
    }

    pcmk__xml_free(op_reply);

    return rc;
}

static int
cib_remote_callback_dispatch(gpointer user_data)
{
    int rc;
    cib_t *cib = user_data;
    cib_remote_opaque_t *private = cib->variant_opaque;

    xmlNode *msg = NULL;
    const char *type = NULL;

    /* If start time is 0, we've previously handled a complete message and this
     * connection is being reused for a new message.  Reset the start_time,
     * giving this new message timeout_sec from now to complete.
     */
    if (private->start_time == 0) {
        private->start_time = time(NULL);
    }

    rc = pcmk__read_available_remote_data(&private->callback);
    switch (rc) {
        case pcmk_rc_ok:
            /* We have the whole message so process it */
            break;

        case EAGAIN:
            /* Have we timed out? */
            if (time(NULL) >= private->start_time + private->timeout_sec) {
                crm_info("Error reading from CIB manager connection: %s",
                         pcmk_rc_str(ETIME));
                return -1;
            }

            /* We haven't read the whole message yet */
            return 0;

        default:
            /* Error */
            crm_info("Error reading from CIB manager connection: %s",
                     pcmk_rc_str(rc));
            return -1;
    }

    // coverity[tainted_data] This can't easily be changed right now
    msg = pcmk__remote_message_xml(&private->callback);
    if (msg == NULL) {
        private->start_time = 0;
        return 0;
    }

    type = crm_element_value(msg, PCMK__XA_T);

    crm_trace("Activating %s callbacks...", type);

    if (pcmk__str_eq(type, PCMK__VALUE_CIB, pcmk__str_none)) {
        cib_native_callback(cib, msg, 0, 0);
    } else if (pcmk__str_eq(type, PCMK__VALUE_CIB_NOTIFY, pcmk__str_none)) {
        g_list_foreach(cib->notify_list, cib_native_notify, msg);
    } else {
        crm_err("Unknown message type: %s", type);
    }

    pcmk__xml_free(msg);
    private->start_time = 0;
    return 0;
}

static int
cib_remote_command_dispatch(gpointer user_data)
{
    int rc;
    cib_t *cib = user_data;
    cib_remote_opaque_t *private = cib->variant_opaque;

    /* See cib_remote_callback_dispatch */
    if (private->start_time == 0) {
        private->start_time = time(NULL);
    }

    rc = pcmk__read_available_remote_data(&private->command);
    if (rc == EAGAIN) {
        /* Have we timed out? */
        if (time(NULL) >= private->start_time + private->timeout_sec) {
            crm_info("Error reading from CIB manager connection: %s",
                     pcmk_rc_str(ETIME));
            return -1;
        }

        /* We haven't read the whole message yet */
        return 0;
    }

    free(private->command.buffer);
    private->command.buffer = NULL;
    crm_err("received late reply for remote cib connection, discarding");

    if (rc != pcmk_rc_ok) {
        crm_info("Error reading from CIB manager connection: %s",
                 pcmk_rc_str(rc));
        return -1;
    }

    private->start_time = 0;
    return 0;
}

static int
cib_tls_close(cib_t *cib)
{
    cib_remote_opaque_t *private = cib->variant_opaque;

    if (private->encrypted) {
        if (private->command.tls_session) {
            gnutls_bye(private->command.tls_session, GNUTLS_SHUT_RDWR);
            gnutls_deinit(private->command.tls_session);
        }

        if (private->callback.tls_session) {
            gnutls_bye(private->callback.tls_session, GNUTLS_SHUT_RDWR);
            gnutls_deinit(private->callback.tls_session);
        }

        private->command.tls_session = NULL;
        private->callback.tls_session = NULL;
        pcmk__free_tls(tls);
        tls = NULL;
    }

    if (private->command.tcp_socket >= 0) {
        shutdown(private->command.tcp_socket, SHUT_RDWR);       /* no more receptions */
        close(private->command.tcp_socket);
    }
    if (private->callback.tcp_socket >= 0) {
        shutdown(private->callback.tcp_socket, SHUT_RDWR);      /* no more receptions */
        close(private->callback.tcp_socket);
    }
    private->command.tcp_socket = -1;
    private->callback.tcp_socket = -1;

    free(private->command.buffer);
    free(private->callback.buffer);
    private->command.buffer = NULL;
    private->callback.buffer = NULL;

    return 0;
}

static void
cib_remote_connection_destroy(gpointer user_data)
{
    crm_err("Connection destroyed");
    cib_tls_close(user_data);
}

static int
cib_tls_signon(cib_t *cib, pcmk__remote_t *connection, gboolean event_channel)
{
    cib_remote_opaque_t *private = cib->variant_opaque;
    int rc;

    xmlNode *answer = NULL;
    xmlNode *login = NULL;

    static struct mainloop_fd_callbacks cib_fd_callbacks = { 0, };

    cib_fd_callbacks.dispatch =
        event_channel ? cib_remote_callback_dispatch : cib_remote_command_dispatch;
    cib_fd_callbacks.destroy = cib_remote_connection_destroy;

    connection->tcp_socket = -1;
    connection->tls_session = NULL;
    rc = pcmk__connect_remote(private->server, private->port, 0, NULL,
                              &(connection->tcp_socket), NULL, NULL);
    if (rc != pcmk_rc_ok) {
        crm_info("Remote connection to %s:%d failed: %s " QB_XS " rc=%d",
                 private->server, private->port, pcmk_rc_str(rc), rc);
        return -ENOTCONN;
    }

    if (private->encrypted) {
        bool use_cert = pcmk__x509_enabled();
        int tls_rc = GNUTLS_E_SUCCESS;

        rc = pcmk__init_tls(&tls, false, use_cert ? GNUTLS_CRD_CERTIFICATE : GNUTLS_CRD_ANON);
        if (rc != pcmk_rc_ok) {
            return -1;
        }

        /* bind the socket to GnuTls lib */
        connection->tls_session = pcmk__new_tls_session(tls, connection->tcp_socket);
        if (connection->tls_session == NULL) {
            cib_tls_close(cib);
            return -1;
        }

        rc = pcmk__tls_client_handshake(connection, TLS_HANDSHAKE_TIMEOUT,
                                        &tls_rc);
        if (rc != pcmk_rc_ok) {
            crm_err("Remote CIB session creation for %s:%d failed: %s",
                    private->server, private->port,
                    (rc == EPROTO)? gnutls_strerror(tls_rc) : pcmk_rc_str(rc));
            gnutls_deinit(connection->tls_session);
            connection->tls_session = NULL;
            cib_tls_close(cib);
            return -1;
        }
    }

    /* Now that the handshake is done, see if any client TLS certificate is
     * close to its expiration date and log if so.  If a TLS certificate is not
     * in use, this function will just return so we don't need to check for the
     * session type here.
     */
    pcmk__tls_check_cert_expiration(connection->tls_session);

    /* login to server */
    login = pcmk__xe_create(NULL, PCMK__XE_CIB_COMMAND);
    crm_xml_add(login, PCMK_XA_OP, "authenticate");
    crm_xml_add(login, PCMK_XA_USER, private->user);
    crm_xml_add(login, PCMK__XA_PASSWORD, private->passwd);
    crm_xml_add(login, PCMK__XA_HIDDEN, PCMK__VALUE_PASSWORD);

    pcmk__remote_send_xml(connection, login);
    pcmk__xml_free(login);

    rc = pcmk_ok;
    if (pcmk__read_remote_message(connection, -1) == ENOTCONN) {
        rc = -ENOTCONN;
    }

    answer = pcmk__remote_message_xml(connection);

    crm_log_xml_trace(answer, "Reply");
    if (answer == NULL) {
        rc = -EPROTO;

    } else {
        /* grab the token */
        const char *msg_type = crm_element_value(answer, PCMK__XA_CIB_OP);
        const char *tmp_ticket = crm_element_value(answer,
                                                   PCMK__XA_CIB_CLIENTID);

        if (!pcmk__str_eq(msg_type, CRM_OP_REGISTER, pcmk__str_casei)) {
            crm_err("Invalid registration message: %s", msg_type);
            rc = -EPROTO;

        } else if (tmp_ticket == NULL) {
            rc = -EPROTO;

        } else {
            connection->token = strdup(tmp_ticket);
        }
    }
    pcmk__xml_free(answer);
    answer = NULL;

    if (rc != 0) {
        cib_tls_close(cib);
        return rc;
    }

    crm_trace("remote client connection established");
    private->timeout_sec = 60;
    connection->source = mainloop_add_fd("cib-remote", G_PRIORITY_HIGH,
                                         connection->tcp_socket, cib,
                                         &cib_fd_callbacks);
    return rc;
}

static int
cib_remote_signon(cib_t *cib, const char *name, enum cib_conn_type type)
{
    int rc = pcmk_ok;
    cib_remote_opaque_t *private = cib->variant_opaque;

    if (name == NULL) {
        name = pcmk__s(crm_system_name, "client");
    }

    if (private->passwd == NULL) {
        if (private->out == NULL) {
            /* If no pcmk__output_t is set, just assume that a text prompt
             * is good enough.
             */
            pcmk__text_prompt("Password", false, &(private->passwd));
        } else {
            private->out->prompt("Password", false, &(private->passwd));
        }
    }

    if (private->server == NULL || private->user == NULL) {
        rc = -EINVAL;
        goto done;
    }

    rc = cib_tls_signon(cib, &(private->command), FALSE);
    if (rc != pcmk_ok) {
        goto done;
<<<<<<< HEAD
    }

    rc = cib_tls_signon(cib, &(private->callback), TRUE);
    if (rc != pcmk_ok) {
        goto done;
    }

    rc = cib__create_op(cib, CRM_OP_REGISTER, NULL, NULL, NULL, cib_none, NULL,
                        name, &hello);
    if (rc != pcmk_ok) {
        goto done;
    }

    rc = pcmk__remote_send_xml(&private->command, hello);
    rc = pcmk_rc2legacy(rc);
    pcmk__xml_free(hello);
=======
    }

    rc = cib_tls_signon(cib, &(private->callback), TRUE);
>>>>>>> 2b217949

done:
    if (rc == pcmk_ok) {
        crm_info("Opened connection to %s:%d for %s",
                 private->server, private->port, name);
        cib->state = cib_connected_command;
        cib->type = cib_command;

    } else {
        crm_info("Connection to %s:%d for %s failed: %s\n",
                 private->server, private->port, name, pcmk_strerror(rc));
    }

    return rc;
}

static int
cib_remote_signoff(cib_t *cib)
{
    int rc = pcmk_ok;

    crm_debug("Disconnecting from the CIB manager");
    cib_tls_close(cib);

    cib->cmds->end_transaction(cib, false, cib_none);
    cib->state = cib_disconnected;
    cib->type = cib_no_connection;

    return rc;
}

static int
cib_remote_free(cib_t *cib)
{
    int rc = pcmk_ok;

    crm_warn("Freeing CIB");
    if (cib->state != cib_disconnected) {
        rc = cib_remote_signoff(cib);
        if (rc == pcmk_ok) {
            cib_remote_opaque_t *private = cib->variant_opaque;

            free(private->server);
            free(private->user);
            free(private->passwd);
            free(cib->cmds);
            free(cib->user);
            free(private);
            free(cib);
        }
    }

    return rc;
}

static int
cib_remote_register_notification(cib_t * cib, const char *callback, int enabled)
{
    xmlNode *notify_msg = pcmk__xe_create(NULL, PCMK__XE_CIB_COMMAND);
    cib_remote_opaque_t *private = cib->variant_opaque;

    crm_xml_add(notify_msg, PCMK__XA_CIB_OP, PCMK__VALUE_CIB_NOTIFY);
    crm_xml_add(notify_msg, PCMK__XA_CIB_NOTIFY_TYPE, callback);
    crm_xml_add_int(notify_msg, PCMK__XA_CIB_NOTIFY_ACTIVATE, enabled);
    pcmk__remote_send_xml(&private->callback, notify_msg);
    pcmk__xml_free(notify_msg);
    return pcmk_ok;
}

static int
cib_remote_set_connection_dnotify(cib_t * cib, void (*dnotify) (gpointer user_data))
{
    return -EPROTONOSUPPORT;
}

/*!
 * \internal
 * \brief Get the given CIB connection's unique client identifiers
 *
 * These can be used to check whether this client requested the action that
 * triggered a CIB notification.
 *
 * \param[in]  cib       CIB connection
 * \param[out] async_id  If not \p NULL, where to store asynchronous client ID
 * \param[out] sync_id   If not \p NULL, where to store synchronous client ID
 *
 * \return Legacy Pacemaker return code (specifically, \p pcmk_ok)
 *
 * \note This is the \p cib_remote variant implementation of
 *       \p cib_api_operations_t:client_id().
 * \note The client IDs are assigned during CIB sign-on.
 */
static int
cib_remote_client_id(const cib_t *cib, const char **async_id,
                     const char **sync_id)
{
    cib_remote_opaque_t *private = cib->variant_opaque;

    if (async_id != NULL) {
        // private->callback is the channel for async requests
        *async_id = private->callback.token;
    }
    if (sync_id != NULL) {
        // private->command is the channel for sync requests
        *sync_id = private->command.token;
    }
    return pcmk_ok;
}

cib_t *
cib_remote_new(const char *server, const char *user, const char *passwd, int port,
               gboolean encrypted)
{
    cib_remote_opaque_t *private = NULL;
    cib_t *cib = cib_new_variant();

    if (cib == NULL) {
        return NULL;
    }

    private = calloc(1, sizeof(cib_remote_opaque_t));

    if (private == NULL) {
        free(cib);
        return NULL;
    }

    cib->variant = cib_remote;
    cib->variant_opaque = private;

    private->server = pcmk__str_copy(server);
    private->user = pcmk__str_copy(user);
    private->passwd = pcmk__str_copy(passwd);
    private->port = port;
    private->encrypted = encrypted;

    /* assign variant specific ops */
    cib->delegate_fn = cib_remote_perform_op;
    cib->cmds->signon = cib_remote_signon;
    cib->cmds->signoff = cib_remote_signoff;
    cib->cmds->free = cib_remote_free;
    cib->cmds->register_notification = cib_remote_register_notification;
    cib->cmds->set_connection_dnotify = cib_remote_set_connection_dnotify;

    cib->cmds->client_id = cib_remote_client_id;

    return cib;
}

void
cib__set_output(cib_t *cib, pcmk__output_t *out)
{
    cib_remote_opaque_t *private;

    if (cib->variant != cib_remote) {
        return;
    }

    private = cib->variant_opaque;
    private->out = out;
}<|MERGE_RESOLUTION|>--- conflicted
+++ resolved
@@ -494,28 +494,9 @@
     rc = cib_tls_signon(cib, &(private->command), FALSE);
     if (rc != pcmk_ok) {
         goto done;
-<<<<<<< HEAD
     }
 
     rc = cib_tls_signon(cib, &(private->callback), TRUE);
-    if (rc != pcmk_ok) {
-        goto done;
-    }
-
-    rc = cib__create_op(cib, CRM_OP_REGISTER, NULL, NULL, NULL, cib_none, NULL,
-                        name, &hello);
-    if (rc != pcmk_ok) {
-        goto done;
-    }
-
-    rc = pcmk__remote_send_xml(&private->command, hello);
-    rc = pcmk_rc2legacy(rc);
-    pcmk__xml_free(hello);
-=======
-    }
-
-    rc = cib_tls_signon(cib, &(private->callback), TRUE);
->>>>>>> 2b217949
 
 done:
     if (rc == pcmk_ok) {
