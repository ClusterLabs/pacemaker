/*
 * Copyright 2022-2025 the Pacemaker project contributors
 *
 * The version control history for this file may have further details.
 *
 * This source code is licensed under the GNU General Public License version 2
 * or later (GPLv2+) WITHOUT ANY WARRANTY.
 */

#include <crm_internal.h>

#include <crm/common/unittest_internal.h>

#include <crm/common/xml.h>
#include <crm/common/scheduler.h>
#include <crm/pengine/internal.h>
#include <crm/pengine/status.h>

xmlNode *input = NULL;
pcmk_scheduler_t *scheduler = NULL;

pcmk_resource_t *exim_group, *promotable_0, *promotable_1, *dummy;
pcmk_resource_t *httpd_bundle, *mysql_group_0, *mysql_group_1;

static int
setup(void **state) {
    char *path = NULL;

    pcmk__xml_test_setup_group(state);

    path = crm_strdup_printf("%s/crm_mon.xml", getenv("PCMK_CTS_CLI_DIR"));
    input = pcmk__xml_read(path);
    free(path);

    if (input == NULL) {
        return 1;
    }

    scheduler = pcmk_new_scheduler();
    if (scheduler == NULL) {
        return 1;
    }

    pcmk__set_scheduler_flags(scheduler, pcmk__sched_no_counts);
    scheduler->input = input;

    cluster_status(scheduler);

    /* Get references to several resources we use frequently. */
    for (GList *iter = scheduler->priv->resources;
         iter != NULL; iter = iter->next) {

        pcmk_resource_t *rsc = (pcmk_resource_t *) iter->data;

        if (strcmp(rsc->id, "dummy") == 0) {
            dummy = rsc;

        } else if (strcmp(rsc->id, "exim-group") == 0) {
            exim_group = rsc;

        } else if (strcmp(rsc->id, "httpd-bundle") == 0) {
            httpd_bundle = rsc;

        } else if (strcmp(rsc->id, "mysql-clone-group") == 0) {
            for (GList *iter = rsc->priv->children;
                 iter != NULL; iter = iter->next) {

                pcmk_resource_t *child = (pcmk_resource_t *) iter->data;

                if (strcmp(child->id, "mysql-group:0") == 0) {
                    mysql_group_0 = child;
                } else if (strcmp(child->id, "mysql-group:1") == 0) {
                    mysql_group_1 = child;
                }
            }

        } else if (strcmp(rsc->id, "promotable-clone") == 0) {
            for (GList *iter = rsc->priv->children;
                 iter != NULL; iter = iter->next) {

                pcmk_resource_t *child = (pcmk_resource_t *) iter->data;

                if (strcmp(child->id, "promotable-rsc:0") == 0) {
                    promotable_0 = child;
                } else if (strcmp(child->id, "promotable-rsc:1") == 0) {
                    promotable_1 = child;
                }
            }
        }
    }

    return 0;
}

static int
<<<<<<< HEAD
teardown(void **state) {
    pe_free_working_set(scheduler);
=======
teardown(void **state)
{
    pcmk_free_scheduler(scheduler);
>>>>>>> 2b217949
    pcmk__xml_test_teardown_group(state);
    return 0;
}

static void
bad_args(void **state) {
    char *id = dummy->id;

    assert_false(pe_base_name_eq(NULL, "dummy"));
    assert_false(pe_base_name_eq(dummy, NULL));

    dummy->id = NULL;
    assert_false(pe_base_name_eq(dummy, "dummy"));
    dummy->id = id;
}

static void
primitive_rsc(void **state) {
    assert_true(pe_base_name_eq(dummy, "dummy"));
    assert_false(pe_base_name_eq(dummy, "DUMMY"));
    assert_false(pe_base_name_eq(dummy, "dUmMy"));
    assert_false(pe_base_name_eq(dummy, "dummy0"));
    assert_false(pe_base_name_eq(dummy, "dummy:0"));
}

static void
group_rsc(void **state) {
    assert_true(pe_base_name_eq(exim_group, "exim-group"));
    assert_false(pe_base_name_eq(exim_group, "EXIM-GROUP"));
    assert_false(pe_base_name_eq(exim_group, "exim-group0"));
    assert_false(pe_base_name_eq(exim_group, "exim-group:0"));
    assert_false(pe_base_name_eq(exim_group, "Public-IP"));
}

static void
clone_rsc(void **state) {
    assert_true(pe_base_name_eq(promotable_0, "promotable-rsc"));
    assert_true(pe_base_name_eq(promotable_1, "promotable-rsc"));

    assert_false(pe_base_name_eq(promotable_0, "promotable-rsc:0"));
    assert_false(pe_base_name_eq(promotable_1, "promotable-rsc:1"));
    assert_false(pe_base_name_eq(promotable_0, "PROMOTABLE-RSC"));
    assert_false(pe_base_name_eq(promotable_1, "PROMOTABLE-RSC"));
    assert_false(pe_base_name_eq(promotable_0, "Promotable-rsc"));
    assert_false(pe_base_name_eq(promotable_1, "Promotable-rsc"));
}

static void
bundle_rsc(void **state) {
    assert_true(pe_base_name_eq(httpd_bundle, "httpd-bundle"));
    assert_false(pe_base_name_eq(httpd_bundle, "HTTPD-BUNDLE"));
    assert_false(pe_base_name_eq(httpd_bundle, "httpd"));
    assert_false(pe_base_name_eq(httpd_bundle, "httpd-docker-0"));
}

PCMK__UNIT_TEST(setup, teardown,
                cmocka_unit_test(bad_args),
                cmocka_unit_test(primitive_rsc),
                cmocka_unit_test(group_rsc),
                cmocka_unit_test(clone_rsc),
                cmocka_unit_test(bundle_rsc))<|MERGE_RESOLUTION|>--- conflicted
+++ resolved
@@ -93,14 +93,9 @@
 }
 
 static int
-<<<<<<< HEAD
-teardown(void **state) {
-    pe_free_working_set(scheduler);
-=======
 teardown(void **state)
 {
     pcmk_free_scheduler(scheduler);
->>>>>>> 2b217949
     pcmk__xml_test_teardown_group(state);
     return 0;
 }
