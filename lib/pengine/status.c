--- conflicted
+++ resolved
@@ -275,24 +275,8 @@
 void
 pe_reset_working_set(pcmk_scheduler_t *scheduler)
 {
-<<<<<<< HEAD
-    GList *iterator = constraints;
-
-    while (iterator != NULL) {
-        pcmk__location_t *cons = iterator->data;
-
-        iterator = iterator->next;
-
-        g_list_free_full(cons->nodes, pcmk__free_node_copy);
-        free(cons->id);
-        free(cons);
-    }
-    if (constraints != NULL) {
-        g_list_free(constraints);
-=======
     if (scheduler == NULL) {
         return;
->>>>>>> 2b217949
     }
     pcmk_reset_scheduler(scheduler);
 }
