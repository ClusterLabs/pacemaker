/* 
 * Copyright (C) 2004 Andrew Beekhof <andrew@beekhof.net>
 * 
 * This program is free software; you can redistribute it and/or
 * modify it under the terms of the GNU General Public
 * License as published by the Free Software Foundation; either
 * version 2.1 of the License, or (at your option) any later version.
 * 
 * This software is distributed in the hope that it will be useful,
 * but WITHOUT ANY WARRANTY; without even the implied warranty of
 * MERCHANTABILITY or FITNESS FOR A PARTICULAR PURPOSE.  See the GNU
 * General Public License for more details.
 * 
 * You should have received a copy of the GNU General Public
 * License along with this library; if not, write to the Free Software
 * Foundation, Inc., 59 Temple Place, Suite 330, Boston, MA  02111-1307  USA
 */
#include <crm_internal.h>
#include <crm/crm.h>
#include <crm/msg_xml.h>
#include <crm/common/xml.h>
#include <crm/common/msg.h>
#include <clplumbing/cl_misc.h>

#include <lrm/lrm_api.h>

#include <glib.h>

#include <heartbeat.h> /* for ONLINESTATUS */

#include <crm/pengine/status.h>
#include <utils.h>
#include <crm/pengine/rules.h>
#include <unpack.h>

gboolean
unpack_config(xmlNode *config, pe_working_set_t *data_set)
{
	const char *value = NULL;
	GHashTable *config_hash = g_hash_table_new_full(
		g_str_hash,g_str_equal, g_hash_destroy_str,g_hash_destroy_str);

	data_set->config_hash = config_hash;

	unpack_instance_attributes(
		config, XML_CIB_TAG_PROPSET, NULL, config_hash,
		CIB_OPTIONS_FIRST, FALSE, data_set->now);

	verify_pe_options(data_set->config_hash);
	
	value = pe_pref(data_set->config_hash, "default-action-timeout");
	data_set->transition_idle_timeout = crm_strdup(value);
	crm_debug("Default action timeout: %s", data_set->transition_idle_timeout);

	value = pe_pref(data_set->config_hash, "default-resource-stickiness");
	data_set->default_resource_stickiness = char2score(value);
	crm_debug("Default stickiness: %d",
		 data_set->default_resource_stickiness);

	value = pe_pref(data_set->config_hash, "stop-all-resources");
	data_set->stop_everything = crm_is_true(value);
	crm_debug("Stop all active resources: %s",
		  data_set->stop_everything?"true":"false");
	
	value = pe_pref(data_set->config_hash, "default-failure-timeout");
	data_set->default_failure_timeout = (crm_get_msec(value) / 1000);
	crm_debug("Default failure timeout: %d", data_set->default_failure_timeout);
	
	value = pe_pref(data_set->config_hash, "default-migration-threshold");
	data_set->default_migration_threshold = char2score(value);
	crm_debug("Default migration threshold: %d",
		 data_set->default_migration_threshold);
	
	value = pe_pref(data_set->config_hash, "stonith-enabled");
	cl_str_to_boolean(value, &data_set->stonith_enabled);
	crm_debug("STONITH of failed nodes is %s",
		 data_set->stonith_enabled?"enabled":"disabled");	

	data_set->stonith_action = pe_pref(data_set->config_hash, "stonith-action");
	crm_debug_2("STONITH will %s nodes", data_set->stonith_action);	
	
	value = pe_pref(data_set->config_hash, "symmetric-cluster");
	cl_str_to_boolean(value, &data_set->symmetric_cluster);
	if(data_set->symmetric_cluster) {
		crm_debug("Cluster is symmetric"
			 " - resources can run anywhere by default");
	}

	value = pe_pref(data_set->config_hash, "no-quorum-policy");
	if(safe_str_eq(value, "ignore")) {
		data_set->no_quorum_policy = no_quorum_ignore;
		
	} else if(safe_str_eq(value, "freeze")) {
		data_set->no_quorum_policy = no_quorum_freeze;

	} else {
		data_set->no_quorum_policy = no_quorum_stop;
	}
	
	switch (data_set->no_quorum_policy) {
		case no_quorum_freeze:
			crm_debug("On loss of CCM Quorum: Freeze resources");
			break;
		case no_quorum_stop:
			crm_debug("On loss of CCM Quorum: Stop ALL resources");
			break;
		case no_quorum_ignore:
			crm_notice("On loss of CCM Quorum: Ignore");
			break;
	}

	value = pe_pref(data_set->config_hash, "stop-orphan-resources");
	cl_str_to_boolean(value, &data_set->stop_rsc_orphans);
	crm_debug_2("Orphan resources are %s",
		    data_set->stop_rsc_orphans?"stopped":"ignored");	
	
	value = pe_pref(data_set->config_hash, "stop-orphan-actions");
	cl_str_to_boolean(value, &data_set->stop_action_orphans);
	crm_debug_2("Orphan resource actions are %s",
		    data_set->stop_action_orphans?"stopped":"ignored");	

	value = pe_pref(data_set->config_hash, "remove-after-stop");
	cl_str_to_boolean(value, &data_set->remove_after_stop);
	crm_debug_2("Stopped resources are removed from the status section: %s",
		    data_set->remove_after_stop?"true":"false");	
	
	value = pe_pref(data_set->config_hash, "is-managed-default");
	cl_str_to_boolean(value, &data_set->is_managed_default);
	crm_debug_2("By default resources are %smanaged",
		    data_set->is_managed_default?"":"not ");

	value = pe_pref(data_set->config_hash, "start-failure-is-fatal");
	cl_str_to_boolean(value, &data_set->start_failure_fatal);
	crm_debug_2("Start failures are %s",
		    data_set->start_failure_fatal?"always fatal":"handled by failcount");
	
	return TRUE;
}

gboolean
unpack_nodes(xmlNode * xml_nodes, pe_working_set_t *data_set)
{
	node_t *new_node   = NULL;
	const char *id     = NULL;
	const char *uname  = NULL;
	const char *type   = NULL;
	gboolean unseen_are_unclean = TRUE;
	const char *blind_faith = pe_pref(
		data_set->config_hash, "startup-fencing");
	
	if(crm_is_true(blind_faith) == FALSE) {
		unseen_are_unclean = FALSE;
		crm_warn("Blind faith: not fencing unseen nodes");
	}

	xml_child_iter_filter(
		xml_nodes, xml_obj, XML_CIB_TAG_NODE,

		new_node = NULL;

		id     = crm_element_value(xml_obj, XML_ATTR_ID);
		uname  = crm_element_value(xml_obj, XML_ATTR_UNAME);
		type   = crm_element_value(xml_obj, XML_ATTR_TYPE);
		crm_debug_3("Processing node %s/%s", uname, id);

		if(id == NULL) {
			crm_config_err("Must specify id tag in <node>");
			continue;
		}
		if(type == NULL) {
			crm_config_err("Must specify type tag in <node>");
			continue;
		}
		if(pe_find_node(data_set->nodes, uname) != NULL) {
		    crm_config_warn("Detected multiple node entries with uname=%s"
				    " - this is rarely intended", uname);
		}

		crm_malloc0(new_node, sizeof(node_t));
		if(new_node == NULL) {
			return FALSE;
		}
		
		new_node->weight = 0;
		new_node->fixed  = FALSE;
		crm_malloc0(new_node->details,
			   sizeof(struct node_shared_s));

		if(new_node->details == NULL) {
			crm_free(new_node);
			return FALSE;
		}

		crm_debug_3("Creaing node for entry %s/%s", uname, id);
		new_node->details->id		= id;
		new_node->details->uname	= uname;
		new_node->details->type		= node_ping;
		new_node->details->online	= FALSE;
		new_node->details->shutdown	= FALSE;
		new_node->details->running_rsc	= NULL;
		new_node->details->attrs        = g_hash_table_new_full(
			g_str_hash, g_str_equal,
			g_hash_destroy_str, g_hash_destroy_str);
		
/* 		if(data_set->have_quorum == FALSE */
/* 		   && data_set->no_quorum_policy == no_quorum_stop) { */
/* 			/\* start shutting resources down *\/ */
/* 			new_node->weight = -INFINITY; */
/* 		} */
		
		if(data_set->stonith_enabled == FALSE || unseen_are_unclean == FALSE) {
			/* blind faith... */
			new_node->details->unclean = FALSE; 

		} else {
			/* all nodes are unclean until we've seen their
			 * status entry
			 */
			new_node->details->unclean = TRUE;
		}
		
		if(type == NULL
		   || safe_str_eq(type, "member")
		   || safe_str_eq(type, NORMALNODE)) {
			new_node->details->type = node_member;
		}

		add_node_attrs(xml_obj, new_node, FALSE, data_set);
		data_set->nodes = g_list_append(data_set->nodes, new_node);    
		crm_debug_3("Done with node %s",
			    crm_element_value(xml_obj, XML_ATTR_UNAME));
		);
  
	return TRUE;
}

gboolean 
unpack_resources(xmlNode * xml_resources, pe_working_set_t *data_set)
{
	xml_child_iter(
		xml_resources, xml_obj, 

		resource_t *new_rsc = NULL;
		crm_debug_3("Begining unpack... %s",
			    xml_obj?crm_element_name(xml_obj):"<none>");
		if(common_unpack(xml_obj, &new_rsc, NULL, data_set)) {
			data_set->resources = g_list_append(
				data_set->resources, new_rsc);
			
			print_resource(LOG_DEBUG_3, "Added", new_rsc, FALSE);

		} else {
			crm_config_err("Failed unpacking %s %s",
				      crm_element_name(xml_obj),
				      crm_element_value(xml_obj, XML_ATTR_ID));
			if(new_rsc != NULL && new_rsc->fns != NULL) {
				new_rsc->fns->free(new_rsc);
			}
		}
		);
	
	data_set->resources = g_list_sort(
		data_set->resources, sort_rsc_priority);

	return TRUE;
}


/* remove nodes that are down, stopping */
/* create +ve rsc_to_node constraints between resources and the nodes they are running on */
/* anything else? */
gboolean
unpack_status(xmlNode * status, pe_working_set_t *data_set)
{
	const char *id    = NULL;
	const char *uname = NULL;

	xmlNode * lrm_rsc    = NULL;
	xmlNode * attrs      = NULL;
	node_t    *this_node  = NULL;
	
	crm_debug_3("Begining unpack");
	xml_child_iter_filter(
		status, node_state, XML_CIB_TAG_STATE,

		id         = crm_element_value(node_state, XML_ATTR_ID);
		uname = crm_element_value(node_state,    XML_ATTR_UNAME);
		attrs = find_xml_node(
			node_state, XML_TAG_TRANSIENT_NODEATTRS, FALSE);

		lrm_rsc = find_xml_node(node_state, XML_CIB_TAG_LRM, FALSE);
		lrm_rsc = find_xml_node(lrm_rsc, XML_LRM_TAG_RESOURCES, FALSE);

		crm_debug_3("Processing node %s", uname);
		this_node = pe_find_node_id(data_set->nodes, id);

		if(uname == NULL) {
			/* error */
			continue;

		} else if(this_node == NULL) {
			crm_config_warn("Node %s in status section no longer exists",
				       uname);
			continue;
		}

		/* Mark the node as provisionally clean
		 * - at least we have seen it in the current cluster's lifetime
		 */
		this_node->details->unclean = FALSE;
		
		crm_debug_3("Adding runtime node attrs");
		add_node_attrs(attrs, this_node, TRUE, data_set);

		if(crm_is_true(g_hash_table_lookup(this_node->details->attrs, "standby"))) {
			crm_info("Node %s is in standby-mode",
				 this_node->details->uname);
			this_node->details->standby = TRUE;
		}
		
		crm_debug_3("determining node state");
		determine_online_status(node_state, this_node, data_set);

		if(this_node->details->online || data_set->stonith_enabled) {
			/* offline nodes run no resources...
			 * unless stonith is enabled in which case we need to
			 *   make sure rsc start events happen after the stonith
			 */
			crm_debug_3("Processing lrm resource entries");
			unpack_lrm_resources(this_node, lrm_rsc, data_set);
		}
		);

	return TRUE;
	
}

static gboolean
determine_online_status_no_fencing(xmlNode * node_state, node_t *this_node)
{
	gboolean online = FALSE;
	const char *join_state = crm_element_value(node_state, XML_CIB_ATTR_JOINSTATE);
	const char *crm_state  = crm_element_value(node_state, XML_CIB_ATTR_CRMDSTATE);
	const char *ccm_state  = crm_element_value(node_state, XML_CIB_ATTR_INCCM);
	const char *ha_state   = crm_element_value(node_state, XML_CIB_ATTR_HASTATE);
	const char *exp_state  = crm_element_value(node_state, XML_CIB_ATTR_EXPSTATE);

	if(ha_state == NULL) {
		ha_state = DEADSTATUS;
	}
	
	if(!crm_is_true(ccm_state) || safe_str_eq(ha_state, DEADSTATUS)){
		crm_debug_2("Node is down: ha_state=%s, ccm_state=%s",
			    crm_str(ha_state), crm_str(ccm_state));
		
	} else if(!crm_is_true(ccm_state)
		  || safe_str_eq(ha_state, DEADSTATUS)) {

	} else if(safe_str_eq(crm_state, ONLINESTATUS)) {
		if(safe_str_eq(join_state, CRMD_JOINSTATE_MEMBER)) {
			online = TRUE;
		} else {
			crm_debug("Node is not ready to run resources: %s", join_state);
		}
		
	} else if(this_node->details->expected_up == FALSE) {
		crm_debug_2("CRMd is down: ha_state=%s, ccm_state=%s",
			    crm_str(ha_state), crm_str(ccm_state));
		crm_debug_2("\tcrm_state=%s, join_state=%s, expected=%s",
			    crm_str(crm_state), crm_str(join_state),
			    crm_str(exp_state));
		
	} else {
		/* mark it unclean */
		this_node->details->unclean = TRUE;
		
		crm_warn("Node %s is partially & un-expectedly down",
			 this_node->details->uname);
		crm_info("\tha_state=%s, ccm_state=%s,"
			 " crm_state=%s, join_state=%s, expected=%s",
			 crm_str(ha_state), crm_str(ccm_state),
			 crm_str(crm_state), crm_str(join_state),
			 crm_str(exp_state));
	}
	return online;
}

static gboolean
determine_online_status_fencing(xmlNode * node_state, node_t *this_node)
{
	gboolean online = FALSE;
	const char *join_state = crm_element_value(node_state, XML_CIB_ATTR_JOINSTATE);
	const char *crm_state  = crm_element_value(node_state, XML_CIB_ATTR_CRMDSTATE);
	const char *ccm_state  = crm_element_value(node_state, XML_CIB_ATTR_INCCM);
	const char *ha_state   = crm_element_value(node_state, XML_CIB_ATTR_HASTATE);
	const char *exp_state  = crm_element_value(node_state, XML_CIB_ATTR_EXPSTATE);

	if(ha_state == NULL) {
		ha_state = DEADSTATUS;
	}

	if(crm_is_true(ccm_state)
	   && safe_str_eq(ha_state, ACTIVESTATUS)
	   && safe_str_eq(crm_state, ONLINESTATUS)) {

	    if(safe_str_eq(join_state, CRMD_JOINSTATE_MEMBER)) {
		online = TRUE;

	    } else if(safe_str_eq(join_state, CRMD_JOINSTATE_PENDING)) {
		crm_info("Node %s is not ready to run resources",
			 this_node->details->uname);
		this_node->details->standby = TRUE;
		this_node->details->pending = TRUE;
		online = TRUE;
		
	    } else if(safe_str_eq(join_state, CRMD_JOINSTATE_NACK)) {
		crm_warn("Node %s is not part of the cluster",
			 this_node->details->uname);
		this_node->details->standby = TRUE;
		this_node->details->pending = TRUE;
		online = TRUE;
		
	    } else {
		crm_warn("Node %s (%s) is un-expectedly down",
			 this_node->details->uname, this_node->details->id);
		crm_info("\tha_state=%s, ccm_state=%s,"
			 " crm_state=%s, join_state=%s, expected=%s",
			 crm_str(ha_state), crm_str(ccm_state),
			 crm_str(crm_state), crm_str(join_state),
			 crm_str(exp_state));
		this_node->details->unclean = TRUE;
		
	    }
		
	} else if(crm_is_true(ccm_state) == FALSE
 		  && safe_str_eq(ha_state, DEADSTATUS)
		  && safe_str_eq(crm_state, OFFLINESTATUS)
		  && this_node->details->expected_up == FALSE) {
		crm_debug("Node %s is down: join_state=%s, expected=%s",
			  this_node->details->uname,
			  crm_str(join_state), crm_str(exp_state));
		
	} else if(this_node->details->expected_up) {
		/* mark it unclean */
		this_node->details->unclean = TRUE;
		
		crm_warn("Node %s (%s) is un-expectedly down",
			 this_node->details->uname, this_node->details->id);
		crm_info("\tha_state=%s, ccm_state=%s,"
			 " crm_state=%s, join_state=%s, expected=%s",
			 crm_str(ha_state), crm_str(ccm_state),
			 crm_str(crm_state), crm_str(join_state),
			 crm_str(exp_state));

	} else {
		crm_info("Node %s is comming up", this_node->details->uname);
		crm_debug("\tha_state=%s, ccm_state=%s,"
			  " crm_state=%s, join_state=%s, expected=%s",
			  crm_str(ha_state), crm_str(ccm_state),
			  crm_str(crm_state), crm_str(join_state),
			  crm_str(exp_state));

	}
	return online;
}

gboolean
determine_online_status(
	xmlNode * node_state, node_t *this_node, pe_working_set_t *data_set)
{
	gboolean online = FALSE;
	const char *shutdown  = crm_element_value(node_state, XML_CIB_ATTR_SHUTDOWN);
	const char *exp_state = crm_element_value(node_state, XML_CIB_ATTR_EXPSTATE);
	
	if(this_node == NULL) {
		crm_config_err("No node to check");
		return online;
	}

	shutdown = crm_element_value(node_state, XML_CIB_ATTR_SHUTDOWN);
	
	this_node->details->expected_up = FALSE;
	if(safe_str_eq(exp_state, CRMD_JOINSTATE_MEMBER)) {
		this_node->details->expected_up = TRUE;
	}

	this_node->details->shutdown = FALSE;
	if(shutdown != NULL && safe_str_neq("0", shutdown)) {
		this_node->details->shutdown = TRUE;
		this_node->details->expected_up = FALSE;
	}

	if(data_set->stonith_enabled == FALSE) {
		online = determine_online_status_no_fencing(
			node_state, this_node);
		
	} else {
		online = determine_online_status_fencing(
			node_state, this_node);
	}
	
	if(online) {
		this_node->details->online = TRUE;

	} else {
		/* remove node from contention */
		this_node->fixed = TRUE;
		this_node->weight = -INFINITY;
	}

	if(online && this_node->details->shutdown) {
		/* dont run resources here */
		this_node->fixed = TRUE;
		this_node->weight = -INFINITY;
	}	

	if(this_node->details->unclean) {
		pe_proc_warn("Node %s is unclean", this_node->details->uname);

	} else if(this_node->details->online) {
		crm_info("Node %s is %s", this_node->details->uname,
			 this_node->details->shutdown?"shutting down":
			 this_node->details->pending?"pending":
			 this_node->details->standby?"standby":"online");

	} else {
		crm_debug_2("Node %s is offline", this_node->details->uname);
	}
	
	

	return online;
}

#define set_char(x) last_rsc_id[lpc] = x; complete = TRUE;

static char *
increment_clone(char *last_rsc_id)
{
	int lpc = 0;
	int len = 0;
	char *tmp = NULL;
	gboolean complete = FALSE;

	CRM_CHECK(last_rsc_id != NULL, return NULL);
	if(last_rsc_id != NULL) {
		len = strlen(last_rsc_id);
	}
	
	lpc = len-1;
	while(complete == FALSE && lpc > 0) {
		switch (last_rsc_id[lpc]) {
			case 0:
				lpc--;
				break;
			case '0':
				set_char('1');
				break;
			case '1':
				set_char('2');
				break;
			case '2':
				set_char('3');
				break;
			case '3':
				set_char('4');
				break;
			case '4':
				set_char('5');
				break;
			case '5':
				set_char('6');
				break;
			case '6':
				set_char('7');
				break;
			case '7':
				set_char('8');
				break;
			case '8':
				set_char('9');
				break;
			case '9':
				last_rsc_id[lpc] = '0';
				lpc--;
				break;
			case ':':
				tmp = last_rsc_id;
				crm_malloc0(last_rsc_id, len + 2);
				memcpy(last_rsc_id, tmp, len);
				last_rsc_id[++lpc] = '1';
				last_rsc_id[len] = '0';
				last_rsc_id[len+1] = 0;
				complete = TRUE;
				crm_free(tmp);
				break;
			default:
				crm_err("Unexpected char: %c (%d)",
					last_rsc_id[lpc], lpc);
				break;
		}
	}
	return last_rsc_id;
}

static resource_t *
create_fake_resource(const char *rsc_id, xmlNode *rsc_entry, pe_working_set_t *data_set) 
{
	resource_t *rsc = NULL;
	xmlNode *xml_rsc  = create_xml_node(NULL, XML_CIB_TAG_RESOURCE);
	copy_in_properties(xml_rsc, rsc_entry);
	crm_xml_add(xml_rsc, XML_ATTR_ID, rsc_id);
	crm_log_xml_info(xml_rsc, "Orphan resource");
	
	common_unpack(xml_rsc, &rsc, NULL, data_set);
	set_bit(rsc->flags, pe_rsc_orphan);
	
	data_set->resources = g_list_append(data_set->resources, rsc);
	return rsc;
}

static resource_t *
unpack_find_resource(
	pe_working_set_t *data_set, node_t *node, const char *rsc_id, xmlNode *rsc_entry)
{
	resource_t *rsc = NULL;
	gboolean is_duped_clone = FALSE;
	char *alt_rsc_id = crm_strdup(rsc_id);
	
	while(rsc == NULL) {
		crm_debug_3("looking for: %s", alt_rsc_id);
		rsc = pe_find_resource(data_set->resources, alt_rsc_id);
		/* no match */
		if(rsc == NULL) {
			crm_debug_2("%s not found: %d", alt_rsc_id, is_duped_clone);
			if(is_duped_clone) {
				/* create one */
				rsc = create_fake_resource(alt_rsc_id, rsc_entry, data_set);
				crm_info("Making sure orphan %s/%s is stopped on %s",
					 rsc_id, rsc->id, node->details->uname);
				resource_location(rsc, NULL, -INFINITY, "__orphan_clone_dont_run__", data_set);
			}
			break;
			
			/* not running anywhere else */
		} else if(rsc->running_on == NULL) {
			crm_debug_3("not active yet");
			break;
			
			/* always unique */
		} else if(is_set(rsc->flags, pe_rsc_unique)) {
			crm_debug_3("unique");
			break;
			
			/* running somewhere already but we dont care
			 *   find another clone instead
			 */
		} else {
			crm_debug_3("find another one");
			rsc = NULL;
			is_duped_clone = TRUE;
			alt_rsc_id = increment_clone(alt_rsc_id);
		}
	}
	crm_free(alt_rsc_id);
	if(rsc != NULL) {
		crm_free(rsc->clone_name);
		rsc->clone_name = NULL;
		if(is_duped_clone) {
			crm_info("Internally renamed %s on %s to %s",
				 rsc_id, node->details->uname, rsc->id);
			rsc->clone_name = crm_strdup(rsc_id);
		}
	}
	
	
	return rsc;
}

static resource_t *
process_orphan_resource(xmlNode *rsc_entry, node_t *node, pe_working_set_t *data_set) 
{
	resource_t *rsc = NULL;
	const char *rsc_id   = crm_element_value(rsc_entry, XML_ATTR_ID);
	
	crm_log_xml_info(rsc_entry, "Orphan resource");
	crm_config_warn("Nothing known about resource %s running on %s",
		       rsc_id, node->details->uname);
	rsc = create_fake_resource(rsc_id, rsc_entry, data_set);
	
	if(data_set->stop_rsc_orphans == FALSE) {
	    clear_bit(rsc->flags, pe_rsc_managed);
		
	} else {
		crm_info("Making sure orphan %s is stopped", rsc_id);
		
		print_resource(LOG_DEBUG_3, "Added orphan", rsc, FALSE);
			
		CRM_CHECK(rsc != NULL, return NULL);
		resource_location(rsc, NULL, -INFINITY, "__orphan_dont_run__", data_set);
	}
	return rsc;
}

static void
process_rsc_state(resource_t *rsc, node_t *node,
		  enum action_fail_response on_fail,
		  xmlNode *migrate_op,
		  pe_working_set_t *data_set) 
{
	if(on_fail == action_migrate_failure) {
		node_t *from = NULL;
		const char *uuid = NULL;
		uuid = crm_element_value(migrate_op, CRMD_ACTION_MIGRATED);
		from = pe_find_node_id(data_set->nodes, uuid);
		process_rsc_state(rsc, from, action_fail_recover,NULL,data_set);
		on_fail = action_fail_recover;
	}
	
	crm_debug_2("Resource %s is %s on %s",
		    rsc->id, role2text(rsc->role),
		    node->details->uname);

	/* process current state */
	if(rsc->role != RSC_ROLE_UNKNOWN) { 
		rsc->known_on = g_list_append(rsc->known_on, node);
	}

	if(rsc->role != RSC_ROLE_STOPPED
		&& rsc->role != RSC_ROLE_UNKNOWN) { 
		if(on_fail != action_fail_ignore) {
		    set_bit(rsc->flags, pe_rsc_failed);
		    crm_debug_2("Force stop");
		}

		native_add_running(rsc, node, data_set);

		if(on_fail == action_fail_ignore) {
			/* nothing to do */
		} else if(node->details->unclean) {
			stop_action(rsc, node, FALSE);

		} else if(on_fail == action_fail_fence) {
			/* treat it as if it is still running
			 * but also mark the node as unclean
			 */
			node->details->unclean = TRUE;
			stop_action(rsc, node, FALSE);
				
		} else if(on_fail == action_fail_block) {
			/* is_managed == FALSE will prevent any
			 * actions being sent for the resource
			 */
		    clear_bit(rsc->flags, pe_rsc_managed);
				
		} else if(on_fail == action_fail_migrate) {
			stop_action(rsc, node, FALSE);

			/* make sure it comes up somewhere else
			 * or not at all
			 */
			resource_location(rsc, node, -INFINITY,
					  "__action_migration_auto__",data_set);

		} else {
			stop_action(rsc, node, FALSE);
		}
			
	} else if(rsc->clone_name) {
		crm_debug_2("Resetting clone_name %s for %s (stopped)",
			    rsc->clone_name, rsc->id);
		crm_free(rsc->clone_name);
		rsc->clone_name = NULL;

	} else {
		char *key = stop_key(rsc);
		GListPtr possible_matches = find_actions(rsc->actions, key, node);
		slist_iter(stop, action_t, possible_matches, lpc,
			   stop->optional = TRUE;
			);
		crm_free(key);
	}
}

/* create active recurring operations as optional */ 
static void
process_recurring(node_t *node, resource_t *rsc,
		  int start_index, int stop_index,
		  GListPtr sorted_op_list, pe_working_set_t *data_set)
{
	const char *task = NULL;
	const char *status = NULL;
	
	crm_debug_3("%s: Start index %d, stop index = %d",
		    rsc->id, start_index, stop_index);
	slist_iter(rsc_op, xmlNode, sorted_op_list, lpc,
		   int interval = 0;
		   char *key = NULL;
		   const char *id = ID(rsc_op);
		   const char *interval_s = NULL;
		   if(node->details->online == FALSE) {
			   crm_debug_4("Skipping %s/%s: node is offline",
				       rsc->id, node->details->uname);
			   break;
			   
		   } else if(start_index < stop_index) {
			   crm_debug_4("Skipping %s/%s: not active",
				       rsc->id, node->details->uname);
			   break;
			   
		   } else if(lpc <= start_index) {
			   crm_debug_4("Skipping %s/%s: old",
				       id, node->details->uname);
			   continue;
		   }
		   	
		   interval_s = crm_element_value(rsc_op,XML_LRM_ATTR_INTERVAL);
		   interval = crm_parse_int(interval_s, "0");
		   if(interval == 0) {
			   crm_debug_4("Skipping %s/%s: non-recurring",
				       id, node->details->uname);
			   continue;
		   }
		   
		   status = crm_element_value(rsc_op, XML_LRM_ATTR_OPSTATUS);
		   if(safe_str_eq(status, "-1")) {
			   crm_debug_4("Skipping %s/%s: status",
				       id, node->details->uname);
			   continue;
		   }
		   task = crm_element_value(rsc_op, XML_LRM_ATTR_TASK);
		   /* create the action */
		   key = generate_op_key(rsc->id, task, interval);
		   crm_debug_3("Creating %s/%s", key, node->details->uname);
		   custom_action(rsc, key, task, node, TRUE, TRUE, data_set);
		);
}

void
calculate_active_ops(GListPtr sorted_op_list, int *start_index, int *stop_index) 
{
	const char *task = NULL;
	const char *status = NULL;

	*stop_index = -1;
	*start_index = -1;
	
	slist_iter(
		rsc_op, xmlNode, sorted_op_list, lpc,

		task = crm_element_value(rsc_op, XML_LRM_ATTR_TASK);
		status = crm_element_value(rsc_op, XML_LRM_ATTR_OPSTATUS);

		if(safe_str_eq(task, CRMD_ACTION_STOP)
		   && safe_str_eq(status, "0")) {
			*stop_index = lpc;
			
		} else if(safe_str_eq(task, CRMD_ACTION_START)) {
			*start_index = lpc;
			
		} else if(*start_index <= *stop_index
			  && safe_str_eq(task, CRMD_ACTION_STATUS)) {
			const char *rc = crm_element_value(rsc_op, XML_LRM_ATTR_RC);
			if(safe_str_eq(rc, "0") || safe_str_eq(rc, "8")) {
				*start_index = lpc;
			}
		}
		);
}

static void
unpack_lrm_rsc_state(
	node_t *node, xmlNode * rsc_entry, pe_working_set_t *data_set)
{	
	int stop_index = -1;
	int start_index = -1;
	int max_call_id = -1;

	const char *task = NULL;
	const char *value = NULL;
	const char *rsc_id  = crm_element_value(rsc_entry, XML_ATTR_ID);

	resource_t *rsc = NULL;
	GListPtr op_list = NULL;
	GListPtr sorted_op_list = NULL;

	xmlNode *migrate_op = NULL;
	
	enum action_fail_response on_fail = FALSE;
	enum rsc_role_e saved_role = RSC_ROLE_UNKNOWN;
	
	crm_debug_3("[%s] Processing %s on %s",
		    crm_element_name(rsc_entry), rsc_id, node->details->uname);

	/* extract operations */
	op_list = NULL;
	sorted_op_list = NULL;
		
	xml_child_iter_filter(
		rsc_entry, rsc_op, XML_LRM_TAG_RSC_OP,
		op_list = g_list_append(op_list, rsc_op);
		);

	if(op_list == NULL) {
		/* if there are no operations, there is nothing to do */
		return;
	}

	/* find the resource */
	rsc = unpack_find_resource(data_set, node, rsc_id, rsc_entry);
	if(rsc == NULL) {
		rsc = process_orphan_resource(rsc_entry, node, data_set);
	} 
	CRM_ASSERT(rsc != NULL);
	
	/* process operations */
	max_call_id = -1;

	saved_role = rsc->role;
	on_fail = action_fail_ignore;
	rsc->role = RSC_ROLE_UNKNOWN;
	sorted_op_list = g_list_sort(op_list, sort_op_by_callid);
	
	slist_iter(
		rsc_op, xmlNode, sorted_op_list, lpc,

		task = crm_element_value(rsc_op, XML_LRM_ATTR_TASK);
		if(safe_str_eq(task, CRMD_ACTION_MIGRATED)) {
			migrate_op = rsc_op;
		}
		
		unpack_rsc_op(rsc, node, rsc_op,
			      &max_call_id, &on_fail, data_set);
		);

	/* create active recurring operations as optional */ 
	calculate_active_ops(sorted_op_list, &start_index, &stop_index);
	process_recurring(node, rsc, start_index, stop_index,
			  sorted_op_list, data_set);
	
	/* no need to free the contents */
	g_list_free(sorted_op_list);
	
	process_rsc_state(rsc, node, on_fail, migrate_op, data_set);

	value = g_hash_table_lookup(rsc->meta, XML_RSC_ATTR_TARGET_ROLE);
	if(value != NULL && safe_str_neq("default", value)) {
		enum rsc_role_e req_role = text2role(value);
		if(req_role != RSC_ROLE_UNKNOWN && req_role != rsc->next_role){
			if(rsc->next_role != RSC_ROLE_UNKNOWN) {
				crm_debug("%s: Overwriting calculated next role %s"
					  " with requested next role %s",
					  rsc->id, role2text(rsc->next_role),
					  role2text(req_role));
			}
			rsc->next_role = req_role;
		}
	}
		
	if(saved_role > rsc->role) {
		rsc->role = saved_role;
	}
}

gboolean
unpack_lrm_resources(node_t *node, xmlNode * lrm_rsc_list, pe_working_set_t *data_set)
{
	CRM_CHECK(node != NULL, return FALSE);

	crm_debug_3("Unpacking resources on %s", node->details->uname);

	xml_child_iter_filter(
		lrm_rsc_list, rsc_entry, XML_LRM_TAG_RESOURCE,
		unpack_lrm_rsc_state(node, rsc_entry, data_set);
		);
	
	return TRUE;
}

gboolean
unpack_rsc_op(resource_t *rsc, node_t *node, xmlNode *xml_op,
	      int *max_call_id, enum action_fail_response *on_fail,
	      pe_working_set_t *data_set) 
{    
	const char *id          = NULL;
	const char *key        = NULL;
	const char *task        = NULL;
	const char *magic       = NULL;
 	const char *task_id     = NULL;
 	const char *actual_rc   = NULL;
/* 	const char *target_rc   = NULL;	 */
	const char *task_status = NULL;
	const char *interval_s  = NULL;
	const char *op_digest   = NULL;
	const char *op_version  = NULL;

	int interval = 0;
	int task_id_i = -1;
	int task_status_i = -2;
	int actual_rc_i = 0;
	int target_rc = -1;
	
	action_t *action = NULL;
	node_t *effective_node = NULL;

	gboolean expired = FALSE;
	gboolean is_probe = FALSE;
	
	CRM_CHECK(rsc    != NULL, return FALSE);
	CRM_CHECK(node   != NULL, return FALSE);
	CRM_CHECK(xml_op != NULL, return FALSE);

	id	    = ID(xml_op);
	task        = crm_element_value(xml_op, XML_LRM_ATTR_TASK);
 	task_id     = crm_element_value(xml_op, XML_LRM_ATTR_CALLID);
	task_status = crm_element_value(xml_op, XML_LRM_ATTR_OPSTATUS);
	op_digest   = crm_element_value(xml_op, XML_LRM_ATTR_OP_DIGEST);
	op_version  = crm_element_value(xml_op, XML_ATTR_CRM_VERSION);
	magic	    = crm_element_value(xml_op, XML_ATTR_TRANSITION_MAGIC);
	key	    = crm_element_value(xml_op, XML_ATTR_TRANSITION_KEY);

	CRM_CHECK(id != NULL, return FALSE);
	CRM_CHECK(task != NULL, return FALSE);
	CRM_CHECK(task_status != NULL, return FALSE);

	task_status_i = crm_parse_int(task_status, NULL);

	CRM_CHECK(task_status_i <= LRM_OP_ERROR, return FALSE);
	CRM_CHECK(task_status_i >= LRM_OP_PENDING, return FALSE);

	if(safe_str_eq(task, CRMD_ACTION_NOTIFY)) {
		/* safe to ignore these */
		return TRUE;
	}

	if(rsc->failure_timeout > 0) {
	    int last_run = 0;

	    if(crm_element_value_int(xml_op, "last-run", &last_run) == 0) {
/* int last_change = crm_element_value_int(xml_op, "last_rc_change"); */
		time_t now = get_timet_now(data_set);
		if(now > (last_run + rsc->failure_timeout)) {
		    expired = TRUE;
		}
	    }
	}
	
	crm_debug_2("Unpacking task %s/%s (call_id=%s, status=%s) on %s (role=%s)",
		    id, task, task_id, task_status, node->details->uname,
		    role2text(rsc->role));

	interval_s = crm_element_value(xml_op, XML_LRM_ATTR_INTERVAL);
	interval = crm_parse_int(interval_s, "0");
	
	if(interval == 0 && safe_str_eq(task, CRMD_ACTION_STATUS)) {
		is_probe = TRUE;
	}
	
	if(task_status_i != LRM_OP_PENDING) {
		task_id_i = crm_parse_int(task_id, "-1");

		CRM_CHECK(task_id != NULL, return FALSE);
		CRM_CHECK(task_id_i >= 0, return FALSE);
		CRM_CHECK(task_id_i > *max_call_id, return FALSE);
	}

	if(*max_call_id < task_id_i) {
		*max_call_id = task_id_i;
	}
	
	if(node->details->unclean) {
		crm_debug_2("Node %s (where %s is running) is unclean."
			  " Further action depends on the value of the stop's on-fail attribue",
			  node->details->uname, rsc->id);
	}

	actual_rc = crm_element_value(xml_op, XML_LRM_ATTR_RC);
	CRM_CHECK(actual_rc != NULL, return FALSE);	
	actual_rc_i = crm_parse_int(actual_rc, NULL);

	if(key) {
	    int dummy = 0;
	    char *dummy_string = NULL;
	    decode_transition_key(key, &dummy_string, &dummy, &dummy, &target_rc);
	    crm_free(dummy_string);
	}
	
	if(task_status_i == LRM_OP_DONE && target_rc >= 0) {
	    if(target_rc == actual_rc_i) {
		task_status_i = LRM_OP_DONE;
		
	    } else {
		task_status_i = LRM_OP_ERROR;
		crm_info("Remapping %s (rc=%d) on %s to an ERROR (expected %d)",
			 id, actual_rc_i, node->details->uname, target_rc);
	    }

	} else if(task_status_i == LRM_OP_ERROR) {
	    /* let us decide that */
	    crm_debug("Remapping %s (rc=%d, status=%d) on %s to DONE",
		      id, actual_rc_i, task_status_i, node->details->uname);
 	    task_status_i = LRM_OP_DONE;
	}
	
	if(task_status_i == LRM_OP_NOTSUPPORTED) {
	    actual_rc_i = EXECRA_UNIMPLEMENT_FEATURE;
	}

	if(expired
	   && actual_rc_i != EXECRA_NOT_RUNNING
	   && actual_rc_i != EXECRA_RUNNING_MASTER
	   && actual_rc_i != EXECRA_OK) {
	    crm_notice("Ignoring expired failure %s (rc=%d, magic=%s) on %s",
		       id, actual_rc_i, magic, node->details->uname);
	    goto done;
	}
	

	/* we could clean this up significantly except for old LRMs and CRMs that
	 * didnt include target_rc and liked to remap status
	 */
	switch(actual_rc_i) {
	    case EXECRA_NOT_RUNNING:
		if(is_probe || target_rc == actual_rc_i) {
		    task_status_i = LRM_OP_DONE;
		    rsc->role = RSC_ROLE_STOPPED;
		    
		    /* clear any previous failure actions */
		    *on_fail = action_fail_ignore;
		    rsc->next_role = RSC_ROLE_UNKNOWN;
		    
		} else if(safe_str_neq(task, CRMD_ACTION_STOP)) {
		    task_status_i = LRM_OP_ERROR;
		}
		break;
		
	    case EXECRA_RUNNING_MASTER:
		if(is_probe) {
		    task_status_i = LRM_OP_DONE;
		    crm_warn("%s found active %s in master mode on %s",
			     id, rsc->id, node->details->uname);

		} else if(target_rc == actual_rc_i) {
		    /* nothing to do */

		} else if(target_rc >= 0) {
		    task_status_i = LRM_OP_ERROR;

		    /* legacy code for pre-0.6.5 operations */
		} else if(safe_str_neq(task, CRMD_ACTION_STATUS)
			  || rsc->role != RSC_ROLE_MASTER) {
		    task_status_i = LRM_OP_ERROR;
		    if(rsc->role != RSC_ROLE_MASTER) {
			crm_err("%s reported %s in master mode on %s",
				id, rsc->id,
				node->details->uname);
		    }
		}
		rsc->role = RSC_ROLE_MASTER;
		break;
		
	    case EXECRA_FAILED_MASTER:
		rsc->role = RSC_ROLE_MASTER;
		task_status_i = LRM_OP_ERROR;
		break;

	    case EXECRA_UNIMPLEMENT_FEATURE:
		if(interval > 0) {
		    task_status_i = LRM_OP_NOTSUPPORTED;
		    break;
		}
		/* else: fall through */
	    case EXECRA_INSUFFICIENT_PRIV:
	    case EXECRA_NOT_INSTALLED:
	    case EXECRA_INVALID_PARAM:
		effective_node = node;
		/* fall through */
	    case EXECRA_NOT_CONFIGURED:
<<<<<<< HEAD
		crm_err("Hard error: %s failed with rc=%d.", id, actual_rc_i);
		if(effective_node) {
		    crm_err("  Preventing %s from re-starting on %s",
			    rsc->id, effective_node->details->uname);
		} else {
		    crm_err("  Preventing %s from re-starting anywhere in the cluster",
			    rsc->id);
		}
=======
	    case EXECRA_INVALID_PARAM:
		crm_err("Hard error - %s failed with rc=%d: Preventing %s from re-starting %s %s",
			id, actual_rc_i, rsc->id,
			effective_node?"on":"anywhere",
			effective_node?effective_node->details->uname:"in the cluster");
>>>>>>> c4d91edf

		resource_location(rsc, effective_node, -INFINITY, "hard-error", data_set);
		if(is_probe) {
			/* treat these like stops */
			task = CRMD_ACTION_STOP;
			task_status_i = LRM_OP_DONE;
		}
		break;

	    case EXECRA_OK:
		if(is_probe && target_rc == 7) {
		    task_status_i = LRM_OP_DONE;
		    crm_warn("%s found active %s on %s",
			     id, rsc->id, node->details->uname);

		    /* legacy code for pre-0.6.5 operations */
		} else if(target_rc < 0
		   && interval > 0
		   && rsc->role == RSC_ROLE_MASTER) {
		    /* catch status ops that return 0 instead of 8 while they
		     *   are supposed to be in master mode
		     */
		    task_status_i = LRM_OP_ERROR;
		}
		
		break;
		
	    default:
		if(task_status_i == LRM_OP_DONE) {
		    crm_info("Remapping %s (rc=%d) on %s to an ERROR",
			     id, actual_rc_i, node->details->uname);
		    task_status_i = LRM_OP_ERROR;
		}
	}

	if(task_status_i == LRM_OP_ERROR
	   || task_status_i == LRM_OP_TIMEOUT
	   || task_status_i == LRM_OP_NOTSUPPORTED) {
	    action = custom_action(rsc, crm_strdup(id), task, NULL, TRUE, FALSE, data_set);
	    if(expired) {
		crm_notice("Ignoring expired failure (calculated) %s (rc=%d, magic=%s) on %s",
			   id, actual_rc_i, magic, node->details->uname);
		goto done;

	    } else if(action->on_fail == action_fail_ignore) {
		crm_warn("Remapping %s (rc=%d) on %s to DONE: ignore",
			 id, actual_rc_i, node->details->uname);
		task_status_i = LRM_OP_DONE;
	    } 
	}
	
	switch(task_status_i) {
		case LRM_OP_PENDING:
			if(safe_str_eq(task, CRMD_ACTION_START)) {
				set_bit(rsc->flags, pe_rsc_start_pending);
				rsc->role = RSC_ROLE_STARTED;
				
			} else if(safe_str_eq(task, CRMD_ACTION_PROMOTE)) {
				rsc->role = RSC_ROLE_MASTER;
			}
			break;
		
		case LRM_OP_DONE:
			crm_debug_3("%s/%s completed on %s",
				    rsc->id, task, node->details->uname);

			if(actual_rc_i == EXECRA_NOT_RUNNING) {
			    /* nothing to do */
			    
			} else if(safe_str_eq(task, CRMD_ACTION_STOP)) {
				rsc->role = RSC_ROLE_STOPPED;
			    
				/* clear any previous failure actions */
				*on_fail = action_fail_ignore;
				rsc->next_role = RSC_ROLE_UNKNOWN;

			} else if(safe_str_eq(task, CRMD_ACTION_PROMOTE)) {
				rsc->role = RSC_ROLE_MASTER;

			} else if(safe_str_eq(task, CRMD_ACTION_DEMOTE)) {
				rsc->role = RSC_ROLE_SLAVE;
				
			} else if(rsc->role < RSC_ROLE_STARTED) {
				crm_debug_3("%s active on %s",
					    rsc->id, node->details->uname);
				rsc->role = RSC_ROLE_STARTED;
			}
			break;

		case LRM_OP_ERROR:
		case LRM_OP_TIMEOUT:
		case LRM_OP_NOTSUPPORTED:
			crm_warn("Processing failed op %s on %s: %s",
				 id, node->details->uname,
				 op_status2text(task_status_i));
			crm_xml_add(xml_op, XML_ATTR_UNAME, node->details->uname);
			add_node_copy(data_set->failed, xml_op);

			if(*on_fail < action->on_fail) {
				*on_fail = action->on_fail;
			}

			if(safe_str_eq(task, CRMD_ACTION_STOP)) {
			    resource_location(
				rsc, node, -INFINITY, "__stop_fail__", data_set);
			    
			} else if(safe_str_eq(task, CRMD_ACTION_PROMOTE)) {
			    rsc->role = RSC_ROLE_MASTER;

			} else if(safe_str_eq(task, CRMD_ACTION_DEMOTE)) {
			    /*
			     * staying in role=master ends up putting the PE/TE into a loop
			     * setting role=slave is not dangerous because no master will be
			     * promoted until the failed resource has been fully stopped
			     */
			    crm_warn("Forcing %s to stop after a failed demote action", rsc->id);
			    rsc->next_role = RSC_ROLE_STOPPED;
			    rsc->role = RSC_ROLE_SLAVE;
				
			} else if((data_set->start_failure_fatal
				   || compare_version("2.0", op_version) > 0)
				  && safe_str_eq(task, CRMD_ACTION_START)) {
			    crm_warn("Compatability handling for failed op %s on %s",
				     id, node->details->uname);
			    resource_location(
				rsc, node, -INFINITY, "__legacy_start__", data_set);

			}

			if(rsc->role < RSC_ROLE_STARTED) {
			    rsc->role = RSC_ROLE_STARTED;
			}

			crm_debug_2("Resource %s: role=%s, unclean=%s, on_fail=%s, fail_role=%s",
				    rsc->id, role2text(rsc->role),
				    node->details->unclean?"true":"false",
				    fail2text(action->on_fail),
				    role2text(action->fail_role));

			if(action->fail_role != RSC_ROLE_STARTED
			   && rsc->next_role < action->fail_role) {
				rsc->next_role = action->fail_role;
			}

			if(action->fail_role == RSC_ROLE_STOPPED) {
				crm_err("Making sure %s doesn't come up again", rsc->id);
				/* make sure it doesnt come up again */
				pe_free_shallow_adv(rsc->allowed_nodes, TRUE);
				rsc->allowed_nodes = node_list_dup(
					data_set->nodes, FALSE, FALSE);
				slist_iter(
					node, node_t, rsc->allowed_nodes, lpc,
					node->weight = -INFINITY;
					);
			}
			
			pe_free_action(action);
			action = NULL;
			break;
		case LRM_OP_CANCELLED:
			/* do nothing?? */
			pe_err("Dont know what to do for cancelled ops yet");
			break;
	}

  done:
	crm_debug_3("Resource %s after %s: role=%s",
		    rsc->id, task, role2text(rsc->role));

	pe_free_action(action);
	
	return TRUE;
}

gboolean
add_node_attrs(xmlNode *xml_obj, node_t *node, gboolean overwrite, pe_working_set_t *data_set)
{
 	g_hash_table_insert(node->details->attrs,
			    crm_strdup("#"XML_ATTR_UNAME),
			    crm_strdup(node->details->uname));
 	g_hash_table_insert(node->details->attrs,
			    crm_strdup("#"XML_ATTR_ID),
			    crm_strdup(node->details->id));
	if(safe_str_eq(node->details->id, data_set->dc_uuid)) {
		data_set->dc_node = node;
		node->details->is_dc = TRUE;
		g_hash_table_insert(node->details->attrs,
				    crm_strdup("#"XML_ATTR_DC),
				    crm_strdup(XML_BOOLEAN_TRUE));
	} else {
		g_hash_table_insert(node->details->attrs,
				    crm_strdup("#"XML_ATTR_DC),
				    crm_strdup(XML_BOOLEAN_FALSE));
	}
	
	unpack_instance_attributes(
		xml_obj, XML_TAG_ATTR_SETS, NULL,
		node->details->attrs, NULL, overwrite, data_set->now);

	return TRUE;
}

static GListPtr
extract_operations(const char *node, const char *rsc, xmlNode *rsc_entry, gboolean active_filter)
{	
    int stop_index = -1;
    int start_index = -1;
    
    GListPtr op_list = NULL;
    GListPtr sorted_op_list = NULL;

    /* extract operations */
    op_list = NULL;
    sorted_op_list = NULL;
    
    xml_child_iter_filter(
	rsc_entry, rsc_op, XML_LRM_TAG_RSC_OP,
	crm_xml_add(rsc_op, "resource", rsc);
	crm_xml_add(rsc_op, XML_ATTR_UNAME, node);
	op_list = g_list_append(op_list, rsc_op);
	);
    
    if(op_list == NULL) {
	/* if there are no operations, there is nothing to do */
	return NULL;
    }
    
    sorted_op_list = g_list_sort(op_list, sort_op_by_callid);
    
    /* create active recurring operations as optional */ 
    if(active_filter == FALSE) {
	return sorted_op_list;
    }
    
    op_list = NULL;
    
    calculate_active_ops(sorted_op_list, &start_index, &stop_index);	
    slist_iter(rsc_op, xmlNode, sorted_op_list, lpc,
	       if(start_index < stop_index) {
		   crm_debug_4("Skipping %s: not active", ID(rsc_entry));
		   break;
		   
	       } else if(lpc < start_index) {
		   crm_debug_4("Skipping %s: old", ID(rsc_op));
		   continue;
	       }
	       op_list = g_list_append(op_list, rsc_op);
	);
    
    g_list_free(sorted_op_list);
    return op_list;
}

GListPtr find_operations(
    const char *rsc, const char *node, gboolean active_filter, pe_working_set_t *data_set) 
{
    GListPtr output = NULL;
    GListPtr intermediate = NULL;

    xmlNode *tmp = NULL;
    xmlNode *status = find_xml_node(data_set->input, XML_CIB_TAG_STATUS, TRUE);

    const char *uname = NULL;
    node_t *this_node = NULL;
    
    xml_child_iter_filter(
	status, node_state, XML_CIB_TAG_STATE,
	
	uname = crm_element_value(node_state, XML_ATTR_UNAME);
	if(node != NULL && safe_str_neq(uname, node)) {
	    continue;
	}

	this_node = pe_find_node(data_set->nodes, uname);
	CRM_CHECK(this_node != NULL, continue);
	
	determine_online_status(node_state, this_node, data_set);
	
	if(this_node->details->online || data_set->stonith_enabled) {
	    /* offline nodes run no resources...
	     * unless stonith is enabled in which case we need to
	     *   make sure rsc start events happen after the stonith
	     */
	    tmp = find_xml_node(node_state, XML_CIB_TAG_LRM, FALSE);
	    tmp = find_xml_node(tmp, XML_LRM_TAG_RESOURCES, FALSE);

	    xml_child_iter_filter(
		tmp, lrm_rsc, XML_LRM_TAG_RESOURCE,
		const char *rsc_id  = crm_element_value(lrm_rsc, XML_ATTR_ID);
		if(rsc != NULL && safe_str_neq(rsc_id, rsc)) {
		    continue;
		}

		intermediate = extract_operations(uname, rsc_id, lrm_rsc, active_filter);
		output = g_list_concat(output, intermediate);
		);
	}
	);

    return output;
}<|MERGE_RESOLUTION|>--- conflicted
+++ resolved
@@ -1176,22 +1176,10 @@
 		effective_node = node;
 		/* fall through */
 	    case EXECRA_NOT_CONFIGURED:
-<<<<<<< HEAD
-		crm_err("Hard error: %s failed with rc=%d.", id, actual_rc_i);
-		if(effective_node) {
-		    crm_err("  Preventing %s from re-starting on %s",
-			    rsc->id, effective_node->details->uname);
-		} else {
-		    crm_err("  Preventing %s from re-starting anywhere in the cluster",
-			    rsc->id);
-		}
-=======
-	    case EXECRA_INVALID_PARAM:
 		crm_err("Hard error - %s failed with rc=%d: Preventing %s from re-starting %s %s",
 			id, actual_rc_i, rsc->id,
 			effective_node?"on":"anywhere",
 			effective_node?effective_node->details->uname:"in the cluster");
->>>>>>> c4d91edf
 
 		resource_location(rsc, effective_node, -INFINITY, "hard-error", data_set);
 		if(is_probe) {
