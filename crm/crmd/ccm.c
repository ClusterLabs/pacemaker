--- conflicted
+++ resolved
@@ -180,294 +180,7 @@
 	}
 }
 
-<<<<<<< HEAD
-extern GHashTable *voted;
-
-/*	 A_CCM_EVENT	*/
-void
-do_ccm_event(long long action,
-	     enum crmd_fsa_cause cause,
-	     enum crmd_fsa_state cur_state,
-	     enum crmd_fsa_input current_input,
-	     fsa_data_t *msg_data)
-{
-	oc_ed_t event;
-	const oc_ev_membership_t *oc = NULL;
-	struct crmd_ccm_data_s *ccm_data = fsa_typed_data(fsa_dt_ccm);
-	
-	if(ccm_data == NULL) {
-		crm_err("No data provided to FSA function");
-		register_fsa_error(C_FSA_INTERNAL, I_FAIL, NULL);
-		return;
-
-	} else if(msg_data->fsa_cause != C_CCM_CALLBACK) {
-		crm_err("FSA function called in response to incorect input");
-		register_fsa_error(C_FSA_INTERNAL, I_FAIL, NULL);
-		return;
-	}
-
-	event = ccm_data->event;
-	oc = ccm_data->oc;
-	
-	ccm_event_detail(oc, event);
-
-	if (OC_EV_MS_EVICTED == event) {
-		/* todo: drop back to S_PENDING instead */
-		/* get out... NOW!
-		 *
-		 * go via the error recovery process so that HA will
-		 *    restart us if required
-		 */
-		register_fsa_error(cause, I_ERROR, msg_data->data);
-		return;
-	}	
-}
-
-static void
-check_dead_member(const char *uname, GHashTable *members)
-{
-	CRM_CHECK(uname != NULL, return);
-	if(members != NULL && g_hash_table_lookup(members, uname) != NULL) {
-		crm_err("%s didnt really leave the membership!", uname);
-		return;
-	}
-
-	erase_node_from_join(uname);
-	if(voted != NULL) {
-		g_hash_table_remove(voted, uname);
-	}
-	
-	if(safe_str_eq(fsa_our_uname, uname)) {
-		crm_err("We're not part of the cluster anymore");
-	}
-	
-	if(AM_I_DC == FALSE && safe_str_eq(uname, fsa_our_dc)) {
-		crm_warn("Our DC node (%s) left the cluster", uname);
-		register_fsa_input(C_FSA_INTERNAL, I_ELECTION, NULL);
-	}
-}
-
-/*	 A_CCM_UPDATE_CACHE	*/
-/*
- * Take the opportunity to update the node status in the CIB as well
- */
-void
-do_ccm_update_cache(long long action,
-		    enum crmd_fsa_cause cause,
-		    enum crmd_fsa_state cur_state,
-		    enum crmd_fsa_input current_input,
-		    fsa_data_t *msg_data)
-{
-	unsigned int	lpc;
-	int		offset;
-	GHashTable *members = NULL;
-	oc_ed_t event;
-	const oc_ev_membership_t *oc = NULL;
-	oc_node_list_t *tmp = NULL, *membership_copy = NULL;
-	struct crmd_ccm_data_s *ccm_data = fsa_typed_data(fsa_dt_ccm);
-	HA_Message *no_op = create_request(
-		CRM_OP_NOOP, NULL, NULL, CRM_SYSTEM_CRMD,
-		AM_I_DC?CRM_SYSTEM_DC:CRM_SYSTEM_CRMD, NULL);
-	
-	if(ccm_data == NULL) {
-		crm_err("No data provided to FSA function");
-		register_fsa_error(C_FSA_INTERNAL, I_FAIL, NULL);
-		send_msg_via_ha(fsa_cluster_conn, no_op);
-		return;
-	}
-
-	event = ccm_data->event;
-	oc = ccm_data->oc;
-
-	if(current_ccm_membership_id > oc->m_instance) {
-		crm_debug("Ignoring superceeded %s CCM event %d - we had %d", 
-			  ccm_event_name(event), oc->m_instance,
-			  current_ccm_membership_id);
-		return;
-	}
-	
-	current_ccm_membership_id = oc->m_instance;
-	crm_debug("Updating cache after CCM event %d (%s).", 
-		  oc->m_instance, ccm_event_name(event));
-	
-	crm_debug_2("instance=%d, nodes=%d, new=%d, lost=%d n_idx=%d, "
-		  "new_idx=%d, old_idx=%d",
-		  oc->m_instance,
-		  oc->m_n_member,
-		  oc->m_n_in,
-		  oc->m_n_out,
-		  oc->m_memb_idx,
-		  oc->m_in_idx,
-		  oc->m_out_idx);
-#define ALAN_DEBUG 1
-#ifdef ALAN_DEBUG
-	{
-		/*
-		 *	Size	(Size + 2) / 2
-		 *
-		 *	3	(3+2)/2	= 5 / 2 = 2
-		 *	4	(4+2)/2	= 6 / 2 = 3
-		 *	5	(5+2)/2	= 7 / 2 = 3
-		 *	6	(6+2)/2	= 8 / 2 = 4
-		 *	7	(7+2)/2	= 9 / 2 = 4
-		 */
-		unsigned int		clsize = (oc->m_out_idx - oc->m_n_member);
-		unsigned int		plsize = (clsize + 2)/2;
-		gboolean	plurality = (oc->m_n_member >= plsize);
-		gboolean	Q = ccm_have_quorum(event);
-
-		if(clsize == 2) {
-			if (!Q) {
-				crm_err("2 nodes w/o quorum");
-			}
-			
-		} else if(Q && !plurality) {
-			crm_err("Quorum w/o plurality (%d/%d nodes)",
-				oc->m_n_member, clsize);
-		} else if(plurality && !Q) {
-			crm_err("Plurality w/o Quorum (%d/%d nodes)",
-				oc->m_n_member, clsize);
-		} else {
-			crm_debug_2("Quorum(%s) and plurality (%d/%d) agree.",
-				    Q?"true":"false", oc->m_n_member, clsize);
-		}
-		
-	}
-#endif
-		
-	crm_malloc0(membership_copy, sizeof(oc_node_list_t));
-	membership_copy->id = oc->m_instance;
-	membership_copy->last_event = event;
-
-	crm_debug_3("Copying members");
-
-	/*--*-- All Member Nodes --*--*/
-	offset = oc->m_memb_idx;
-	membership_copy->members_size = oc->m_n_member;
-
-	if(membership_copy->members_size > 0) {
-		membership_copy->members =
-			g_hash_table_new(g_str_hash, g_str_equal);
-		members = membership_copy->members;
-		
-		for(lpc=0; lpc < membership_copy->members_size; lpc++) {
-			oc_node_t *member = NULL;
-			CRM_CHECK(oc->m_array[offset+lpc].node_uname != NULL,
-				  continue);
-
-			crm_malloc0(member, sizeof(oc_node_t));
-
-			member->node_id = oc->m_array[offset+lpc].node_id;
-			
-			member->node_born_on =
-				oc->m_array[offset+lpc].node_born_on;
-			
-			member->node_uname =
-				crm_strdup(oc->m_array[offset+lpc].node_uname);
-			g_hash_table_insert(
-				members, member->node_uname, member);	
-		}
-		
-	} else {
-		membership_copy->members = NULL;
-	}
-	
-	crm_debug_3("Copying new members");
-
-	/*--*-- New Member Nodes --*--*/
-	offset = oc->m_in_idx;
-	membership_copy->new_members_size = oc->m_n_in;
-
-	if(membership_copy->new_members_size > 0) {
-		membership_copy->new_members =
-			g_hash_table_new(g_str_hash, g_str_equal);
-		members = membership_copy->new_members;
-		
-		for(lpc=0; lpc < membership_copy->new_members_size; lpc++) {
-			oc_node_t *member = NULL;
-			CRM_CHECK(oc->m_array[offset+lpc].node_uname != NULL,
-				  continue);
-
-			crm_malloc0(member, sizeof(oc_node_t));
-
-			member->node_id = oc->m_array[offset+lpc].node_id;
-			
-			member->node_born_on =
-				oc->m_array[offset+lpc].node_born_on;
-			
-			member->node_uname =
-				crm_strdup(oc->m_array[offset+lpc].node_uname);
-
-			g_hash_table_insert(
-				members, member->node_uname, member);	
-
-			g_hash_table_insert(members, member->node_uname, member);
-		}
-
-	} else {
-		membership_copy->new_members = NULL;
-	}
-	
-	crm_debug_3("Copying dead members");
-
-	/*--*-- Recently Dead Member Nodes --*--*/
-	offset = oc->m_out_idx;
-	membership_copy->dead_members_size = oc->m_n_out;
-	if(membership_copy->dead_members_size > 0) {
-		membership_copy->dead_members =
-			g_hash_table_new(g_str_hash, g_str_equal);
-
-		members = membership_copy->dead_members;
-
-		for(lpc=0; lpc < membership_copy->dead_members_size; lpc++) {
-			oc_node_t *member = NULL;
-			CRM_CHECK(oc->m_array[offset+lpc].node_uname != NULL,
-				  continue);
-
-			crm_malloc0(member, sizeof(oc_node_t));
-
-			member->node_id = oc->m_array[offset+lpc].node_id;
-			
-			member->node_born_on =
-				oc->m_array[offset+lpc].node_born_on;
-			
-			member->node_uname =
-				crm_strdup(oc->m_array[offset+lpc].node_uname);
-
-			g_hash_table_insert(members, member->node_uname, member);
-			check_dead_member(
-				member->node_uname, membership_copy->members);
-			
-		}
-	} else {
-		membership_copy->dead_members = NULL;
-	}
-
-	tmp = fsa_membership_copy;
-	fsa_membership_copy = membership_copy;
-	crm_debug_2("Updated membership cache with %d (%d new, %d lost) members",
-		    g_hash_table_size(fsa_membership_copy->members),
-		    g_hash_table_size(fsa_membership_copy->new_members),
-		    g_hash_table_size(fsa_membership_copy->dead_members));
-
-	free_ccm_cache(tmp);
-	
-	set_bit_inplace(fsa_input_register, R_CCM_DATA);
-
-	if(cur_state != S_STOPPING) {
-		crm_debug_3("Updating the CIB from CCM cache");
-		do_update_cib_nodes(FALSE, __FUNCTION__);
-	}
-
-	/* Membership changed, remind everyone we're here.
-	 * This will aid detection of duplicate DCs
-	 */
-	send_msg_via_ha(fsa_cluster_conn, no_op);
-}
-
-=======
 #ifndef WITH_NATIVE_AIS
->>>>>>> 5944fbc1
 void
 ccm_event_detail(const oc_ev_membership_t *oc, oc_ed_t event)
 {
