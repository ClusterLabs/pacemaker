
/* 
 * Copyright (C) 2004 Andrew Beekhof <andrew@beekhof.net>
 * 
 * This program is free software; you can redistribute it and/or
 * modify it under the terms of the GNU General Public
 * License as published by the Free Software Foundation; either
 * version 2.1 of the License, or (at your option) any later version.
 * 
 * This software is distributed in the hope that it will be useful,
 * but WITHOUT ANY WARRANTY; without even the implied warranty of
 * MERCHANTABILITY or FITNESS FOR A PARTICULAR PURPOSE.  See the GNU
 * General Public License for more details.
 * 
 * You should have received a copy of the GNU General Public
 * License along with this library; if not, write to the Free Software
 * Foundation, Inc., 59 Temple Place, Suite 330, Boston, MA  02111-1307  USA
 */

#include <lha_internal.h>

#include <sys/param.h>

#include <crm/crm.h>

#include <stdio.h>
#include <sys/types.h>
#include <unistd.h>

#include <stdlib.h>
#include <errno.h>
#include <fcntl.h>
#include <libgen.h>

#include <heartbeat.h>
#include <hb_api.h>
#include <clplumbing/uids.h>
#include <clplumbing/Gmain_timeout.h>

#include <crm/msg_xml.h>
#include <crm/common/xml.h>
#include <crm/common/ctrl.h>
#include <crm/common/ipc.h>

#include <crm/cib.h>
#include <crm/pengine/rules.h>
#include <crm/pengine/status.h>

#ifdef HAVE_GETOPT_H
#  include <getopt.h>
#endif
void usage(const char *cmd, int exit_status);

gboolean do_force = FALSE;
gboolean BE_QUIET = FALSE;
const char *attr_set_type = XML_TAG_ATTR_SETS;
char *host_id = NULL;
const char *rsc_id = NULL;
const char *host_uname = NULL;
const char *prop_name = NULL;
const char *prop_value = NULL;
const char *rsc_type = NULL;
const char *prop_id = NULL;
const char *prop_set = NULL;
char *migrate_lifetime = NULL;
char rsc_cmd = 'L';
char *our_pid = NULL;
IPC_Channel *crmd_channel = NULL;
char *xml_file = NULL;
int cib_options = cib_sync_call;

#define OPTARGS	"V?LRQxDCPp:WMUr:H:v:t:p:g:d:i:s:G:S:fX:lmu:F"
#define CMD_ERR(fmt, args...) do {		\
	crm_warn(fmt, ##args);			\
	fprintf(stderr, fmt, ##args);		\
    } while(0)

static int
do_find_resource(const char *rsc, pe_working_set_t *data_set)
{
	int found = 0;
	resource_t *the_rsc = pe_find_resource(data_set->resources, rsc);

	if(the_rsc == NULL) {
		return cib_NOTEXISTS;
	}

	slist_iter(node, node_t, the_rsc->running_on, lpc,
		   crm_debug_3("resource %s is running on: %s",
			       rsc, node->details->uname);
		   if(BE_QUIET) {
			   fprintf(stdout, "%s\n", node->details->uname);
		   } else {
			   fprintf(stdout, "resource %s is running on: %s\n",
				   rsc, node->details->uname);
		   }
		   
		   found++;
		);
	
	if(BE_QUIET == FALSE && found == 0) {
		fprintf(stderr, "resource %s is NOT running\n", rsc);
	}
	
	return 0;
}

static void
print_raw_rsc(resource_t *rsc, int level) 
{
	int lpc = 0;
	GListPtr children = NULL;
	for(; lpc < level; lpc++) {
		printf("  ");
	}
	printf(" * %s\n", rsc->id);
	children = rsc->fns->children(rsc);
	slist_iter(child, resource_t, children, lpc,
		   print_raw_rsc(child, level+1);
		);
}


static int
do_find_resource_list(pe_working_set_t *data_set, gboolean raw)
{
	int found = 0;
	
	slist_iter(
		rsc, resource_t, data_set->resources, lpc,
		if(raw) {
			found++;
			print_raw_rsc(rsc, 0);
			continue;
			
		} else if(is_set(rsc->flags, pe_rsc_orphan)
			  && rsc->fns->active(rsc, TRUE) == FALSE) {
			continue;
		}
		rsc->fns->print(
			rsc, NULL, pe_print_printf|pe_print_rsconly, stdout);
		found++;
		);

	if(found == 0) {
		printf("NO resources configured\n");
		return cib_NOTEXISTS;
	}

	return 0;
}

static int
dump_resource(const char *rsc, pe_working_set_t *data_set)
{
	char *rsc_xml = NULL;
	resource_t *the_rsc = pe_find_resource(data_set->resources, rsc);

	if(the_rsc == NULL) {
		return cib_NOTEXISTS;
	}
	the_rsc->fns->print(the_rsc, NULL, pe_print_printf, stdout);

	rsc_xml = dump_xml_formatted(the_rsc->xml);

	fprintf(stdout, "raw xml:\n%s", rsc_xml);
	
	crm_free(rsc_xml);
	
	return 0;
}

static int
dump_resource_attr(
	const char *rsc, const char *attr, pe_working_set_t *data_set)
{
	node_t *current = NULL;
	resource_t *the_rsc = pe_find_resource(data_set->resources, rsc);
	const char *value = NULL;

	if(the_rsc == NULL) {
		return cib_NOTEXISTS;
	}

	if(g_list_length(the_rsc->running_on) == 1) {
		current = the_rsc->running_on->data;

	} else if(g_list_length(the_rsc->running_on) > 1) {
		CMD_ERR("%s is active on more than one node,"
			" returning the default value for %s\n",
			the_rsc->id, crm_str(value));
	} 
	
	unpack_instance_attributes(
		the_rsc->xml, attr_set_type, current?current->details->attrs:NULL,
		the_rsc->parameters, NULL, data_set->now);

	if(the_rsc->parameters != NULL) {
		crm_debug("Looking up %s in %s", attr, the_rsc->id);
		value = g_hash_table_lookup(the_rsc->parameters, attr);
	}
	if(value != NULL) {
		fprintf(stdout, "%s\n", value);
		return 0;
	}
	return cib_NOTEXISTS;
}

static int
set_resource_attr(const char *rsc_id, const char *attr_set, const char *attr_id,
		  const char *attr_name, const char *attr_value,
		  cib_t *cib, pe_working_set_t *data_set)
{
	int rc = cib_ok;
	int matches = 0;
	
	char *local_attr_id = NULL;
	char *local_attr_set = NULL;
	
	crm_data_t *xml_top = NULL;
	crm_data_t *xml_obj = NULL;
	crm_data_t *nv_children = NULL;
	crm_data_t *set_children = NULL;

	resource_t *rsc = pe_find_resource(data_set->resources, rsc_id);

	if(rsc == NULL) {
		return cib_NOTEXISTS;
	}

	/* filter by set and type */
	matches = find_xml_children(
		&set_children, rsc->xml, 
		attr_set_type, XML_ATTR_ID, attr_set, FALSE);
	crm_log_xml_debug(set_children, "search by set:");

	crm_debug("%d objects matching tag=%s id=%s",
		  matches, attr_set_type, attr_set?attr_set:"<any>");
	
	if(matches == 0) {
		/* nothing more to search */
		crm_debug("No objects matching tag=%s id=%s",
			  attr_set_type, attr_set?attr_set:"<any>");
		
	} else if(attr_id == NULL) {
		matches = find_xml_children(
			&nv_children, set_children,
			XML_CIB_TAG_NVPAIR, XML_NVPAIR_ATTR_NAME, attr_name, FALSE);
		crm_log_xml_debug(nv_children, "search by name:");

	} else {
		matches = find_xml_children(
			&nv_children, set_children,
			XML_CIB_TAG_NVPAIR, XML_ATTR_ID, attr_id, FALSE);
		crm_log_xml_debug(nv_children, "search by id:");
	}
	
	
	if(matches > 1) {
		CMD_ERR("Multiple attributes match name=%s for the resource %s:\n",
			attr_name, rsc->id);

		if(set_children == NULL) {
			free_xml(set_children);
			set_children = NULL;
			find_xml_children(
				&set_children, rsc->xml, 
				attr_set_type, NULL, NULL, FALSE);
			xml_child_iter(
				set_children, set,
				free_xml(nv_children);
				nv_children = NULL;
				find_xml_children(
					&nv_children, set,
					XML_CIB_TAG_NVPAIR, XML_NVPAIR_ATTR_NAME, attr_name, FALSE);
				xml_child_iter(
					nv_children, child,
					fprintf(stderr,"  Set: %s,\tValue: %s,\tID: %s\n",
						ID(set),
						crm_element_value(child, XML_NVPAIR_ATTR_VALUE),
						ID(child));
					);
				);
			
		} else {
			xml_child_iter(
				nv_children, child,
				fprintf(stderr,"  ID: %s, Value: %s\n", ID(child),
					crm_element_value(child, XML_NVPAIR_ATTR_VALUE));
				);
		}
		
		if(BE_QUIET == FALSE) {
			CMD_ERR("\nThe following text can be suppressed with the -Q option:\n");
			if(attr_set == NULL) {
				CMD_ERR("  * To choose an existing entry to change, please supply one of the set names above using the -s option.\n");
			} else {
				CMD_ERR("  * To choose an existing entry to change, please supply one of the IDs above using the -i option.\n");			
			}
			CMD_ERR("  * To create a new value with a default ID, please supply a different set name using the -s option.\n");
			
			CMD_ERR("You can also use --query-xml to display the complete resource definition.\n");
		}
		
		return cib_unknown;
		
	} else if(matches == 0) {
		if(attr_set == NULL) {
			if(safe_str_eq(attr_set_type, XML_TAG_META_SETS)) {
				local_attr_set = crm_concat(rsc->id, "meta-options", '-');
			} else {
				local_attr_set = crm_strdup(rsc->id);
			}
			attr_set = local_attr_set;
		}
		if(attr_id == NULL) {
			local_attr_id = crm_concat(attr_set, attr_name, '-');
			attr_id = local_attr_id;
		}
		
		xml_top = create_xml_node(NULL, crm_element_name(rsc->xml));
		crm_xml_add(xml_top, XML_ATTR_ID, rsc->id);
		
		xml_obj = create_xml_node(xml_top, attr_set_type);
		crm_xml_add(xml_obj, XML_ATTR_ID, attr_set);
		
		xml_obj = create_xml_node(xml_obj, XML_TAG_ATTRS);
		xml_obj = create_xml_node(xml_obj, XML_CIB_TAG_NVPAIR);

	} else {
		if(attr_id == NULL) {
			/* extract it */
			xml_child_iter(nv_children, child, attr_id = ID(child));
		}
		xml_obj = create_xml_node(NULL, XML_CIB_TAG_NVPAIR);
		xml_top = xml_obj;
	}
		
	crm_xml_add(xml_obj, XML_ATTR_ID, attr_id);
	crm_xml_add(xml_obj, XML_NVPAIR_ATTR_NAME, attr_name);
	crm_xml_add(xml_obj, XML_NVPAIR_ATTR_VALUE, attr_value);
	
	crm_log_xml_debug(xml_top, "Update");
	
	rc = cib->cmds->modify(cib, XML_CIB_TAG_RESOURCES, xml_top, NULL,
			       cib_options);

	free_xml(xml_top);
	crm_free(local_attr_id);
	crm_free(local_attr_set);
	return rc;
}

static int
delete_resource_attr(
	const char *rsc_id, const char *attr_set, const char *attr_id,
	const char *attr_name, cib_t *cib, pe_working_set_t *data_set)
{
	crm_data_t *xml_obj = NULL;
	crm_data_t *xml_match = NULL;

	int rc = cib_ok;
	char *local_attr_id = NULL;
	resource_t *rsc = pe_find_resource(data_set->resources, rsc_id);

	if(rsc == NULL) {
		return cib_NOTEXISTS;
	}

 	xml_match = find_attr_details(
		rsc->xml, NULL, attr_set, attr_id, attr_name);

	if(xml_match == NULL) {
		return cib_missing_data;
	}
	
	if(attr_id == NULL) {
		local_attr_id = crm_element_value_copy(xml_match, XML_ATTR_ID);
		attr_id = local_attr_id;
	}

	xml_obj = create_xml_node(NULL, XML_CIB_TAG_NVPAIR);
	crm_xml_add(xml_obj, XML_ATTR_ID, attr_id);
	crm_xml_add(xml_obj, XML_NVPAIR_ATTR_NAME, attr_name);
	
	crm_log_xml_debug(xml_obj, "Delete");
	
	rc = cib->cmds->delete(cib, XML_CIB_TAG_RESOURCES, xml_obj, NULL,
			       cib_options);

	free_xml(xml_obj);
	free_xml(xml_match);
	crm_free(local_attr_id);
	return rc;
}

static int
dump_resource_prop(
	const char *rsc, const char *attr, pe_working_set_t *data_set)
{
	const char *value = NULL;
	resource_t *the_rsc = pe_find_resource(data_set->resources, rsc);

	if(the_rsc == NULL) {
		return cib_NOTEXISTS;
	}

	value = crm_element_value(the_rsc->xml, attr);

	if(value != NULL) {
		fprintf(stdout, "%s\n", value);
		return 0;
	}
	return cib_NOTEXISTS;
}

static void
resource_ipc_connection_destroy(gpointer user_data)
{
	crm_info("Connection to CRMd was terminated");
	exit(1);
}

static gboolean
crmd_msg_callback(IPC_Channel * server, void *private_data)
{
	int lpc = 0;
	IPC_Message *msg = NULL;
	ha_msg_input_t *new_input = NULL;
	gboolean hack_return_good = TRUE;

	while (server->ch_status != IPC_DISCONNECT
	       && server->ops->is_message_pending(server) == TRUE) {
		if(new_input != NULL) {
			delete_ha_msg_input(new_input);
			new_input = NULL;
		}
		
		if (server->ops->recv(server, &msg) != IPC_OK) {
			perror("Receive failure:");
			return !hack_return_good;
		}

		if (msg == NULL) {
			crm_debug_4("No message this time");
			continue;
		}

		lpc++;
		new_input = new_ipc_msg_input(msg);
		crm_log_message(LOG_MSG, new_input->msg);
		msg->msg_done(msg);
		
		if (validate_crm_message(
			    new_input->msg, crm_system_name, our_pid,
			    XML_ATTR_RESPONSE) == FALSE) {
			crm_info("Message was not a CRM response. Discarding.");
		}
		delete_ha_msg_input(new_input);
		new_input = NULL;		
	}

	if (server->ch_status == IPC_DISCONNECT) {
		crm_debug_2("admin_msg_callback: received HUP");
		return !hack_return_good;
	}

	return hack_return_good;
}

static int
send_lrm_rsc_op(IPC_Channel *crmd_channel, const char *op,
		const char *host_uname, const char *rsc_id,
		gboolean only_failed, pe_working_set_t *data_set)
{
	char *key = NULL;
	int rc = cib_send_failed;
	HA_Message *cmd = NULL;
	crm_data_t *xml_rsc = NULL;
	const char *value = NULL;
	HA_Message *params = NULL;
	crm_data_t *msg_data = NULL;
	resource_t *rsc = pe_find_resource(data_set->resources, rsc_id);

	if(rsc == NULL) {
		CMD_ERR("Resource %s not found\n", rsc_id);
		return cib_NOTEXISTS;

	} else if(rsc->variant != pe_native) {
		CMD_ERR("We can only process primitive resources, not %s\n", rsc_id);
		return cib_invalid_argument;

	} else if(host_uname == NULL) {
		CMD_ERR("Please supply a hostname with -H\n");
		return cib_invalid_argument;
	}
	
	key = crm_concat("0:0:crm-resource", our_pid, '-');
	
	msg_data = create_xml_node(NULL, XML_GRAPH_TAG_RSC_OP);
	crm_xml_add(msg_data, XML_ATTR_TRANSITION_KEY, key);
	
	xml_rsc = create_xml_node(msg_data, XML_CIB_TAG_RESOURCE);
	crm_xml_add(xml_rsc, XML_ATTR_ID, rsc->id);
	crm_xml_add(xml_rsc, XML_ATTR_ID_LONG, rsc->long_name);

	value = crm_element_value(rsc->xml, XML_ATTR_TYPE);
	crm_xml_add(xml_rsc, XML_ATTR_TYPE, value);
	if(value == NULL) {
		CMD_ERR("%s has no type!  Aborting...\n", rsc_id);
		return cib_NOTEXISTS;
	}

	value = crm_element_value(rsc->xml, XML_AGENT_ATTR_CLASS);
	crm_xml_add(xml_rsc, XML_AGENT_ATTR_CLASS, value);
	if(value == NULL) {
		CMD_ERR("%s has no class!  Aborting...\n", rsc_id);
		return cib_NOTEXISTS;
	}

	value = crm_element_value(rsc->xml, XML_AGENT_ATTR_PROVIDER);
	crm_xml_add(xml_rsc, XML_AGENT_ATTR_PROVIDER, value);

	params = create_xml_node(msg_data, XML_TAG_ATTRS);
	crm_xml_add(params, XML_ATTR_CRM_VERSION, CRM_FEATURE_SET);
	crm_xml_add(params, CRM_META"_"XML_LRM_ATTR_INTERVAL, "60000"); /* 1 minute */
	
	cmd = create_request(op, msg_data, host_uname,
			     CRM_SYSTEM_CRMD, crm_system_name, our_pid);

/* 	crm_log_xml_warn(cmd, "send_lrm_rsc_op"); */	
	free_xml(msg_data);
	crm_free(key);

	if(send_ipc_message(crmd_channel, cmd)) {
	    rc = 0;
	    sleep(1); /* dont exit striaght away, give the crmd time
		       * to process our request
		       */
	} else {
	    CMD_ERR("Could not send %s op to the crmd", op);
	}
	
	crm_msg_del(cmd);
	return rc;
}


static int
delete_lrm_rsc(IPC_Channel *crmd_channel, const char *host_uname,
	       const char *rsc_id, pe_working_set_t *data_set)
{
	return send_lrm_rsc_op(crmd_channel, CRM_OP_LRM_DELETE, host_uname, rsc_id, TRUE, data_set); 
}

static int
fail_lrm_rsc(IPC_Channel *crmd_channel, const char *host_uname,
	     const char *rsc_id, pe_working_set_t *data_set)
{
    crm_warn("Failing: %s", rsc_id);
    return send_lrm_rsc_op(crmd_channel, CRM_OP_LRM_FAIL, host_uname, rsc_id, FALSE, data_set); 
}

static int
refresh_lrm(IPC_Channel *crmd_channel, const char *host_uname)  
{
	HA_Message *cmd = NULL;
	int rc = cib_send_failed;
	
	cmd = create_request(CRM_OP_LRM_REFRESH, NULL, host_uname,
			     CRM_SYSTEM_CRMD, crm_system_name, our_pid);
	
	if(send_ipc_message(crmd_channel, cmd)) {
		rc = 0;
	}
	crm_msg_del(cmd);
	return rc;
}

static int
migrate_resource(
	const char *rsc_id,
	const char *existing_node, const char *preferred_node,
	cib_t *	cib_conn) 
{
	char *later_s = NULL;
	enum cib_errors rc = cib_ok;
	char *id = NULL;
	crm_data_t *cib = NULL;
	crm_data_t *rule = NULL;
	crm_data_t *expr = NULL;
	crm_data_t *constraints = NULL;
	crm_data_t *fragment = NULL;
	crm_data_t *lifetime = NULL;
	
	crm_data_t *can_run = NULL;
	crm_data_t *dont_run = NULL;

	fragment = create_cib_fragment(NULL, NULL);
	cib = fragment;

	CRM_DEV_ASSERT(safe_str_eq(crm_element_name(cib), XML_TAG_CIB));
	constraints = get_object_root(XML_CIB_TAG_CONSTRAINTS, cib);
	
	id = crm_concat("cli-prefer", rsc_id, '-');
	can_run = create_xml_node(NULL, XML_CONS_TAG_RSC_LOCATION);
	crm_xml_add(can_run, XML_ATTR_ID, id);
	crm_free(id);

	id = crm_concat("cli-standby", rsc_id, '-');
	dont_run = create_xml_node(NULL, XML_CONS_TAG_RSC_LOCATION);
	crm_xml_add(dont_run, XML_ATTR_ID, id);
	crm_free(id);

	if(migrate_lifetime) {
		char *life = crm_strdup(migrate_lifetime);
		char *life_mutable = life;
		
		ha_time_t *now = NULL;
		ha_time_t *later = NULL;
		ha_time_t *duration = parse_time_duration(&life_mutable);
		
		if(duration == NULL) {
			CMD_ERR("Invalid duration specified: %s\n",
				migrate_lifetime);
			CMD_ERR("Please refer to"
				" http://en.wikipedia.org/wiki/ISO_8601#Duration"
				" for examples of valid durations\n");
			crm_free(life);
			return cib_invalid_argument;
		}
		now = new_ha_date(TRUE);
		later = add_time(now, duration);
		log_date(LOG_INFO, "now     ", now, ha_log_date|ha_log_time);
		log_date(LOG_INFO, "later   ", later, ha_log_date|ha_log_time);
		log_date(LOG_INFO, "duration", duration, ha_log_date|ha_log_time|ha_log_local);
		later_s = date_to_string(later, ha_log_date|ha_log_time);
		printf("Migration will take effect until: %s\n", later_s);

		free_ha_date(duration);
		free_ha_date(later);
		free_ha_date(now);
		crm_free(life);
	}
	
	if(existing_node == NULL) {
		crm_log_xml_notice(can_run, "Deleting");
		rc = cib_conn->cmds->delete(cib_conn, XML_CIB_TAG_CONSTRAINTS,
					    dont_run, NULL, cib_options);
		if(rc == cib_NOTEXISTS) {
			rc = cib_ok;

		} else if(rc != cib_ok) {
			goto bail;
		}

	} else {
		if(BE_QUIET == FALSE) {
			fprintf(stderr,
				"WARNING: Creating rsc_location constraint '%s'"
				" with a score of -INFINITY for resource %s"
				" on %s.\n",
				ID(dont_run), rsc_id, existing_node);
			CMD_ERR("\tThis will prevent %s from running"
				" on %s until the constraint is removed using"
				" the 'crm_resource -U' command or manually"
				" with cibadmin\n", rsc_id, existing_node);
			CMD_ERR("\tThis will be the case even if %s is"
				" the last node in the cluster\n", existing_node);
			CMD_ERR("\tThis messgae can be disabled with -Q\n");
		}
		
		crm_xml_add(dont_run, "rsc", rsc_id);

		if(later_s) {
			lifetime = create_xml_node(dont_run, "lifetime");

			rule = create_xml_node(lifetime, XML_TAG_RULE);
			id = crm_concat("cli-standby-lifetime", rsc_id, '-');
			crm_xml_add(rule, XML_ATTR_ID, id);
			crm_free(id);

			expr = create_xml_node(rule, "date_expression");
			id = crm_concat("cli-standby-lifetime-end",rsc_id,'-');
			crm_xml_add(expr, XML_ATTR_ID, id);
			crm_free(id);			

			crm_xml_add(expr, "operation", "lt");
			crm_xml_add(expr, "end", later_s);
		}
		
		rule = create_xml_node(dont_run, XML_TAG_RULE);
		expr = create_xml_node(rule, XML_TAG_EXPRESSION);
		id = crm_concat("cli-standby-rule", rsc_id, '-');
		crm_xml_add(rule, XML_ATTR_ID, id);
		crm_free(id);
		
		crm_xml_add(rule, XML_RULE_ATTR_SCORE, MINUS_INFINITY_S);
		
		id = crm_concat("cli-standby-expr", rsc_id, '-');
		crm_xml_add(expr, XML_ATTR_ID, id);
		crm_free(id);
		
		crm_xml_add(expr, XML_EXPR_ATTR_ATTRIBUTE, "#uname");
		crm_xml_add(expr, XML_EXPR_ATTR_OPERATION, "eq");
		crm_xml_add(expr, XML_EXPR_ATTR_VALUE, existing_node);
		crm_xml_add(expr, XML_EXPR_ATTR_TYPE, "string");
		
		add_node_copy(constraints, dont_run);
	}
	
	if(preferred_node == NULL) {
		crm_log_xml_notice(can_run, "Deleting");
		rc = cib_conn->cmds->delete(cib_conn, XML_CIB_TAG_CONSTRAINTS,
					    can_run, NULL, cib_options);
		if(rc == cib_NOTEXISTS) {
			rc = cib_ok;

		} else if(rc != cib_ok) {
			goto bail;
		}

	} else {
		crm_xml_add(can_run, "rsc", rsc_id);

		if(later_s) {
			lifetime = create_xml_node(can_run, "lifetime");

			rule = create_xml_node(lifetime, XML_TAG_RULE);
			id = crm_concat("cli-prefer-lifetime", rsc_id, '-');
			crm_xml_add(rule, XML_ATTR_ID, id);
			crm_free(id);

			expr = create_xml_node(rule, "date_expression");
			id = crm_concat("cli-prefer-lifetime-end", rsc_id, '-');
			crm_xml_add(expr, XML_ATTR_ID, id);
			crm_free(id);			

			crm_xml_add(expr, "operation", "lt");
			crm_xml_add(expr, "end", later_s);
		}

		rule = create_xml_node(can_run, XML_TAG_RULE);
		expr = create_xml_node(rule, XML_TAG_EXPRESSION);
		id = crm_concat("cli-prefer-rule", rsc_id, '-');
		crm_xml_add(rule, XML_ATTR_ID, id);
		crm_free(id);

		crm_xml_add(rule, XML_RULE_ATTR_SCORE, INFINITY_S);
	
		id = crm_concat("cli-prefer-expr", rsc_id, '-');
		crm_xml_add(expr, XML_ATTR_ID, id);
		crm_free(id);

		crm_xml_add(expr, XML_EXPR_ATTR_ATTRIBUTE, "#uname");
		crm_xml_add(expr, XML_EXPR_ATTR_OPERATION, "eq");
		crm_xml_add(expr, XML_EXPR_ATTR_VALUE, preferred_node);
		crm_xml_add(expr, XML_EXPR_ATTR_TYPE, "string");
		
		add_node_copy(constraints, can_run);
	}

	if(preferred_node != NULL || existing_node != NULL) {
		crm_log_xml_notice(fragment, "CLI Update");
		rc = cib_conn->cmds->update(cib_conn, XML_CIB_TAG_CONSTRAINTS,
					    fragment, NULL, cib_options);
	}

  bail:
	free_xml(fragment);
	free_xml(dont_run);
	free_xml(can_run);
	crm_free(later_s);
	return rc;
}


int
main(int argc, char **argv)
{
	pe_working_set_t data_set;
	crm_data_t *cib_xml_copy = NULL;

	cib_t *	cib_conn = NULL;
	enum cib_errors rc = cib_ok;
	
	int argerr = 0;
	int flag;

#ifdef HAVE_GETOPT_H
	int option_index = 0;
	static struct option long_options[] = {
		/* Top-level Options */
		{"verbose",    0, 0, 'V'},
		{"help",       0, 0, '?'},
		{"quiet",      0, 0, 'Q'},
		{"list",       0, 0, 'L'},
		{"list-raw",   0, 0, 'l'},
		{"refresh",    0, 0, 'R'},
		{"reprobe",    0, 0, 'P'},
		{"query-xml",  0, 0, 'x'},
		{"delete",     0, 0, 'D'},
		{"cleanup",    0, 0, 'C'},
		{"locate",     0, 0, 'W'},
		{"migrate",    0, 0, 'M'},
		{"un-migrate", 0, 0, 'U'},
		{"resource",   1, 0, 'r'},
		{"host-uname", 1, 0, 'H'},
		{"lifetime",   1, 0, 'u'},
		{"fail",       0, 0, 'F'},
		{"force",      0, 0, 'f'},
		{"meta",       0, 0, 'm'},

		{"set-parameter",   1, 0, 'p'},
		{"get-parameter",   1, 0, 'g'},
		{"delete-parameter",1, 0, 'd'},
		{"property-value",  1, 0, 'v'},
		{"get-property",    1, 0, 'G'},
		{"set-property",    1, 0, 'S'},
		{"resource-type",   1, 0, 't'},

		{"xml-file", 0, 0, 'X'},		
		
		{0, 0, 0, 0}
	};
#endif

	crm_log_init(basename(argv[0]), LOG_ERR, FALSE, FALSE, argc, argv);
	if(argc < 2) {
		usage(crm_system_name, LSB_EXIT_EINVAL);
	}
<<<<<<< HEAD
=======
	
	crm_log_init(crm_system_name, LOG_WARNING, FALSE, FALSE, argc, argv);
>>>>>>> 3c3b8f15

	while (1) {
#ifdef HAVE_GETOPT_H
		flag = getopt_long(argc, argv, OPTARGS,
				   long_options, &option_index);
#else
		flag = getopt(argc, argv, OPTARGS);
#endif
		if (flag == -1)
			break;

		switch(flag) {
			case 'V':
				cl_log_enable_stderr(TRUE);
				alter_debug(DEBUG_INC);
				break;
			case '?':
				usage(crm_system_name, LSB_EXIT_OK);
				break;
			case 'X':
				xml_file = crm_strdup(optarg);
				break;
			case 'Q':
				BE_QUIET = TRUE;
				break;
			case 'm':
				attr_set_type = XML_TAG_META_SETS;
				break;
				
			case 'L':
			case 'l':
			case 'R':
			case 'x':
			case 'D':
			case 'F':
			case 'C':
			case 'P':
			case 'W':
			case 'M':
			case 'U':
				rsc_cmd = flag;
				break;
				
			case 'u':
				migrate_lifetime = crm_strdup(optarg);
				break;
				
			case 'p':
				crm_debug_2("Option %c => %s", flag, optarg);
				prop_name = optarg;
				rsc_cmd = flag;
				break;

			case 'g':
				crm_debug_2("Option %c => %s", flag, optarg);
				prop_name = optarg;
				rsc_cmd = flag;
				break;

			case 'd':
				crm_debug_2("Option %c => %s", flag, optarg);
				prop_name = optarg;
				rsc_cmd = flag;
				break;

			case 'S':
				crm_debug_2("Option %c => %s", flag, optarg);
				prop_name = optarg;
				rsc_cmd = flag;
				break;

			case 'G':
				crm_debug_2("Option %c => %s", flag, optarg);
				prop_name = optarg;
				rsc_cmd = flag;
				break;
				
			case 'f':
				do_force = TRUE;
				break;
			case 'i':
				crm_debug_2("Option %c => %s", flag, optarg);
				prop_id = optarg;
				break;
			case 's':
				crm_debug_2("Option %c => %s", flag, optarg);
				prop_set = optarg;
				break;
			case 'r':
				crm_debug_2("Option %c => %s", flag, optarg);
				rsc_id = optarg;
				break;

			case 'v':
				crm_debug_2("Option %c => %s", flag, optarg);
				prop_value = optarg;
				break;

			case 't':
				crm_debug_2("Option %c => %s", flag, optarg);
				rsc_type = optarg;
				break;

			case 'H':
				crm_debug_2("Option %c => %s", flag, optarg);
				host_uname = optarg;
				break;
				
			default:
				CMD_ERR("Argument code 0%o (%c) is not (?yet?) supported\n", flag, flag);
				++argerr;
				break;
		}
	}

	if (optind < argc) {
		CMD_ERR("non-option ARGV-elements: ");
		while (optind < argc) {
			CMD_ERR("%s ", argv[optind++]);
		}
		CMD_ERR("\n");
	}

	if (optind > argc) {
		++argerr;
	}

	if (argerr) {
		usage(crm_system_name, LSB_EXIT_GENERIC);
	}

	crm_malloc0(our_pid, 11);
	if(our_pid != NULL) {
		snprintf(our_pid, 10, "%d", getpid());
		our_pid[10] = '\0';
	}

	if(do_force) {
		crm_debug("Forcing...");
		cib_options |= cib_scope_local|cib_quorum_override;
	}

	if(rsc_cmd == 'L'
	   || rsc_cmd == 'W'
	   || rsc_cmd == 'D'
	   || rsc_cmd == 'x'
	   || rsc_cmd == 'M'
	   || rsc_cmd == 'U'
	   || rsc_cmd == 'C' 
	   || rsc_cmd == 'F' 
	   || rsc_cmd == 'p'
	   || rsc_cmd == 'd'
	   || rsc_cmd == 'g'
	   || rsc_cmd == 'G'
	   || rsc_cmd == 'S'
	   || rsc_cmd == 'l') {
		resource_t *rsc = NULL;
		if(xml_file != NULL) {
			FILE *xml_strm = fopen(xml_file, "r");
			if(strstr(xml_file, ".bz2") != NULL) {
				cib_xml_copy = file2xml(xml_strm, TRUE);
			} else {
				cib_xml_copy = file2xml(xml_strm, FALSE);
			}
			if(xml_strm != NULL) {
				fclose(xml_strm);
			}

		} else {
			cib_conn = cib_new();
			rc = cib_conn->cmds->signon(
				cib_conn, crm_system_name, cib_command_synchronous);
			if(rc != cib_ok) {
				CMD_ERR("Error signing on to the CIB service: %s\n",
					cib_error2string(rc));
				return rc;
			}

			cib_xml_copy = get_cib_copy(cib_conn);
		}
		
		set_working_set_defaults(&data_set);
		data_set.input = cib_xml_copy;
		data_set.now = new_ha_date(TRUE);

		cluster_status(&data_set);
		rsc = pe_find_resource(data_set.resources, rsc_id);
		if(rsc != NULL) {
			rsc_id = rsc->id;

		} else {
			rc = cib_NOTEXISTS;
		}
	}

	if(rsc_cmd == 'R'
	   || rsc_cmd == 'C'
	   || rsc_cmd == 'F'
	   || rsc_cmd == 'P') {
		GCHSource *src = NULL;
		src = init_client_ipc_comms(CRM_SYSTEM_CRMD, crmd_msg_callback,
				      NULL, &crmd_channel);

		if(src == NULL) {
			CMD_ERR("Error signing on to the CRMd service\n");
			return 1;
		}
		
		send_hello_message(
			crmd_channel, our_pid, crm_system_name, "0", "1");

		set_IPC_Channel_dnotify(src, resource_ipc_connection_destroy);
	}

	crm_warn("here i am - 3");
	if(rsc_cmd == 'L') {
		rc = cib_ok;
		do_find_resource_list(&data_set, FALSE);
		
	} else if(rsc_cmd == 'l') {
		rc = cib_ok;
		do_find_resource_list(&data_set, TRUE);
		
	} else if(rsc_cmd == 'C') {
		rc = delete_lrm_rsc(crmd_channel, host_uname, rsc_id, &data_set);
		
	} else if(rsc_cmd == 'F') {
		rc = fail_lrm_rsc(crmd_channel, host_uname, rsc_id, &data_set);
		
	} else if(rc == cib_NOTEXISTS) {
		CMD_ERR("Resource %s not found: %s\n",
			crm_str(rsc_id), cib_error2string(rc));
		
	} else if(rsc_cmd == 'W') {
		if(rsc_id == NULL) {
			CMD_ERR("Must supply a resource id with -r\n");
			return cib_NOTEXISTS;
		} 
		rc = do_find_resource(rsc_id, &data_set);
		
	} else if(rsc_cmd == 'x') {
		if(rsc_id == NULL) {
			CMD_ERR("Must supply a resource id with -r\n");
			return cib_NOTEXISTS;
		} 
		rc = dump_resource(rsc_id, &data_set);

	} else if(rsc_cmd == 'U') {
		if(rsc_id == NULL) {
			CMD_ERR("Must supply a resource id with -r\n");
			return cib_NOTEXISTS;
		} 
		rc = migrate_resource(rsc_id, NULL, NULL, cib_conn);

	} else if(rsc_cmd == 'M') {
		node_t *dest = NULL;
		node_t *current = NULL;
		const char *current_uname = NULL;
		resource_t *rsc = pe_find_resource(data_set.resources, rsc_id);
		if(rsc != NULL && rsc->running_on != NULL) {
			current = rsc->running_on->data;
			if(current != NULL) {
				current_uname = current->details->uname;
			}
		}

		if(host_uname != NULL) {
			dest = pe_find_node(data_set.nodes, host_uname);
		}
		
		if(rsc == NULL) {
			CMD_ERR("Resource %s not migrated:"
				" not found\n", rsc_id);

		} else if(rsc->variant == pe_native
			  && g_list_length(rsc->running_on) > 1) {
			CMD_ERR("Resource %s not migrated:"
				" active on multiple nodes\n", rsc_id);
			
		} else if(host_uname != NULL && dest == NULL) {
			CMD_ERR("Error performing operation: "
				"%s is not a known node\n", host_uname);

		} else if(host_uname != NULL
			  && safe_str_eq(current_uname, host_uname)) {
			CMD_ERR("Error performing operation: "
				"%s is already active on %s\n",
				rsc_id, host_uname);

		} else if(current_uname != NULL
			  && (do_force || host_uname == NULL)) {
			rc = migrate_resource(rsc_id, current_uname,
					      host_uname, cib_conn);

			
		} else if(host_uname != NULL) {
			rc = migrate_resource(
				rsc_id, NULL, host_uname, cib_conn);

		} else {
			CMD_ERR("Resource %s not migrated: "
				"not-active and no prefered location"
				" specified.\n", rsc_id);
		}
		
	} else if(rsc_cmd == 'G') {
		if(rsc_id == NULL) {
			CMD_ERR("Must supply a resource id with -r\n");
			return cib_NOTEXISTS;
		} 
		rc = dump_resource_prop(rsc_id, prop_name, &data_set);

	} else if(rsc_cmd == 'S') {
		crm_data_t *msg_data = NULL;
		if(prop_value == NULL || strlen(prop_value) == 0) {
			CMD_ERR("You need to supply a value with the -v option\n");
			return CIBRES_MISSING_FIELD;

		} else if(cib_conn == NULL) {
			return cib_connection;
		}

		if(rsc_id == NULL) {
			CMD_ERR("Must supply a resource id with -r\n");
			return cib_NOTEXISTS;
		} 
		CRM_DEV_ASSERT(rsc_type != NULL);
		CRM_DEV_ASSERT(prop_name != NULL);
		CRM_DEV_ASSERT(prop_value != NULL);

		msg_data = create_xml_node(NULL, rsc_type);
		crm_xml_add(msg_data, XML_ATTR_ID, rsc_id);
		crm_xml_add(msg_data, prop_name, prop_value);
		
		rc = cib_conn->cmds->modify(cib_conn, XML_CIB_TAG_RESOURCES,
					    msg_data, NULL, cib_options);
		free_xml(msg_data);

	} else if(rsc_cmd == 'g') {
		if(rsc_id == NULL) {
			CMD_ERR("Must supply a resource id with -r\n");
			return cib_NOTEXISTS;
		} 
		rc = dump_resource_attr(rsc_id, prop_name, &data_set);

	} else if(rsc_cmd == 'p') {
		if(rsc_id == NULL) {
			CMD_ERR("Must supply a resource id with -r\n");
			return cib_NOTEXISTS;
		} 
		if(prop_value == NULL || strlen(prop_value) == 0) {
			CMD_ERR("You need to supply a value with the -v option\n");
			return CIBRES_MISSING_FIELD;
		}
		rc = set_resource_attr(rsc_id, prop_set, prop_id, prop_name,
				       prop_value, cib_conn, &data_set);

	} else if(rsc_cmd == 'd') {
		if(rsc_id == NULL) {
			CMD_ERR("Must supply a resource id with -r\n");
			return cib_NOTEXISTS;
		} 
		rc = delete_resource_attr(rsc_id, prop_id, prop_set, prop_name,
					  cib_conn, &data_set);

	} else if(rsc_cmd == 'P') {
		HA_Message *cmd = NULL;
		
		cmd = create_request(CRM_OP_REPROBE, NULL, host_uname,
				     CRM_SYSTEM_CRMD, crm_system_name, our_pid);
		send_ipc_message(crmd_channel, cmd);
		crm_msg_del(cmd);

	} else if(rsc_cmd == 'R') {
		refresh_lrm(crmd_channel, host_uname);

	} else if(rsc_cmd == 'D') {
		crm_data_t *msg_data = NULL;
		
		if(rsc_id == NULL) {
			CMD_ERR("Must supply a resource id with -r\n");
			return cib_NOTEXISTS;
		} 
		if(rsc_type == NULL) {
			CMD_ERR("You need to specify a resource type with -t");
			return cib_NOTEXISTS;

		} else if(cib_conn == NULL) {
			return cib_connection;
		}

		msg_data = create_xml_node(NULL, rsc_type);
		crm_xml_add(msg_data, XML_ATTR_ID, rsc_id);

		rc = cib_conn->cmds->delete(cib_conn, XML_CIB_TAG_RESOURCES,
					    msg_data, NULL, cib_options);
		free_xml(msg_data);

	} else {
		CMD_ERR("Unknown command: %c\n", rsc_cmd);
	}

	if(cib_conn != NULL) {
		cleanup_calculations(&data_set);
		cib_conn->cmds->signoff(cib_conn);
	}
	if(rc == cib_no_quorum) {
		CMD_ERR("Error performing operation: %s\n",
			cib_error2string(rc));
		CMD_ERR("Try using -f\n");

	} else if(rc != cib_ok) {
		CMD_ERR("Error performing operation: %s\n",
			cib_error2string(rc));
	}
	
	return rc;
}

void
usage(const char *cmd, int exit_status)
{
	FILE *stream;

	stream = exit_status ? stderr : stdout;
	fprintf(stream, "usage: %s [-?VS] -(L|Q|W|D|C|P|p) [options]\n", cmd);

	fprintf(stream, "\t--%s (-%c)\t: this help message\n", "help", '?');
	fprintf(stream, "\t--%s (-%c)\t: "
		"turn on debug info. additional instances increase verbosity\n",
		"verbose", 'V');
	fprintf(stream, "\t--%s (-%c)\t: Print only the value on stdout (for use with -W)\n",
		"quiet", 'Q');

	fprintf(stream, "\nCommands\n");
	fprintf(stream, "\t--%s (-%c)\t: List all resources\n", "list", 'L');
	fprintf(stream, "\t--%s (-%c)\t: Query a resource\n"
		"\t\t\t  Requires: -r\n", "query-xml", 'x');
	fprintf(stream, "\t--%s (-%c)\t: Locate a resource\n"
		"\t\t\t  Requires: -r\n", "locate", 'W');
	fprintf(stream, "\t--%s (-%c)\t: Migrate a resource from it current"
		" location.  Use -H to specify a destination\n"
		"\t\tIf -H is not specified, we will force the resource to move by"
		" creating a rule for the current location and a score of -INFINITY\n"
		"\t\tNOTE: This will prevent the resource from running on this"
		" node until the constraint is removed with -U\n"
		"\t\t\t  Requires: -r, Optional: -H, -f, --lifetime\n", "migrate", 'M');
	fprintf(stream, "\t--%s (-%c)\t: Remove all constraints created by -M\n"
		"\t\t\t  Requires: -r\n", "un-migrate", 'U');
	fprintf(stream, "\t--%s (-%c)\t: Delete a resource from the CIB\n"
		"\t\t\t  Requires: -r, -t\n", "delete", 'D');
	fprintf(stream, "\t--%s (-%c)\t: Delete a resource from the LRM\n"
		"\t\t\t  Requires: -r.  Optional: -H\n", "cleanup", 'C');
	fprintf(stream, "\t--%s (-%c)\t: Recheck for resources started outside of the CRM\n"
		"\t\t\t  Optional: -H\n", "reprobe", 'P');
	fprintf(stream, "\t--%s (-%c)\t: Refresh the CIB from the LRM\n"
		"\t\t\t  Optional: -H\n", "refresh", 'R');
	fprintf(stream, "\t--%s (-%c) <string>\t: "
		"Set the named parameter for a resource\n"
		"\t\t\t  Requires: -r, -v.  Optional: -i, -s, --meta\n", "set-parameter", 'p');
	fprintf(stream, "\t--%s (-%c) <string>\t: "
		"Get the named parameter for a resource\n"
		"\t\t\t  Requires: -r.  Optional: -i, -s, --meta\n", "get-parameter", 'g');
	fprintf(stream, "\t--%s (-%c) <string>: "
		"Delete the named parameter for a resource\n"
		"\t\t\t  Requires: -r.  Optional: -i, --meta\n", "delete-parameter", 'd');
	fprintf(stream, "\nOptions\n");
	fprintf(stream, "\t--%s (-%c) <string>\t: Resource ID\n", "resource", 'r');
	fprintf(stream, "\t--%s (-%c) <string>\t: "
		"Resource type (primitive, clone, group, ...)\n",
		"resource-type", 't');

	fprintf(stream, "\t--%s (-%c) <string>\t: "
		"Property value\n", "property-value", 'v');
	fprintf(stream, "\t--%s (-%c) <string>\t: "
		"Host name\n", "host-uname", 'H');
	fprintf(stream, "\t--%s\t: Modify a resource's configuration option rather than one which is passed to the resource agent script."
		"\n\t\tFor use with -p, -g, -d\n", "meta");
	fprintf(stream, "\t--%s (-%c) <string>\t: "
		"Lifespan of migration constraints\n", "lifetime", 'u');
	fprintf(stream, "\t--%s (-%c)\t: "
		"Force the resource to move by creating a rule for the"
		" current location and a score of -INFINITY\n"
		"\t\tThis should be used if the resource's stickiness and"
		" constraint scores total more than INFINITY (Currently 100,000)\n"
		"\t\tNOTE: This will prevent the resource from running on this"
		" node until the constraint is removed with -U or the --lifetime duration expires\n",
		"force", 'f');
	fprintf(stream, "\t-%c <string>\t: (Advanced Use Only) ID of the instance_attributes object to change\n", 's');
	fprintf(stream, "\t-%c <string>\t: (Advanced Use Only) ID of the nvpair object to change/delete\n", 'i');
	fflush(stream);

	exit(exit_status);
}<|MERGE_RESOLUTION|>--- conflicted
+++ resolved
@@ -829,11 +829,6 @@
 	if(argc < 2) {
 		usage(crm_system_name, LSB_EXIT_EINVAL);
 	}
-<<<<<<< HEAD
-=======
-	
-	crm_log_init(crm_system_name, LOG_WARNING, FALSE, FALSE, argc, argv);
->>>>>>> 3c3b8f15
 
 	while (1) {
 #ifdef HAVE_GETOPT_H
