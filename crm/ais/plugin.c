/*
 * Copyright (C) 2004 Andrew Beekhof <andrew@beekhof.net>
 * 
 * This program is free software; you can redistribute it and/or
 * modify it under the terms of the GNU General Public
 * License as published by the Free Software Foundation; either
 * version 2.1 of the License, or (at your option) any later version.
 * 
 * This software is distributed in the hope that it will be useful,
 * but WITHOUT ANY WARRANTY; without even the implied warranty of
 * MERCHANTABILITY or FITNESS FOR A PARTICULAR PURPOSE.  See the GNU
 * General Public License for more details.
 * 
 * You should have received a copy of the GNU General Public
 * License along with this library; if not, write to the Free Software
 * Foundation, Inc., 59 Temple Place, Suite 330, Boston, MA  02111-1307  USA
 */

#include <crm_internal.h>
#include <sys/types.h>
#include <sys/uio.h>
#include <sys/socket.h>
#include <sys/un.h>
#include <netinet/in.h>
#include <arpa/inet.h>
#include <unistd.h>
#include <fcntl.h>
#include <stdlib.h>
#include <stdio.h>
#include <errno.h>
#include <signal.h>
#include <string.h>

#include <config.h>
#include <crm/ais_common.h>
#include "plugin.h"
#include "utils.h"

#include <openais/service/objdb.h>

#define OPENAIS_EXTERNAL_SERVICE insane_ais_header_hack_in__totem_h
#include <openais/saAis.h>
#include <openais/service/swab.h>
#include <openais/totem/totempg.h>
#include <openais/service/service.h>
#ifndef AIS_WHITETANK 
#  include <openais/service/ipc.h>
#endif
#include <openais/lcr/lcr_comp.h>

#include <glib/ghash.h>

#include <sys/utsname.h>
#include <sys/socket.h>
#include <pthread.h>
#include <sys/wait.h>
#include <bzlib.h>

int plugin_log_level = LOG_DEBUG;
char *local_uname = NULL;
int local_uname_len = 0;
unsigned int local_nodeid = 0;
char *ipc_channel_name = NULL;

unsigned long long membership_seq = 0;
pthread_t crm_wait_thread;

gboolean wait_active = TRUE;
GHashTable *membership_list = NULL;

#define MAX_RESPAWN		100
#define crm_flag_none		0x00000000
#define crm_flag_members	0x00000001

struct crm_identify_msg_s
{
	mar_req_header_t	header __attribute__((aligned(8)));
	uint32_t		id;
	uint32_t		pid;
	 int32_t		votes;
	uint32_t		processes;
	char			uname[256];
	char			version[256];

} __attribute__((packed));

static crm_child_t crm_children[] = {
    { 0, crm_proc_none,     crm_flag_none,    0, 0, FALSE, "none",     0, NULL, NULL },
    { 0, crm_proc_ais,      crm_flag_none,    0, 0, FALSE, "ais",      0, NULL, NULL },
    { 0, crm_proc_lrmd,     crm_flag_none,    3, 0, TRUE,  "lrmd",     0,         HA_LIBHBDIR"/lrmd",     NULL },
    { 0, crm_proc_cib,      crm_flag_members, 2, 0, TRUE,  "cib",      HA_CCMUID, HA_LIBHBDIR"/cib",      NULL },
    { 0, crm_proc_crmd,     crm_flag_members, 5, 0, TRUE,  "crmd",     HA_CCMUID, HA_LIBHBDIR"/crmd",     NULL },
    { 0, crm_proc_attrd,    crm_flag_none,    4, 0, TRUE,  "attrd",    HA_CCMUID, HA_LIBHBDIR"/attrd",    NULL },
    { 0, crm_proc_stonithd, crm_flag_none,    1, 0, TRUE,  "stonithd", 0,         HA_LIBHBDIR"/stonithd", NULL },
};

void send_cluster_id(void);
int send_cluster_msg_raw(AIS_Message *ais_msg);
char *ais_generate_membership_data(void);

extern totempg_groups_handle openais_group_handle;

void global_confchg_fn (
    enum totem_configuration_type configuration_type,
    unsigned int *member_list, int member_list_entries,
    unsigned int *left_list, int left_list_entries,
    unsigned int *joined_list, int joined_list_entries,
    struct memb_ring_id *ring_id);

int crm_exec_exit_fn (struct objdb_iface_ver0 *objdb);
int crm_exec_init_fn (struct objdb_iface_ver0 *objdb);
int crm_config_init_fn(struct objdb_iface_ver0 *objdb);

int ais_ipc_client_connect_callback (void *conn);
int ais_ipc_client_exit_callback (void *conn);

void ais_cluster_message_swab(void *msg);
void ais_cluster_message_callback(void *message, unsigned int nodeid);

void ais_ipc_message_callback(void *conn, void *msg);

void ais_quorum_query(void *conn, void *msg);
void ais_node_list_query(void *conn, void *msg);
void ais_manage_notification(void *conn, void *msg);

void ais_cluster_id_swab(void *msg);
void ais_cluster_id_callback(void *message, unsigned int nodeid);

static struct openais_lib_handler crm_lib_service[] =
{
    { /* 0 */
	.lib_handler_fn		= ais_ipc_message_callback,
	.response_size		= sizeof (mar_res_header_t),
	.response_id		= CRM_MESSAGE_IPC_ACK,
	.flow_control		= OPENAIS_FLOW_CONTROL_NOT_REQUIRED
    },
    { /* 1 */
	.lib_handler_fn		= ais_node_list_query,
	.response_size		= sizeof (mar_res_header_t),
	.response_id		= CRM_MESSAGE_IPC_ACK,
	.flow_control		= OPENAIS_FLOW_CONTROL_NOT_REQUIRED
    },
    { /* 2 */
	.lib_handler_fn		= ais_manage_notification,
	.response_size		= sizeof (mar_res_header_t),
	.response_id		= CRM_MESSAGE_IPC_ACK,
	.flow_control		= OPENAIS_FLOW_CONTROL_NOT_REQUIRED
    },
};

static struct openais_exec_handler crm_exec_service[] =
{
    { /* 0 */
	.exec_handler_fn	= ais_cluster_message_callback,
	.exec_endian_convert_fn = ais_cluster_message_swab
    },
    { /* 1 */
	.exec_handler_fn	= ais_cluster_id_callback,
	.exec_endian_convert_fn = ais_cluster_id_swab
    }
};

static void crm_exec_dump_fn(void) 
{
    ENTER("");
    ais_err("Called after SIG_USR2");
    LEAVE("");
}

/*
 * Exports the interface for the service
 */
struct openais_service_handler crm_service_handler = {
    .name			= "LHA Cluster Manager",
    .id				= CRM_SERVICE,
    .private_data_size		= 0,
    .flow_control		= OPENAIS_FLOW_CONTROL_NOT_REQUIRED, 
    .lib_init_fn		= ais_ipc_client_connect_callback,
    .lib_exit_fn		= ais_ipc_client_exit_callback,
    .lib_service		= crm_lib_service,
    .lib_service_count	= sizeof (crm_lib_service) / sizeof (struct openais_lib_handler),
    .exec_init_fn		= crm_exec_init_fn,
    .exec_exit_fn		= crm_exec_exit_fn,
    .exec_service		= crm_exec_service,
    .exec_service_count	= sizeof (crm_exec_service) / sizeof (struct openais_exec_handler),
    .config_init_fn		= crm_config_init_fn,
    .confchg_fn			= global_confchg_fn,
    .exec_dump_fn		= crm_exec_dump_fn,
/* 	void (*sync_init) (void); */
/* 	int (*sync_process) (void); */
/* 	void (*sync_activate) (void); */
/* 	void (*sync_abort) (void); */
};


/*
 * Dynamic Loader definition
 */
struct openais_service_handler *crm_get_handler_ver0 (void);

static struct openais_service_handler_iface_ver0 crm_service_handler_iface = {
    .openais_get_service_handler_ver0	= crm_get_handler_ver0
};

static struct lcr_iface openais_crm_ver0[1] = {
    {
	.name				= "lha_crm",
	.version			= 0,
	.versions_replace		= 0,
	.versions_replace_count		= 0,
	.dependencies			= 0,
	.dependency_count		= 0,
	.constructor			= NULL,
	.destructor			= NULL,
	.interfaces			= NULL
    }
};

static struct lcr_comp crm_comp_ver0 = {
    .iface_count				= 1,
    .ifaces					= openais_crm_ver0
};

struct openais_service_handler *crm_get_handler_ver0 (void)
{
    return (&crm_service_handler);
}

__attribute__ ((constructor)) static void register_this_component (void) {
    lcr_interfaces_set (&openais_crm_ver0[0], &crm_service_handler_iface);

    lcr_component_register (&crm_comp_ver0);
}

static void crm_plugin_init(struct objdb_iface_ver0 *objdb) 
{
    int rc = 0;
    struct utsname us;
    char *value = NULL;
    unsigned int object_service_handle = 0;

#ifdef AIS_WHITETANK 
    log_init ("crm");
#endif
    
    membership_list = g_hash_table_new_full(
	g_direct_hash, g_direct_equal, NULL, destroy_ais_node);

    setenv("HA_COMPRESSION",  "bz2", 1);
    setenv("HA_cluster_type", "openais", 1);
    
#if 0
    objdb->object_find_reset (OBJECT_PARENT_HANDLE);
    
    if (objdb->object_find (
	    OBJECT_PARENT_HANDLE, "pacemaker", strlen ("pacemaker"),
	    &object_service_handle) != 0) {
	object_service_handle = 0;
	ais_info("No configuration supplied for pacemaker");
    }
#endif
    
    objdb_get_string(
	objdb, object_service_handle, "logfacility", &value, "daemon");
    setenv("HA_logfacility",  value, 1);
    
    objdb_get_string(objdb, object_service_handle, "initdead", &value, "20");
    setenv("HA_initdead",  value, 1);
    
    objdb_get_string(objdb, object_service_handle, "debug", &value, "1");
    setenv("HA_debug",  value, 1);

    rc = atoi(value);
    plugin_log_level = LOG_INFO+rc;

    if(system("echo 1 > /proc/sys/kernel/core_uses_pid") != 0) {
	ais_perror("Could not enable /proc/sys/kernel/core_uses_pid");
    }
    
    ais_info("CRM: Initialized");
    log_printf(LOG_INFO, "Logging: Initialized %s\n", __PRETTY_FUNCTION__);
    
    rc = uname(&us);
    AIS_ASSERT(rc == 0);
    local_uname = ais_strdup(us.nodename);
    local_uname_len = strlen(local_uname);

    ais_info("Local hostname: %s", local_uname);

    local_nodeid = totempg_my_nodeid_get();
    update_member(local_nodeid, 0, 1, 0, local_uname, CRM_NODE_LOST);
    
}

/* IMPL */
int crm_config_init_fn(struct objdb_iface_ver0 *objdb)
{
    ENTER("");
    LEAVE("");
    return 0;
}

static void *crm_wait_dispatch (void *arg)
{
    struct timespec waitsleep = {
	.tv_sec = 0,
	.tv_nsec = 100000 /* 100 msec */
    };
    
    while(wait_active) {
	int lpc = 0;
	for (; lpc < SIZEOF(crm_children); lpc++) {
	    if(crm_children[lpc].pid > 0) {
		int status;
		pid_t pid = wait4(
		    crm_children[lpc].pid, &status, WNOHANG, NULL);

		if(pid == 0) {
		    continue;
		    
		} else if(pid < 0) {
		    ais_perror("crm_wait_dispatch: Call to wait4(%s) failed",
			crm_children[lpc].name);
		    continue;
		}

		/* cleanup */
		crm_children[lpc].pid = 0;
		crm_children[lpc].conn = NULL;
		crm_children[lpc].async_conn = NULL;

		if(WIFSIGNALED(status)) {
		    int sig = WTERMSIG(status);
		    ais_warn("Child process %s terminated with signal %d"
			     " (pid=%d, core=%s)",
			     crm_children[lpc].name, sig, pid,
			     WCOREDUMP(status)?"true":"false");

		} else if (WIFEXITED(status)) {
		    int rc = WEXITSTATUS(status);
		    ais_notice("Child process %s exited (pid=%d, rc=%d)",
			       crm_children[lpc].name, pid, rc);

		    if(rc == 100) {
			ais_notice("Child process %s no longer wishes"
				   " to be respawned", crm_children[lpc].name);
			crm_children[lpc].respawn = FALSE;
		    }
		}

		crm_children[lpc].respawn_count += 1;
		if(crm_children[lpc].respawn_count > MAX_RESPAWN) {
		    ais_notice("Child respawn count exceeded by %s",
			       crm_children[lpc].name);
		    crm_children[lpc].respawn = FALSE;
		}
		if(crm_children[lpc].respawn) {
		    ais_info("Respawning failed child process: %s",
			     crm_children[lpc].name);
		    spawn_child(&(crm_children[lpc]));
		} else {
		    send_cluster_id();
		}
	    }
	}
	sched_yield ();
	nanosleep (&waitsleep, 0);
    }
    return 0;
}

#include <sys/stat.h>

int crm_exec_init_fn (struct objdb_iface_ver0 *objdb)
{
    int lpc = 0;
    int start_seq = 1;
    static gboolean need_init = TRUE;
    static int max = SIZEOF(crm_children);

    ENTER("");
    if(need_init) {
	need_init = FALSE;
	crm_plugin_init(objdb);
    
	pthread_create (&crm_wait_thread, NULL, crm_wait_dispatch, NULL);

	mkdir(HA_VARRUNDIR, 750);
	mkdir(HA_VARRUNDIR"/crm", 750);
	chown(HA_VARRUNDIR"/crm", HA_CCMUID, HA_APIGID);
	chown(HA_VARRUNDIR, HA_CCMUID, HA_APIGID);
	
	for (start_seq = 1; start_seq < max; start_seq++) {
	    /* dont start anything with start_seq < 1 */
	    for (lpc = 0; lpc < max; lpc++) {
		if(start_seq == crm_children[lpc].start_seq) {
		    spawn_child(&(crm_children[lpc]));
		}
	    }
	}
    }
    
    ais_info("CRM: Initialized");
    
    LEAVE("");
    return 0;
}

/*
  static void ais_print_node(const char *prefix, struct totem_ip_address *host) 
  {
  int len = 0;
  char *buffer = NULL;

  ais_malloc0(buffer, INET6_ADDRSTRLEN+1);
	
  inet_ntop(host->family, host->addr, buffer, INET6_ADDRSTRLEN);

  len = strlen(buffer);
  ais_info("%s: %.*s", prefix, len, buffer);
  ais_free(buffer);
  }
*/

#if 0
/* copied here for reference from exec/totempg.c */
char *totempg_ifaces_print (unsigned int nodeid)
{
    static char iface_string[256 * INTERFACE_MAX];
    char one_iface[64];
    struct totem_ip_address interfaces[INTERFACE_MAX];
    char **status;
    unsigned int iface_count;
    unsigned int i;
    int res;

    iface_string[0] = '\0';

    res = totempg_ifaces_get (nodeid, interfaces, &status, &iface_count);
    if (res == -1) {
	return ("no interface found for nodeid");
    }

    for (i = 0; i < iface_count; i++) {
	sprintf (one_iface, "r(%d) ip(%s) ",
		 i, totemip_print (&interfaces[i]));
	strcat (iface_string, one_iface);
    }
    return (iface_string);
}
#endif

static void ais_mark_unseen_peer_dead(
    gpointer key, gpointer value, gpointer user_data)
{
    int *changed = user_data;
    crm_node_t *node = value;
    if(node->last_seen != membership_seq
	&& ais_str_eq(CRM_NODE_LOST, node->state) == FALSE) {
	ais_info("Node %s was not seen in the previous transition",
		 node->uname);
	*changed += update_member(node->id, membership_seq, node->votes,
				 node->processes, node->uname, CRM_NODE_LOST);
	ais_info("Node %s marked dead", node->uname);
    }
}

void global_confchg_fn (
    enum totem_configuration_type configuration_type,
    unsigned int *member_list, int member_list_entries,
    unsigned int *left_list, int left_list_entries,
    unsigned int *joined_list, int joined_list_entries,
    struct memb_ring_id *ring_id)
{
    int lpc = 0;
    int changed = 0;
    int do_update = 0;
    
    ENTER("");
    AIS_ASSERT(ring_id != NULL);
    switch(configuration_type) {
	case TOTEM_CONFIGURATION_REGULAR:
	    do_update = 1;
	    break;
	case TOTEM_CONFIGURATION_TRANSITIONAL:
	    break;
    }

    membership_seq = ring_id->seq;
    ais_notice("%s membership event on ring %lld: memb=%d, new=%d, lost=%d",
	       do_update?"Stable":"Transitional", ring_id->seq, member_list_entries,
	       joined_list_entries, left_list_entries);

    if(do_update == 0) {
	for(lpc = 0; lpc < joined_list_entries; lpc++) {
	    const char *prefix = "new: ";
	    uint32_t nodeid = joined_list[lpc];
	    ais_info("%s %s %u", prefix, member_uname(nodeid), nodeid);
	}
	for(lpc = 0; lpc < member_list_entries; lpc++) {
	    const char *prefix = "memb:";
	    uint32_t nodeid = member_list[lpc];
	    ais_info("%s %s %u", prefix, member_uname(nodeid), nodeid);
	}
	for(lpc = 0; lpc < left_list_entries; lpc++) {
	    const char *prefix = "lost:";
	    uint32_t nodeid = left_list[lpc];
	    ais_info("%s %s %u", prefix, member_uname(nodeid), nodeid);
	}
	return;
    }
    
    for(lpc = 0; lpc < joined_list_entries; lpc++) {
	const char *prefix = "NEW: ";
	uint32_t nodeid = joined_list[lpc];
	crm_node_t *node = NULL;
	changed += update_member(
	    nodeid, membership_seq, -1, 0, NULL, CRM_NODE_MEMBER);

	ais_info("%s %s %u", prefix, member_uname(nodeid), nodeid);

	node = g_hash_table_lookup(membership_list, GUINT_TO_POINTER(nodeid));	
	if(node->addr == NULL) {
	    const char *addr = totempg_ifaces_print(nodeid);
	    node->addr = ais_strdup(addr);
	    ais_debug("Node %u has address %s", nodeid, node->addr);	    
	}
    }

    for(lpc = 0; lpc < member_list_entries; lpc++) {
	const char *prefix = "MEMB:";
	uint32_t nodeid = member_list[lpc];
	changed += update_member(
	    nodeid, membership_seq, -1, 0, NULL, CRM_NODE_MEMBER);

	ais_info("%s %s %u", prefix, member_uname(nodeid), nodeid);
    }

    for(lpc = 0; lpc < left_list_entries; lpc++) {
	const char *prefix = "LOST:";
	uint32_t nodeid = left_list[lpc];
	changed += update_member(
	    nodeid, membership_seq, -1, 0, NULL, CRM_NODE_LOST);
	ais_info("%s %s %u", prefix, member_uname(nodeid), nodeid);
    }    
    
    if(do_update) {
	ais_debug_2("Reaping unseen nodes...");
	g_hash_table_foreach(
	    membership_list, ais_mark_unseen_peer_dead, &changed);
    }
    
    if(changed) {
	ais_debug("%d nodes changed", changed);
	send_member_notification();
    }
    
    send_cluster_id();
    LEAVE("");
}

int ais_ipc_client_exit_callback (void *conn)
{
    int lpc = 0;
    const char *client = NULL;
    
    ENTER("Client=%p", conn);
    for (; lpc < SIZEOF(crm_children); lpc++) {
	if(crm_children[lpc].conn == conn) {
	    crm_children[lpc].conn = NULL;
	    crm_children[lpc].async_conn = NULL;
	    client = crm_children[lpc].name;
	    break;
	}
    }
    
    ais_info("Client %p/%s left", conn, client?client:"unknown-transient");
    LEAVE("");

    return (0);
}

int ais_ipc_client_connect_callback (void *conn)
{
    ENTER("Client=%p", conn);
<<<<<<< HEAD
    /* OpenAIS hasn't finished setting up the connection at this point
     * Sending messages now messes up the protocol!
     */
=======
    ais_debug("Client %p/%p joined", conn, async_conn);
#ifndef AIS_WHITETANK
    /* Whitetank hasn't finished setting up the connection at this point
     * Sending messages now messes up the protocol!
     */
    if(async_conn) {
	send_client_msg(async_conn, crm_class_cluster, crm_msg_none, "identify");
    } else {
	ais_err("No async connection");
    }
#endif
>>>>>>> 21974e72
    LEAVE("");
    return (0);
}

/*
 * Executive message handlers
 */
void ais_cluster_message_swab(void *msg)
{
    AIS_Message *ais_msg = msg;
    ENTER("");

    ais_debug_3("Performing endian conversion...");
    ais_msg->id                = swab32 (ais_msg->id);
    ais_msg->size              = swab32 (ais_msg->size);
    ais_msg->is_compressed     = swab32 (ais_msg->is_compressed);
    ais_msg->compressed_size   = swab32 (ais_msg->compressed_size);
    
    ais_msg->host.id      = swab32 (ais_msg->host.id);
    ais_msg->host.pid     = swab32 (ais_msg->host.pid);
    ais_msg->host.type    = swab32 (ais_msg->host.type);
    ais_msg->host.size    = swab32 (ais_msg->host.size);
    ais_msg->host.local   = swab32 (ais_msg->host.local);
    
    ais_msg->sender.id    = swab32 (ais_msg->sender.id);
    ais_msg->sender.pid   = swab32 (ais_msg->sender.pid);
    ais_msg->sender.type  = swab32 (ais_msg->sender.type);
    ais_msg->sender.size  = swab32 (ais_msg->sender.size);
    ais_msg->sender.local = swab32 (ais_msg->sender.local);

    LEAVE("");
}

void ais_cluster_message_callback (
    void *message, unsigned int nodeid)
{
    AIS_Message *ais_msg = message;

    ENTER("Node=%u (%s)", nodeid, nodeid==local_nodeid?"local":"remote");
    ais_debug_2("Message from node %u (%s)",
		nodeid, nodeid==local_nodeid?"local":"remote");
/*  Shouldn't be required...
    update_member(
 	ais_msg->sender.id, membership_seq, -1, 0, ais_msg->sender.uname, NULL);
*/

    if(ais_msg->host.size == 0
       || ais_str_eq(ais_msg->host.uname, local_uname)) {
	route_ais_message(ais_msg, FALSE);

    } else {
	ais_debug_3("Discarding Msg[%d] (dest=%s:%s, from=%s:%s)",
		    ais_msg->id, ais_dest(&(ais_msg->host)),
		    msg_type2text(ais_msg->host.type),
		    ais_dest(&(ais_msg->sender)),
		    msg_type2text(ais_msg->sender.type));
    }
    LEAVE("");
}

void ais_cluster_id_swab(void *msg)
{
    struct crm_identify_msg_s *ais_msg = msg;
    ENTER("");

    ais_debug_3("Performing endian conversion...");
    ais_msg->id        = swab32 (ais_msg->id);
    ais_msg->pid       = swab32 (ais_msg->pid);
    ais_msg->votes     = swab32 (ais_msg->votes);
    ais_msg->processes = swab32 (ais_msg->processes);

    LEAVE("");
}

void ais_cluster_id_callback (void *message, unsigned int nodeid)
{
    int changed = 0;
    struct crm_identify_msg_s *msg = message;
    if(nodeid != msg->id) {
	ais_err("Invalid message: Node %u claimed to be node %d",
		nodeid, msg->id);
	return;
    }
    ais_debug("Node update: %s (%s)", msg->uname, msg->version);
    changed = update_member(
	nodeid, membership_seq, msg->votes, msg->processes, msg->uname, NULL);

    if(changed) {
	send_member_notification();
    }
}

struct res_overlay {
	mar_res_header_t header __attribute((aligned(8)));
	char buf[4096];
};

struct res_overlay *res_overlay = NULL;

static void send_ipc_ack(void *conn, int class)
{
    if(res_overlay == NULL) {
	ais_malloc0(res_overlay, sizeof(struct res_overlay));
    }
    
    res_overlay->header.error = SA_AIS_OK;
    res_overlay->header.id = crm_lib_service[class].response_id;
<<<<<<< HEAD
    res_overlay->header.size = crm_lib_service[class].response_size;
=======
    res_overlay->header.error = SA_AIS_OK;
#ifdef AIS_WHITETANK
    openais_response_send (conn, res_overlay, res_overlay->header.size);
#else
>>>>>>> 21974e72
    openais_conn_send_response (conn, res_overlay, res_overlay->header.size);
#endif
}


/* local callbacks */
void ais_ipc_message_callback(void *conn, void *msg)
{
    gboolean transient = TRUE;
    AIS_Message *ais_msg = msg;
    int type = ais_msg->sender.type;
    void *async_conn = openais_conn_partner_get(conn);
    ENTER("Client=%p", conn);
<<<<<<< HEAD
    ais_debug_2("Message from client %p/%p sender=%d msg=%d, spid=%d, cpid=%d",
		conn, async_conn, type, ais_msg->host.type,
		ais_msg->sender.pid, crm_children[type].pid);
    
    send_ipc_ack(conn, 0);
    
    if(type > 0
=======
    ais_debug_2("Message from client %p", conn);
    send_ipc_ack(conn, 0);

    ais_debug_3("type: %d local: %d conn: %p host type: %d ais: %d sender pid: %d child pid: %d size: %d",
		type, ais_msg->host.local, crm_children[type].conn, ais_msg->host.type, crm_msg_ais,
		ais_msg->sender.pid, crm_children[type].pid, ((int)SIZEOF(crm_children)));
    
    if(type > crm_msg_none && type < SIZEOF(crm_children)) {
	/* known child process */
	transient = FALSE;
    }
    
    /* If this check fails, the order of crm_children probably 
     *   doesn't match that of the crm_ais_msg_types enum
     */
    AIS_CHECK(transient || ais_msg->sender.pid == crm_children[type].pid,
	      ais_err("Sender: %d, child[%d]: %d", ais_msg->sender.pid, type, crm_children[type].pid);
	      return);
    
    if(transient == FALSE
       && type > crm_msg_none
>>>>>>> 21974e72
       && ais_msg->host.local
       && crm_children[type].conn == NULL
       && ais_msg->host.type == crm_msg_ais) {
	
	ais_info("Recorded connection %p for %s/%d",
		 conn, crm_children[type].name, crm_children[type].pid);
	crm_children[type].conn = conn;
	crm_children[type].async_conn = async_conn;

	/* Make sure they have the latest membership */
	if(crm_children[type].flags & crm_flag_members) {
	    char *update = ais_generate_membership_data();
	    ais_info("Sending membership update %llu to %s",
		     membership_seq, crm_children[type].name);
 	    send_client_msg(async_conn, crm_class_members, crm_msg_none,update);
	}	
    }
    
    ais_msg->sender.id = local_nodeid;
    ais_msg->sender.size = local_uname_len;
    memset(ais_msg->sender.uname, 0, MAX_NAME);
    memcpy(ais_msg->sender.uname, local_uname, ais_msg->sender.size);

    route_ais_message(msg, TRUE);
    
    LEAVE("");
}

int crm_exec_exit_fn (struct objdb_iface_ver0 *objdb)
{
    int lpc = 0;
    int start_seq = 1;
    static int max = SIZEOF(crm_children);
    
    struct timespec waitsleep = {
	.tv_sec = 1,
	.tv_nsec = 0
    };

    ENTER("");
    ais_notice("Begining shutdown");

    in_shutdown = TRUE;
    wait_active = FALSE; /* stop the wait loop */
 
    for (start_seq = max; start_seq > 0; start_seq--) {
	/* dont stop anything with start_seq < 1 */
   
	for (lpc = max - 1; lpc >= 0; lpc--) {
	    if(start_seq != crm_children[lpc].start_seq) {
		continue;
	    }
		
	    crm_children[lpc].respawn = FALSE;
	    stop_child(&(crm_children[lpc]), SIGTERM);
	    while(crm_children[lpc].command && crm_children[lpc].pid) {
		int status;
		pid_t pid = 0;
		
		pid = wait4(
		    crm_children[lpc].pid, &status, WNOHANG, NULL);
		
		if(pid == 0) {
		    sched_yield ();
		    nanosleep (&waitsleep, 0);
		    continue;
		    
		} else if(pid < 0) {
		    ais_perror("crm_wait_dispatch: Call to wait4(%s) failed",
			       crm_children[lpc].name);
		}
		
		ais_notice("%s (pid=%d) confirmed dead",
			   crm_children[lpc].name, crm_children[lpc].pid);
		
		/* cleanup */
		crm_children[lpc].pid = 0;
		crm_children[lpc].conn = NULL;
		crm_children[lpc].async_conn = NULL;
		break;
	    }
	}
    }
    
    send_cluster_id();

    ais_notice("Shutdown complete");
    LEAVE("");
#ifndef AIS_WHITETANK
    logsys_flush ();
#endif
    return 0;
}

struct member_loop_data 
{
	char *string;
};

void member_loop_fn(gpointer key, gpointer value, gpointer user_data)
{
    crm_node_t *node = value;
    struct member_loop_data *data = user_data;    

    ais_debug_2("Dumping node %u", node->id);
    data->string = append_member(data->string, node);
}

char *ais_generate_membership_data(void)
{
    int size = 0;
    struct member_loop_data data;
    size = 14 + 32; /* <nodes id=""> + int */
    ais_malloc0(data.string, size);
    sprintf(data.string, "<nodes id=\"%llu\">", membership_seq);
    
    g_hash_table_foreach(membership_list, member_loop_fn, &data);

    size = strlen(data.string);
    data.string = realloc(data.string, size + 9) ;/* 9 = </nodes> + nul */
    sprintf(data.string + size, "</nodes>");
    return data.string;
}

void ais_node_list_query(void *conn, void *msg)
{
    char *data = ais_generate_membership_data();
    void *async_conn = openais_conn_partner_get(conn);

    /* send the ACK before we send any other messages */
    send_ipc_ack(conn, 1);

    if(async_conn) {
	send_client_msg(async_conn, crm_class_members, crm_msg_none, data);
    }
    ais_free(data);
}

void ais_manage_notification(void *conn, void *msg)
{
    int lpc = 0;
    int enable = 0;
    AIS_Message *ais_msg = msg;
    char *data = get_ais_data(ais_msg);

    if(ais_str_eq("true", data)) {
	enable = 1;
    }
    
    for (; lpc < SIZEOF(crm_children); lpc++) {
	if(crm_children[lpc].conn == conn) {
	    ais_info("%s node notifications for %s",
		     enable?"Enabling":"Disabling", crm_children[lpc].name);
	    if(enable) {
		crm_children[lpc].flags |= crm_flag_members;
	    } else {
		crm_children[lpc].flags |= crm_flag_members;
		crm_children[lpc].flags ^= crm_flag_members;
	    }
	    break;
	}
    }
    send_ipc_ack(conn, 2);
}

void send_member_notification(void)
{
    int lpc = 0;
    char *update = ais_generate_membership_data();

    for (; lpc < SIZEOF(crm_children); lpc++) {
	if(crm_children[lpc].flags & crm_flag_members) {

	    if(crm_children[lpc].async_conn == NULL) {
		continue;
	    }
	    
	    ais_info("Sending membership update %llu to %s",
		     membership_seq, crm_children[lpc].name);
	    
 	    send_client_msg(crm_children[lpc].async_conn,
			    crm_class_members, crm_msg_none, update);
	}
    }
    ais_free(update);
}

static gboolean check_message_sanity(AIS_Message *msg, char *data) 
{
    gboolean sane = TRUE;
    gboolean repaired = FALSE;
    int dest = msg->host.type;
    int tmp_size = msg->header.size - sizeof(AIS_Message);

    if(sane && msg->header.size == 0) {
	ais_warn("Message with no size");
	sane = FALSE;
    }

    if(sane && msg->header.error != 0) {
	ais_warn("Message header contains an error: %d", msg->header.error);
	sane = FALSE;
    }

    if(sane && ais_data_len(msg) != tmp_size) {
	int cur_size = ais_data_len(msg);

	repaired = TRUE;
	if(msg->is_compressed) {
	    msg->compressed_size = tmp_size;
	    
	} else {
	    msg->size = tmp_size;
	}
	
	ais_warn("Repaired message payload size %d -> %d", cur_size, tmp_size);
    }

    if(sane && ais_data_len(msg) == 0) {
	ais_warn("Message with no payload");
	sane = FALSE;
    }

    if(sane && data && msg->is_compressed == FALSE) {
	int str_size = strlen(data) + 1;
	if(ais_data_len(msg) != str_size) {
	    int lpc = 0;
	    ais_warn("Message payload is corrupted: expected %d bytes, got %d",
		    ais_data_len(msg), str_size);
	    sane = FALSE;
	    for(lpc = (str_size - 10); lpc < msg->size; lpc++) {
		if(lpc < 0) {
		    lpc = 0;
		}
		ais_debug_2("bad_data[%d]: %d / '%c'", lpc, data[lpc], data[lpc]);
	    }
	}
    }
    
    if(sane == FALSE) {
	ais_err("Invalid message %d: (dest=%s:%s, from=%s:%s.%d, compressed=%d, size=%d, total=%d)",
		msg->id, ais_dest(&(msg->host)), msg_type2text(dest),
		ais_dest(&(msg->sender)), msg_type2text(msg->sender.type),
		msg->sender.pid, msg->is_compressed, ais_data_len(msg),
		msg->header.size);
	
    } else if(repaired) {
	ais_err("Repaired message %d: (dest=%s:%s, from=%s:%s.%d, compressed=%d, size=%d, total=%d)",
		msg->id, ais_dest(&(msg->host)), msg_type2text(dest),
		ais_dest(&(msg->sender)), msg_type2text(msg->sender.type),
		msg->sender.pid, msg->is_compressed, ais_data_len(msg),
		msg->header.size);
    } else {
	ais_debug_3("Verified message %d: (dest=%s:%s, from=%s:%s.%d, compressed=%d, size=%d, total=%d)",
		    msg->id, ais_dest(&(msg->host)), msg_type2text(dest),
		    ais_dest(&(msg->sender)), msg_type2text(msg->sender.type),
		    msg->sender.pid, msg->is_compressed, ais_data_len(msg),
		    msg->header.size);
    }
    
    return sane;
}

gboolean route_ais_message(AIS_Message *msg, gboolean local_origin) 
{
    int rc = 0;
    int level = LOG_WARNING;
    int dest = msg->host.type;
    const char *reason = "unknown";

    ais_debug_3("Msg[%d] (dest=%s:%s, from=%s:%s.%d, remote=%s, size=%d)",
		msg->id, ais_dest(&(msg->host)), msg_type2text(dest),
		ais_dest(&(msg->sender)), msg_type2text(msg->sender.type),
		msg->sender.pid, local_origin?"false":"true", ais_data_len(msg));
    
    if(local_origin == FALSE) {
       if(msg->host.size == 0
	  || ais_str_eq(local_uname, msg->host.uname)) {
	   msg->host.local = TRUE;
       }
    }

    if(check_message_sanity(msg, msg->data) == FALSE) {
	/* Dont send this message to anyone */
	return FALSE;
    }
    
    if(msg->host.local) {
	void *conn = NULL;
	const char *lookup = NULL;

	if(dest == crm_msg_ais) {
	    process_ais_message(msg);
	    return TRUE;

	} else if(dest == crm_msg_lrmd) {
	    /* lrmd messages are routed via the crm */
	    dest = crm_msg_crmd;

	} else if(dest == crm_msg_te) {
	    /* te messages are routed via the crm - for now */
	    dest = crm_msg_crmd;
	}

	if(in_shutdown) {
	    level = LOG_INFO;
	}
	
	AIS_CHECK(dest > 0 && dest < SIZEOF(crm_children),
		  ais_err("Invalid destination: %d", dest);
		  log_ais_message(LOG_ERR, msg);
		  return FALSE;
	    );

	rc = 1;
	lookup = msg_type2text(dest);
	conn = crm_children[dest].async_conn;

	/* the cluster fails in weird and wonderfully obscure ways when this is not true */
	AIS_ASSERT(ais_str_eq(lookup, crm_children[dest].name));
	
	if (conn == NULL) {
	    reason = "no connection";
	    
	} else if (!libais_connection_active(conn)) {
	    reason = "connection no longer active";
	    crm_children[dest].async_conn = NULL;
	    
/* 	} else if ((queue->size - 1) == queue->used) { */
/* 	    ais_err("Connection is throttled: %d", queue->size); */

	} else {
	    level = LOG_ERR;
	    reason = "ipc delivery failed";
	    ais_debug_3("Delivering locally to %s (size=%d)",
			crm_children[dest].name, msg->header.size);
#ifdef AIS_WHITETANK
	    rc = openais_dispatch_send(conn, msg, msg->header.size);
#else
	    rc = openais_conn_send_response(conn, msg, msg->header.size);
#endif
	}

    } else if(local_origin) {
	/* forward to other hosts */
	ais_debug_3("Forwarding to cluster");
	reason = "cluster delivery failed";
	rc = send_cluster_msg_raw(msg);    

    } else {
	ais_debug_3("Ignoring...");
    }

    if(rc != 0) {
	do_ais_log(level, "Sending message to %s.%s failed: %s (rc=%d)",
		   ais_dest(&(msg->host)), msg_type2text(dest), reason, rc);
	log_ais_message(LOG_DEBUG, msg);
	return FALSE;
    }
    return TRUE;
}

int send_cluster_msg_raw(AIS_Message *ais_msg) 
{
    int rc = 0;
    struct iovec iovec;
    static uint32_t msg_id = 0;
    AIS_Message *bz2_msg = NULL;

    ENTER("");
    AIS_ASSERT(local_nodeid != 0);

    if(ais_msg->header.size != (sizeof(AIS_Message) + ais_data_len(ais_msg))) {
	ais_err("Repairing size mismatch: %u + %d = %d",
		(unsigned int)sizeof(AIS_Message),
		ais_data_len(ais_msg), ais_msg->header.size);
	ais_msg->header.size = sizeof(AIS_Message) + ais_data_len(ais_msg);
    }

    if(ais_msg->id == 0) {
	msg_id++;
	AIS_CHECK(msg_id != 0 /* detect wrap-around */,
		  msg_id++; ais_err("Message ID wrapped around"));
	ais_msg->id = msg_id;
    }
    
    ais_msg->header.id = SERVICE_ID_MAKE(CRM_SERVICE, 0);	

    ais_msg->sender.id = local_nodeid;
    ais_msg->sender.size = local_uname_len;
    memset(ais_msg->sender.uname, 0, MAX_NAME);
    memcpy(ais_msg->sender.uname, local_uname, ais_msg->sender.size);

    iovec.iov_base = (char *)ais_msg;
    iovec.iov_len = ais_msg->header.size;

#if 0
    if(ais_msg->is_compressed == FALSE && ais_msg->size > 1024) {
	char *compressed = NULL;
	unsigned int len = (ais_msg->size * 1.1) + 600; /* recomended size */
	
	ais_debug_2("Creating compressed message");
	ais_malloc0(compressed, len);
	
	rc = BZ2_bzBuffToBuffCompress(
	    compressed, &len, ais_msg->data, ais_msg->size, 3, 0, 30);
	
	if(rc != BZ_OK) {
	    ais_err("Compression failed: %d", rc);
	    ais_free(compressed);
	    goto send;  
	}

	ais_malloc0(bz2_msg, sizeof(AIS_Message) + len + 1);
	memcpy(bz2_msg, ais_msg, sizeof(AIS_Message));
	memcpy(bz2_msg->data, compressed, len);
	ais_free(compressed);

	bz2_msg->is_compressed = TRUE;
	bz2_msg->compressed_size = len;
	bz2_msg->header.size = sizeof(AIS_Message) + ais_data_len(bz2_msg);

	ais_debug("Compression details: %d -> %d",
		  bz2_msg->size, ais_data_len(bz2_msg));

	iovec.iov_base = (char *)bz2_msg;
	iovec.iov_len = bz2_msg->header.size;
    }    

  send:
#endif
    ais_debug_3("Sending message (size=%u)", (unsigned int)iovec.iov_len);
    rc = totempg_groups_mcast_joined (
	openais_group_handle, &iovec, 1, TOTEMPG_SAFE);

    if(rc == 0 && ais_msg->is_compressed == FALSE) {
	ais_debug_2("Message sent: %.80s", ais_msg->data);
    }
    
    AIS_CHECK(rc == 0, ais_err("Message not sent (%d)", rc));

    ais_free(bz2_msg);
    LEAVE("");
    return rc;	
}

#define min(x,y) (x)<(y)?(x):(y)

void send_cluster_id(void) 
{
    int rc = 0;
    int lpc = 0;
    int len = 0;
    struct iovec iovec;
    struct crm_identify_msg_s *msg = NULL;
    
    ENTER("");
    AIS_ASSERT(local_nodeid != 0);

    ais_malloc0(msg, sizeof(struct crm_identify_msg_s));
    msg->header.size = sizeof(struct crm_identify_msg_s);

    msg->id = local_nodeid;
    msg->header.id = SERVICE_ID_MAKE(CRM_SERVICE, 1);	

    len = min(local_uname_len, MAX_NAME-1);
    memset(msg->uname, 0, MAX_NAME);
    memcpy(msg->uname, local_uname, len);

    len = min(strlen(VERSION), MAX_NAME-1);
    memset(msg->version, 0, MAX_NAME);
    memcpy(msg->version, VERSION, len);
    
    msg->votes = 1;
    msg->pid = getpid();
    msg->processes = crm_proc_ais;

    for (lpc = 0; lpc < SIZEOF(crm_children); lpc++) {
	if(crm_children[lpc].pid != 0) {
	    msg->processes |= crm_children[lpc].flag;
	}
    }

    ais_debug("Local update: %u", local_nodeid);
    update_member(
	local_nodeid, membership_seq, msg->votes, msg->processes, NULL, NULL);

    iovec.iov_base = (char *)msg;
    iovec.iov_len = msg->header.size;
    
    rc = totempg_groups_mcast_joined (
	openais_group_handle, &iovec, 1, TOTEMPG_SAFE);

    AIS_CHECK(rc == 0, ais_err("Message not sent (%d)", rc));

    ais_free(msg);
    LEAVE("");
}<|MERGE_RESOLUTION|>--- conflicted
+++ resolved
@@ -583,23 +583,9 @@
 int ais_ipc_client_connect_callback (void *conn)
 {
     ENTER("Client=%p", conn);
-<<<<<<< HEAD
     /* OpenAIS hasn't finished setting up the connection at this point
      * Sending messages now messes up the protocol!
      */
-=======
-    ais_debug("Client %p/%p joined", conn, async_conn);
-#ifndef AIS_WHITETANK
-    /* Whitetank hasn't finished setting up the connection at this point
-     * Sending messages now messes up the protocol!
-     */
-    if(async_conn) {
-	send_client_msg(async_conn, crm_class_cluster, crm_msg_none, "identify");
-    } else {
-	ais_err("No async connection");
-    }
-#endif
->>>>>>> 21974e72
     LEAVE("");
     return (0);
 }
@@ -705,16 +691,12 @@
 	ais_malloc0(res_overlay, sizeof(struct res_overlay));
     }
     
-    res_overlay->header.error = SA_AIS_OK;
+    res_overlay->header.size = crm_lib_service[class].response_size;
     res_overlay->header.id = crm_lib_service[class].response_id;
-<<<<<<< HEAD
-    res_overlay->header.size = crm_lib_service[class].response_size;
-=======
     res_overlay->header.error = SA_AIS_OK;
 #ifdef AIS_WHITETANK
     openais_response_send (conn, res_overlay, res_overlay->header.size);
 #else
->>>>>>> 21974e72
     openais_conn_send_response (conn, res_overlay, res_overlay->header.size);
 #endif
 }
@@ -728,15 +710,6 @@
     int type = ais_msg->sender.type;
     void *async_conn = openais_conn_partner_get(conn);
     ENTER("Client=%p", conn);
-<<<<<<< HEAD
-    ais_debug_2("Message from client %p/%p sender=%d msg=%d, spid=%d, cpid=%d",
-		conn, async_conn, type, ais_msg->host.type,
-		ais_msg->sender.pid, crm_children[type].pid);
-    
-    send_ipc_ack(conn, 0);
-    
-    if(type > 0
-=======
     ais_debug_2("Message from client %p", conn);
     send_ipc_ack(conn, 0);
 
@@ -758,7 +731,6 @@
     
     if(transient == FALSE
        && type > crm_msg_none
->>>>>>> 21974e72
        && ais_msg->host.local
        && crm_children[type].conn == NULL
        && ais_msg->host.type == crm_msg_ais) {
