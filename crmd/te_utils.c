/* 
 * Copyright (C) 2004 Andrew Beekhof <andrew@beekhof.net>
 * 
 * This program is free software; you can redistribute it and/or
 * modify it under the terms of the GNU General Public
 * License as published by the Free Software Foundation; either
 * version 2 of the License, or (at your option) any later version.
 * 
 * This software is distributed in the hope that it will be useful,
 * but WITHOUT ANY WARRANTY; without even the implied warranty of
 * MERCHANTABILITY or FITNESS FOR A PARTICULAR PURPOSE.  See the GNU
 * General Public License for more details.
 * 
 * You should have received a copy of the GNU General Public
 * License along with this library; if not, write to the Free Software
 * Foundation, Inc., 51 Franklin St, Fifth Floor, Boston, MA  02110-1301  USA
 */

#include <crm_internal.h>

#include <sys/param.h>
#include <crm/crm.h>
#include <crm/cib.h>
#include <crm/msg_xml.h>
#include <crm/common/msg.h>
#include <crm/common/xml.h>
#include <tengine.h>
#include <crmd_fsa.h>
#include <crmd_messages.h>

GCHSource *stonith_src = NULL;
crm_trigger_t *stonith_reconnect = NULL;

static gboolean
fail_incompletable_stonith(crm_graph_t *graph) 
{
    GListPtr lpc = NULL;
    const char *task = NULL;
    xmlNode *last_action = NULL;

    if(graph == NULL) {
	return FALSE;
    }
    
    for(lpc = graph->synapses; lpc != NULL; lpc = lpc->next) {
	GListPtr lpc2 = NULL;
	synapse_t *synapse = (synapse_t*)lpc->data;    
	if (synapse->confirmed) {
	    continue;
	}

	for(lpc2 = synapse->actions; lpc2 != NULL; lpc2 = lpc2->next) {
	    crm_action_t *action = (crm_action_t*)lpc2->data;
	

	    if(action->type != action_type_crm || action->confirmed) {
		continue;
	    }

	    task = crm_element_value(action->xml, XML_LRM_ATTR_TASK);
	    if(task && safe_str_eq(task, CRM_OP_FENCE)) {
		action->failed = TRUE;
		last_action = action->xml;
		update_graph(graph, action);
		crm_notice("Failing action %d (%s): STONITHd terminated",
			   action->id, ID(action->xml));
	    }
	}
    }
    
    if(last_action != NULL) {
	crm_warn("STONITHd failure resulted in un-runnable actions");
	abort_transition(INFINITY, tg_restart, "Stonith failure", last_action);
	return TRUE;
    }
	
    return FALSE;
}

static void
tengine_stonith_connection_destroy(stonith_t *st, const char *event, xmlNode *msg)
{
    if(is_set(fsa_input_register, R_ST_REQUIRED)) {
	crm_crit("Fencing daemon connection failed");	
	mainloop_set_trigger(stonith_reconnect);

    } else {
	crm_info("Fencing daemon disconnected");
    }

    /* cbchan will be garbage at this point, arrange for it to be reset */
    stonith_api->state = stonith_disconnected;

    if(AM_I_DC) {
	fail_incompletable_stonith(transition_graph);
	trigger_graph();
    }
}

/*
<notify t="st_notify" subt="st_fence" st_op="st_fence" st_rc="0" >
  <st_calldata >
    <st-reply st_origin="stonith_construct_reply" t="stonith-ng" st_rc="0" st_op="st_query" st_callid="0" st_clientid="09fcbd8b-156a-4727-ab37-4f8b2071847c" st_remote_op="1230801d-dba5-42ac-8e2c-bf444fb2a401" st_callopt="0" st_delegate="pcmk-4" >
      <st_calldata >
        <st-reply st_origin="stonith_construct_async_reply" t="stonith-ng" st_op="reboot" st_remote_op="1230801d-dba5-42ac-8e2c-bf444fb2a401" st_callid="0" st_callopt="0" st_rc="0" src="pcmk-4" seq="2" state="0" st_target="pcmk-1" />
*/
#ifdef SUPPORT_CMAN
#  include <libfenced.h>
#  include "../lib/common/stack.h"
#endif

static void
tengine_stonith_notify(stonith_t *st, const char *event, xmlNode *msg)
{
    int rc = -99;
    const char *origin = NULL;
    const char *target = NULL;
    const char *executioner = NULL;
    xmlNode *action = get_xpath_object("//st-data", msg, LOG_ERR);

    if(action == NULL) {
	crm_log_xml(LOG_ERR, "Notify data not found", msg);
	return;
    }
    
    crm_log_xml(LOG_DEBUG, "stonith_notify", msg);
    crm_element_value_int(msg, F_STONITH_RC, &rc);
    origin = crm_element_value(action, F_STONITH_ORIGIN);
    target = crm_element_value(action, F_STONITH_TARGET);
    executioner = crm_element_value(action, F_STONITH_DELEGATE);
    
    if(rc == stonith_ok && crm_str_eq(target, fsa_our_uname, TRUE)) {
	crm_err("We were alegedly just fenced by %s for %s!", executioner, origin);
	register_fsa_error_adv(C_FSA_INTERNAL, I_ERROR, NULL, NULL, __FUNCTION__);
	
    } else if(rc == stonith_ok) {
	crm_info("Peer %s was terminated (%s) by %s for %s (ref=%s): %s",
		 target, 
		 crm_element_value(action, F_STONITH_OPERATION),
		 executioner, origin,
		 crm_element_value(action, F_STONITH_REMOTE),
		 stonith_error2string(rc));
    } else {
	crm_err("Peer %s could not be terminated (%s) by %s for %s (ref=%s): %s",
		target, 
		crm_element_value(action, F_STONITH_OPERATION),
		executioner?executioner:"<anyone>", origin,
		crm_element_value(action, F_STONITH_REMOTE),
		stonith_error2string(rc));
    }

#ifdef SUPPORT_CMAN
     if(rc == stonith_ok && is_cman_cluster()) {
	int local_rc = 0;
	FILE *confirm = NULL;
	char *target_copy = crm_strdup(target);

<<<<<<< HEAD
        rc = fenced_external(target_copy);
        if(rc != 0) {
            crm_err("Could not notify fenced that '%s' is down: rc=%d", target, rc);
        }
        crm_free(target_copy);
    }
=======
	/* In case fenced hasn't noticed yet */
        local_rc = fenced_external(target_copy);
        if(local_rc != 0) {
	    crm_err("Could not notify CMAN that '%s' is now fenced: %d", target, local_rc);
        } else {
	    crm_notice("Notified CMAN that '%s' is now fenced", target);
	}

	/* In case fenced is already trying to shoot it */
	confirm = fopen("/var/run/cluster/fenced_override", "w");
	if(confirm) {
	    local_rc = fprintf(confirm, "%s\n", target_copy);
	    if(local_rc < strlen(target_copy)) {
		crm_err("Confirmation of CMAN fencing event for '%s' failed: %d", target, local_rc);
	    } else {
		crm_notice("Confirmed CMAN fencing event for '%s'", target);
	    }
	    fflush(confirm);
	    fclose(confirm);
	}
     }
>>>>>>> d407ab89
#endif
    
    if(rc == stonith_ok && safe_str_eq(target, origin)) {
	if(fsa_our_dc == NULL || safe_str_eq(fsa_our_dc, target)) {
	    const char *uuid = get_uuid(target);
	    crm_notice("Target was our leader %s/%s (recorded leader: %s)",
		       target, uuid, fsa_our_dc?fsa_our_dc:"<unset>");
	    /* There's no need for everyone to update the cib.
	     * Have the node that performed the op do the update too.
	     * In the unlikely event that both die, the DC would be
	     *   shot a second time which is not ideal but safe.
	     */
	    if(safe_str_eq(executioner, fsa_our_uname)) {
		send_stonith_update(NULL, target, uuid);
	    }
	}
    }
}

gboolean
te_connect_stonith(gpointer user_data)
{
	int lpc = 0;
	int rc = stonith_ok;

	if(stonith_api == NULL) {
	    stonith_api = stonith_api_new();
	}

	if(stonith_api->state != stonith_disconnected) {
	    crm_debug_2("Still connected");
	    return TRUE;
	}
	
	for(lpc = 0; lpc < 30; lpc++) {
	    crm_info("Attempting connection to fencing daemon...");
	    
	    sleep(1);
	    rc = stonith_api->cmds->connect(stonith_api, crm_system_name, NULL, NULL);
	    
	    if(rc == stonith_ok) {
		break;
	    }
	    
	    if(user_data != NULL) {
		crm_err("Sign-in failed: triggered a retry");
		mainloop_set_trigger(stonith_reconnect);
		return TRUE;
	    } 

	    crm_err("Sign-in failed: pausing and trying again in 2s...");
	    sleep(1);
	}
	
	CRM_CHECK(rc == stonith_ok, return TRUE); /* If not, we failed 30 times... just get out */
	stonith_api->cmds->register_notification(
	    stonith_api, T_STONITH_NOTIFY_DISCONNECT, tengine_stonith_connection_destroy);

	stonith_api->cmds->register_notification(
	    stonith_api, STONITH_OP_FENCE, tengine_stonith_notify);

	crm_info("Connected");
	return TRUE;
}

gboolean
stop_te_timer(crm_action_timer_t *timer)
{
	const char *timer_desc = "action timer";
	
	if(timer == NULL) {
		return FALSE;
	}
	if(timer->reason == timeout_abort) {
		timer_desc = "global timer";
		crm_debug_2("Stopping %s", timer_desc);
	}
	
	if(timer->source_id != 0) {
		crm_debug_2("Stopping %s", timer_desc);
		g_source_remove(timer->source_id);
		timer->source_id = 0;

	} else {
		crm_debug_2("%s was already stopped", timer_desc);
		return FALSE;
	}

	return TRUE;
}

gboolean
te_graph_trigger(gpointer user_data) 
{
    enum transition_status graph_rc = -1;
    if(transition_graph == NULL) {
	crm_debug("Nothing to do");
	return TRUE;
    }
    
    crm_debug_2("Invoking graph %d in state %s",
	      transition_graph->id, fsa_state2string(fsa_state));

    switch(fsa_state) {
	case S_STARTING:
	case S_PENDING:
	case S_NOT_DC:
	case S_HALT:
	case S_ILLEGAL:
	case S_STOPPING:
	case S_TERMINATE:
	    return TRUE;
	    break;
	default:
	    break;
    }
    
    if(transition_graph->complete == FALSE) {
	graph_rc = run_graph(transition_graph);
	print_graph(LOG_DEBUG_3, transition_graph);

	if(graph_rc == transition_active) {
		crm_debug_3("Transition not yet complete");
		return TRUE;		

	} else if(graph_rc == transition_pending) {
		crm_debug_3("Transition not yet complete - no actions fired");
		return TRUE;		
	}
	
	if(graph_rc != transition_complete) {
		crm_err("Transition failed: %s", transition_status(graph_rc));
		print_graph(LOG_WARNING, transition_graph);
	}
    }
    
    crm_info("Transition %d is now complete", transition_graph->id);
    transition_graph->complete = TRUE;
    notify_crmd(transition_graph);
    
    return TRUE;	
}

void
trigger_graph_processing(const char *fn, int line) 
{
	mainloop_set_trigger(transition_trigger);
	crm_debug_2("%s:%d - Triggered graph processing", fn, line);
}

void
abort_transition_graph(
	int abort_priority, enum transition_action abort_action,
	const char *abort_text, xmlNode *reason, const char *fn, int line) 
{
	int log_level = LOG_INFO;
	const char *magic = NULL;
	CRM_CHECK(transition_graph != NULL, return);
	
	if(reason) {
	    int diff_add_updates     = 0;
	    int diff_add_epoch       = 0;
	    int diff_add_admin_epoch = 0;
	    
	    int diff_del_updates     = 0;
	    int diff_del_epoch       = 0;
	    int diff_del_admin_epoch = 0;
	    xmlNode *diff = get_xpath_object("//"F_CIB_UPDATE_RESULT"//diff", reason, LOG_DEBUG_2);
	    magic = crm_element_value(reason, XML_ATTR_TRANSITION_MAGIC);

	    if(diff) {
		cib_diff_version_details(
		    diff,
		    &diff_add_admin_epoch, &diff_add_epoch, &diff_add_updates, 
		    &diff_del_admin_epoch, &diff_del_epoch, &diff_del_updates);
		do_crm_log(log_level,
			   "%s:%d - Triggered transition abort (complete=%d, tag=%s, id=%s, magic=%s, cib=%d.%d.%d) : %s",
			   fn, line, transition_graph->complete, TYPE(reason), ID(reason), magic?magic:"NA",
			   diff_add_admin_epoch,diff_add_epoch,diff_add_updates, abort_text);
		
	    } else {
		do_crm_log(log_level,
			   "%s:%d - Triggered transition abort (complete=%d, tag=%s, id=%s, magic=%s) : %s",
			   fn, line, transition_graph->complete, TYPE(reason), ID(reason), magic?magic:"NA", abort_text);
	    }

	} else {
	    do_crm_log(log_level,
		       "%s:%d - Triggered transition abort (complete=%d) : %s",
		       fn, line, transition_graph->complete, abort_text);
	}
	
	switch(fsa_state) {
	    case S_STARTING:
	    case S_PENDING:
	    case S_NOT_DC:
	    case S_HALT:
	    case S_ILLEGAL:
	    case S_STOPPING:
	    case S_TERMINATE:
		do_crm_log(log_level,
			   "Abort suppressed: state=%s (complete=%d)",
			   fsa_state2string(fsa_state), transition_graph->complete);
		return;
	    default:
		break;
	}

	if(magic == NULL && reason != NULL) {
	    crm_log_xml(log_level+1, "Cause", reason);
	}
	
	/* Make sure any queued calculations are discarded ASAP */
	crm_free(fsa_pe_ref);
	fsa_pe_ref = NULL;
	
	if(transition_graph->complete) {
	    register_fsa_input(C_FSA_INTERNAL, I_PE_CALC, NULL);
	    return;
	}

	update_abort_priority(
		transition_graph, abort_priority, abort_action, abort_text);	
	
	mainloop_set_trigger(transition_trigger);
}
<|MERGE_RESOLUTION|>--- conflicted
+++ resolved
@@ -150,19 +150,11 @@
     }
 
 #ifdef SUPPORT_CMAN
-     if(rc == stonith_ok && is_cman_cluster()) {
+    if(rc == stonith_ok && is_cman_cluster()) {
 	int local_rc = 0;
 	FILE *confirm = NULL;
 	char *target_copy = crm_strdup(target);
-
-<<<<<<< HEAD
-        rc = fenced_external(target_copy);
-        if(rc != 0) {
-            crm_err("Could not notify fenced that '%s' is down: rc=%d", target, rc);
-        }
-        crm_free(target_copy);
-    }
-=======
+	
 	/* In case fenced hasn't noticed yet */
         local_rc = fenced_external(target_copy);
         if(local_rc != 0) {
@@ -170,7 +162,7 @@
         } else {
 	    crm_notice("Notified CMAN that '%s' is now fenced", target);
 	}
-
+	
 	/* In case fenced is already trying to shoot it */
 	confirm = fopen("/var/run/cluster/fenced_override", "w");
 	if(confirm) {
@@ -183,8 +175,7 @@
 	    fflush(confirm);
 	    fclose(confirm);
 	}
-     }
->>>>>>> d407ab89
+    }
 #endif
     
     if(rc == stonith_ok && safe_str_eq(target, origin)) {
